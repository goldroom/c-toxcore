--- conflicted
+++ resolved
@@ -1400,22 +1400,15 @@
     if (length < size)
         return -1;
 
-    if (DHT_load(m->dht, data, size) == -1)
+    if (DHT_load_old(m->dht, data, size) == -1)
         fprintf(stderr, "Data file: Something wicked happened to the stored connections...\n");
-
-    /* go on, friends still might be intact */
+     /* DO go on, friends/name still might be intact */
 
     data += size;
     length -= size;
 
-<<<<<<< HEAD
-    if (DHT_load_old(m->dht, data, size) == -1)
-         fprintf(stderr, "Data file: Something wicked happened to the stored connections...\n");
-     /* DO go on, friends/name still might be intact */
-=======
     if (length < sizeof(size))
         return -1;
->>>>>>> 7a69f2de
 
     memcpy(&size, data, sizeof(size));
     data += sizeof(size);
