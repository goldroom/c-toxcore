/* SPDX-License-Identifier: GPL-3.0-or-later
 * Copyright © 2016-2021 The TokTok team.
 */
#include "tox.h"

#include <stdlib.h>

#include "ccompat.h"
#include "tox_private.h"

#define SET_ERROR_PARAMETER(param, x) \
    do {                              \
        if (param != nullptr) {       \
            *param = x;               \
        }                             \
    } while (0)

uint32_t tox_version_major(void)
{
    return TOX_VERSION_MAJOR;
}
uint32_t tox_version_minor(void)
{
    return TOX_VERSION_MINOR;
}
uint32_t tox_version_patch(void)
{
    return TOX_VERSION_PATCH;
}
uint32_t tox_public_key_size(void)
{
    return TOX_PUBLIC_KEY_SIZE;
}
uint32_t tox_secret_key_size(void)
{
    return TOX_SECRET_KEY_SIZE;
}
uint32_t tox_conference_uid_size(void)
{
    return TOX_CONFERENCE_UID_SIZE;
}
uint32_t tox_conference_id_size(void)
{
    return TOX_CONFERENCE_ID_SIZE;
}
uint32_t tox_nospam_size(void)
{
    return TOX_NOSPAM_SIZE;
}
uint32_t tox_address_size(void)
{
    return TOX_ADDRESS_SIZE;
}
uint32_t tox_max_name_length(void)
{
    return TOX_MAX_NAME_LENGTH;
}
uint32_t tox_max_status_message_length(void)
{
    return TOX_MAX_STATUS_MESSAGE_LENGTH;
}
uint32_t tox_max_friend_request_length(void)
{
    return TOX_MAX_FRIEND_REQUEST_LENGTH;
}
uint32_t tox_max_message_length(void)
{
    return TOX_MAX_MESSAGE_LENGTH;
}
uint32_t tox_max_custom_packet_size(void)
{
    return TOX_MAX_CUSTOM_PACKET_SIZE;
}
uint32_t tox_hash_length(void)
{
    return TOX_HASH_LENGTH;
}
uint32_t tox_file_id_length(void)
{
    return TOX_FILE_ID_LENGTH;
}
uint32_t tox_max_filename_length(void)
{
    return TOX_MAX_FILENAME_LENGTH;
}
uint32_t tox_max_hostname_length(void)
{
    return TOX_MAX_HOSTNAME_LENGTH;
}
uint32_t tox_group_max_topic_length(void)
{
    return TOX_GROUP_MAX_TOPIC_LENGTH;
}
uint32_t tox_group_max_part_length(void)
{
    return TOX_GROUP_MAX_PART_LENGTH;
}
uint32_t tox_group_max_message_length(void)
{
    return TOX_GROUP_MAX_MESSAGE_LENGTH;
}
uint32_t tox_group_max_custom_lossy_packet_length(void)
{
    return TOX_GROUP_MAX_CUSTOM_LOSSY_PACKET_LENGTH;
}
uint32_t tox_group_max_custom_lossless_packet_length(void)
{
    return TOX_GROUP_MAX_CUSTOM_LOSSLESS_PACKET_LENGTH;
}
uint32_t tox_group_max_group_name_length(void)
{
    return TOX_GROUP_MAX_GROUP_NAME_LENGTH;
}
uint32_t tox_group_max_password_size(void)
{
    return TOX_GROUP_MAX_PASSWORD_SIZE;
}
uint32_t tox_group_chat_id_size(void)
{
    return TOX_GROUP_CHAT_ID_SIZE;
}
uint32_t tox_group_peer_public_key_size(void)
{
    return TOX_GROUP_PEER_PUBLIC_KEY_SIZE;
}
uint32_t tox_group_peer_ip_string_max_length(void)
{
    return TOX_GROUP_PEER_IP_STRING_MAX_LENGTH;
}
uint32_t tox_dht_node_ip_string_size(void)
{
    return TOX_DHT_NODE_IP_STRING_SIZE;
}
uint32_t tox_dht_node_public_key_size(void)
{
    return TOX_DHT_NODE_PUBLIC_KEY_SIZE;
}

bool tox_options_get_ipv6_enabled(const Tox_Options *options)
{
    return options->ipv6_enabled;
}
void tox_options_set_ipv6_enabled(Tox_Options *options, bool ipv6_enabled)
{
    options->ipv6_enabled = ipv6_enabled;
}
bool tox_options_get_udp_enabled(const Tox_Options *options)
{
    return options->udp_enabled;
}
void tox_options_set_udp_enabled(Tox_Options *options, bool udp_enabled)
{
    options->udp_enabled = udp_enabled;
}
Tox_Proxy_Type tox_options_get_proxy_type(const Tox_Options *options)
{
    return options->proxy_type;
}
void tox_options_set_proxy_type(Tox_Options *options, Tox_Proxy_Type proxy_type)
{
    options->proxy_type = proxy_type;
}
const char *tox_options_get_proxy_host(const Tox_Options *options)
{
    return options->proxy_host;
}
void tox_options_set_proxy_host(Tox_Options *options, const char *proxy_host)
{
    options->proxy_host = proxy_host;
}
uint16_t tox_options_get_proxy_port(const Tox_Options *options)
{
    return options->proxy_port;
}
void tox_options_set_proxy_port(Tox_Options *options, uint16_t proxy_port)
{
    options->proxy_port = proxy_port;
}
uint16_t tox_options_get_start_port(const Tox_Options *options)
{
    return options->start_port;
}
void tox_options_set_start_port(Tox_Options *options, uint16_t start_port)
{
    options->start_port = start_port;
}
uint16_t tox_options_get_end_port(const Tox_Options *options)
{
    return options->end_port;
}
void tox_options_set_end_port(Tox_Options *options, uint16_t end_port)
{
    options->end_port = end_port;
}
uint16_t tox_options_get_tcp_port(const Tox_Options *options)
{
    return options->tcp_port;
}
void tox_options_set_tcp_port(Tox_Options *options, uint16_t tcp_port)
{
    options->tcp_port = tcp_port;
}
bool tox_options_get_hole_punching_enabled(const Tox_Options *options)
{
    return options->hole_punching_enabled;
}
void tox_options_set_hole_punching_enabled(Tox_Options *options, bool hole_punching_enabled)
{
    options->hole_punching_enabled = hole_punching_enabled;
}
Tox_Savedata_Type tox_options_get_savedata_type(const Tox_Options *options)
{
    return options->savedata_type;
}
void tox_options_set_savedata_type(Tox_Options *options, Tox_Savedata_Type savedata_type)
{
    options->savedata_type = savedata_type;
}
size_t tox_options_get_savedata_length(const Tox_Options *options)
{
    return options->savedata_length;
}
void tox_options_set_savedata_length(Tox_Options *options, size_t savedata_length)
{
    options->savedata_length = savedata_length;
}
tox_log_cb *tox_options_get_log_callback(const Tox_Options *options)
{
    return options->log_callback;
}
void tox_options_set_log_callback(Tox_Options *options, tox_log_cb *log_callback)
{
    options->log_callback = log_callback;
}
void *tox_options_get_log_user_data(const Tox_Options *options)
{
    return options->log_user_data;
}
void tox_options_set_log_user_data(Tox_Options *options, void *log_user_data)
{
    options->log_user_data = log_user_data;
}
bool tox_options_get_local_discovery_enabled(const Tox_Options *options)
{
    return options->local_discovery_enabled;
}
void tox_options_set_local_discovery_enabled(Tox_Options *options, bool local_discovery_enabled)
{
    options->local_discovery_enabled = local_discovery_enabled;
}
bool tox_options_get_dht_announcements_enabled(const Tox_Options *options)
{
    return options->dht_announcements_enabled;
}
void tox_options_set_dht_announcements_enabled(Tox_Options *options, bool dht_announcements_enabled)
{
    options->dht_announcements_enabled = dht_announcements_enabled;
}
bool tox_options_get_experimental_thread_safety(const Tox_Options *options)
{
    return options->experimental_thread_safety;
}
void tox_options_set_experimental_thread_safety(
    Tox_Options *options, bool experimental_thread_safety)
{
    options->experimental_thread_safety = experimental_thread_safety;
}
bool tox_options_get_experimental_groups_persistence(const Tox_Options *options)
{
    return options->experimental_groups_persistence;
}
void tox_options_set_experimental_groups_persistence(
    Tox_Options *options, bool experimental_groups_persistence)
{
    options->experimental_groups_persistence = experimental_groups_persistence;
}
<<<<<<< HEAD
bool tox_options_get_noise_compatibility_enabled(const Tox_Options *options)
{
    return options->noise_compatibility_enabled;
}
void tox_options_set_noise_compatibility_enabled(
    Tox_Options *options, bool noise_compatibility_enabled)
{
    options->noise_compatibility_enabled = noise_compatibility_enabled;
=======
bool tox_options_get_experimental_disable_dns(const Tox_Options *options)
{
    return options->experimental_disable_dns;
}
void tox_options_set_experimental_disable_dns(Tox_Options *options, bool experimental_disable_dns)
{
    options->experimental_disable_dns = experimental_disable_dns;
>>>>>>> 6460c25c
}

const uint8_t *tox_options_get_savedata_data(const Tox_Options *options)
{
    return options->savedata_data;
}

void tox_options_set_savedata_data(Tox_Options *options, const uint8_t *savedata_data, size_t length)
{
    options->savedata_data = savedata_data;
    options->savedata_length = length;
}

void tox_options_default(Tox_Options *options)
{
    if (options != nullptr) {
        const Tox_Options default_options = {false};
        *options = default_options;
        tox_options_set_ipv6_enabled(options, true);
        tox_options_set_udp_enabled(options, true);
        tox_options_set_proxy_type(options, TOX_PROXY_TYPE_NONE);
        tox_options_set_hole_punching_enabled(options, true);
        tox_options_set_local_discovery_enabled(options, true);
        tox_options_set_dht_announcements_enabled(options, true);
        tox_options_set_experimental_thread_safety(options, false);
        tox_options_set_experimental_groups_persistence(options, false);
<<<<<<< HEAD
        tox_options_set_noise_compatibility_enabled(options, true);
=======
        tox_options_set_experimental_disable_dns(options, false);
>>>>>>> 6460c25c
    }
}

Tox_Options *tox_options_new(Tox_Err_Options_New *error)
{
    Tox_Options *options = (Tox_Options *)calloc(1, sizeof(Tox_Options));

    if (options != nullptr) {
        tox_options_default(options);
        SET_ERROR_PARAMETER(error, TOX_ERR_OPTIONS_NEW_OK);
        return options;
    }

    SET_ERROR_PARAMETER(error, TOX_ERR_OPTIONS_NEW_MALLOC);
    return nullptr;
}

void tox_options_free(Tox_Options *options)
{
    free(options);
}

const char *tox_user_status_to_string(Tox_User_Status value)
{
    switch (value) {
        case TOX_USER_STATUS_NONE:
            return "TOX_USER_STATUS_NONE";

        case TOX_USER_STATUS_AWAY:
            return "TOX_USER_STATUS_AWAY";

        case TOX_USER_STATUS_BUSY:
            return "TOX_USER_STATUS_BUSY";
    }

    return "<invalid Tox_User_Status>";
}
const char *tox_message_type_to_string(Tox_Message_Type value)
{
    switch (value) {
        case TOX_MESSAGE_TYPE_NORMAL:
            return "TOX_MESSAGE_TYPE_NORMAL";

        case TOX_MESSAGE_TYPE_ACTION:
            return "TOX_MESSAGE_TYPE_ACTION";
    }

    return "<invalid Tox_Message_Type>";
}
const char *tox_proxy_type_to_string(Tox_Proxy_Type value)
{
    switch (value) {
        case TOX_PROXY_TYPE_NONE:
            return "TOX_PROXY_TYPE_NONE";

        case TOX_PROXY_TYPE_HTTP:
            return "TOX_PROXY_TYPE_HTTP";

        case TOX_PROXY_TYPE_SOCKS5:
            return "TOX_PROXY_TYPE_SOCKS5";
    }

    return "<invalid Tox_Proxy_Type>";
}
const char *tox_savedata_type_to_string(Tox_Savedata_Type value)
{
    switch (value) {
        case TOX_SAVEDATA_TYPE_NONE:
            return "TOX_SAVEDATA_TYPE_NONE";

        case TOX_SAVEDATA_TYPE_TOX_SAVE:
            return "TOX_SAVEDATA_TYPE_TOX_SAVE";

        case TOX_SAVEDATA_TYPE_SECRET_KEY:
            return "TOX_SAVEDATA_TYPE_SECRET_KEY";
    }

    return "<invalid Tox_Savedata_Type>";
}
const char *tox_log_level_to_string(Tox_Log_Level value)
{
    switch (value) {
        case TOX_LOG_LEVEL_TRACE:
            return "TOX_LOG_LEVEL_TRACE";

        case TOX_LOG_LEVEL_DEBUG:
            return "TOX_LOG_LEVEL_DEBUG";

        case TOX_LOG_LEVEL_INFO:
            return "TOX_LOG_LEVEL_INFO";

        case TOX_LOG_LEVEL_WARNING:
            return "TOX_LOG_LEVEL_WARNING";

        case TOX_LOG_LEVEL_ERROR:
            return "TOX_LOG_LEVEL_ERROR";
    }

    return "<invalid Tox_Log_Level>";
}
const char *tox_err_options_new_to_string(Tox_Err_Options_New value)
{
    switch (value) {
        case TOX_ERR_OPTIONS_NEW_OK:
            return "TOX_ERR_OPTIONS_NEW_OK";

        case TOX_ERR_OPTIONS_NEW_MALLOC:
            return "TOX_ERR_OPTIONS_NEW_MALLOC";
    }

    return "<invalid Tox_Err_Options_New>";
}
const char *tox_err_new_to_string(Tox_Err_New value)
{
    switch (value) {
        case TOX_ERR_NEW_OK:
            return "TOX_ERR_NEW_OK";

        case TOX_ERR_NEW_NULL:
            return "TOX_ERR_NEW_NULL";

        case TOX_ERR_NEW_MALLOC:
            return "TOX_ERR_NEW_MALLOC";

        case TOX_ERR_NEW_PORT_ALLOC:
            return "TOX_ERR_NEW_PORT_ALLOC";

        case TOX_ERR_NEW_PROXY_BAD_TYPE:
            return "TOX_ERR_NEW_PROXY_BAD_TYPE";

        case TOX_ERR_NEW_PROXY_BAD_HOST:
            return "TOX_ERR_NEW_PROXY_BAD_HOST";

        case TOX_ERR_NEW_PROXY_BAD_PORT:
            return "TOX_ERR_NEW_PROXY_BAD_PORT";

        case TOX_ERR_NEW_PROXY_NOT_FOUND:
            return "TOX_ERR_NEW_PROXY_NOT_FOUND";

        case TOX_ERR_NEW_LOAD_ENCRYPTED:
            return "TOX_ERR_NEW_LOAD_ENCRYPTED";

        case TOX_ERR_NEW_LOAD_BAD_FORMAT:
            return "TOX_ERR_NEW_LOAD_BAD_FORMAT";
    }

    return "<invalid Tox_Err_New>";
}
const char *tox_err_bootstrap_to_string(Tox_Err_Bootstrap value)
{
    switch (value) {
        case TOX_ERR_BOOTSTRAP_OK:
            return "TOX_ERR_BOOTSTRAP_OK";

        case TOX_ERR_BOOTSTRAP_NULL:
            return "TOX_ERR_BOOTSTRAP_NULL";

        case TOX_ERR_BOOTSTRAP_BAD_HOST:
            return "TOX_ERR_BOOTSTRAP_BAD_HOST";

        case TOX_ERR_BOOTSTRAP_BAD_PORT:
            return "TOX_ERR_BOOTSTRAP_BAD_PORT";
    }

    return "<invalid Tox_Err_Bootstrap>";
}
const char *tox_connection_to_string(Tox_Connection value)
{
    switch (value) {
        case TOX_CONNECTION_NONE:
            return "TOX_CONNECTION_NONE";

        case TOX_CONNECTION_TCP:
            return "TOX_CONNECTION_TCP";

        case TOX_CONNECTION_UDP:
            return "TOX_CONNECTION_UDP";
    }

    return "<invalid Tox_Connection>";
}
const char *tox_err_set_info_to_string(Tox_Err_Set_Info value)
{
    switch (value) {
        case TOX_ERR_SET_INFO_OK:
            return "TOX_ERR_SET_INFO_OK";

        case TOX_ERR_SET_INFO_NULL:
            return "TOX_ERR_SET_INFO_NULL";

        case TOX_ERR_SET_INFO_TOO_LONG:
            return "TOX_ERR_SET_INFO_TOO_LONG";
    }

    return "<invalid Tox_Err_Set_Info>";
}
const char *tox_err_friend_add_to_string(Tox_Err_Friend_Add value)
{
    switch (value) {
        case TOX_ERR_FRIEND_ADD_OK:
            return "TOX_ERR_FRIEND_ADD_OK";

        case TOX_ERR_FRIEND_ADD_NULL:
            return "TOX_ERR_FRIEND_ADD_NULL";

        case TOX_ERR_FRIEND_ADD_TOO_LONG:
            return "TOX_ERR_FRIEND_ADD_TOO_LONG";

        case TOX_ERR_FRIEND_ADD_NO_MESSAGE:
            return "TOX_ERR_FRIEND_ADD_NO_MESSAGE";

        case TOX_ERR_FRIEND_ADD_OWN_KEY:
            return "TOX_ERR_FRIEND_ADD_OWN_KEY";

        case TOX_ERR_FRIEND_ADD_ALREADY_SENT:
            return "TOX_ERR_FRIEND_ADD_ALREADY_SENT";

        case TOX_ERR_FRIEND_ADD_BAD_CHECKSUM:
            return "TOX_ERR_FRIEND_ADD_BAD_CHECKSUM";

        case TOX_ERR_FRIEND_ADD_SET_NEW_NOSPAM:
            return "TOX_ERR_FRIEND_ADD_SET_NEW_NOSPAM";

        case TOX_ERR_FRIEND_ADD_MALLOC:
            return "TOX_ERR_FRIEND_ADD_MALLOC";
    }

    return "<invalid Tox_Err_Friend_Add>";
}
const char *tox_err_friend_delete_to_string(Tox_Err_Friend_Delete value)
{
    switch (value) {
        case TOX_ERR_FRIEND_DELETE_OK:
            return "TOX_ERR_FRIEND_DELETE_OK";

        case TOX_ERR_FRIEND_DELETE_FRIEND_NOT_FOUND:
            return "TOX_ERR_FRIEND_DELETE_FRIEND_NOT_FOUND";
    }

    return "<invalid Tox_Err_Friend_Delete>";
}
const char *tox_err_friend_by_public_key_to_string(Tox_Err_Friend_By_Public_Key value)
{
    switch (value) {
        case TOX_ERR_FRIEND_BY_PUBLIC_KEY_OK:
            return "TOX_ERR_FRIEND_BY_PUBLIC_KEY_OK";

        case TOX_ERR_FRIEND_BY_PUBLIC_KEY_NULL:
            return "TOX_ERR_FRIEND_BY_PUBLIC_KEY_NULL";

        case TOX_ERR_FRIEND_BY_PUBLIC_KEY_NOT_FOUND:
            return "TOX_ERR_FRIEND_BY_PUBLIC_KEY_NOT_FOUND";
    }

    return "<invalid Tox_Err_Friend_By_Public_Key>";
}
const char *tox_err_friend_get_public_key_to_string(Tox_Err_Friend_Get_Public_Key value)
{
    switch (value) {
        case TOX_ERR_FRIEND_GET_PUBLIC_KEY_OK:
            return "TOX_ERR_FRIEND_GET_PUBLIC_KEY_OK";

        case TOX_ERR_FRIEND_GET_PUBLIC_KEY_FRIEND_NOT_FOUND:
            return "TOX_ERR_FRIEND_GET_PUBLIC_KEY_FRIEND_NOT_FOUND";
    }

    return "<invalid Tox_Err_Friend_Get_Public_Key>";
}
const char *tox_err_friend_get_last_online_to_string(Tox_Err_Friend_Get_Last_Online value)
{
    switch (value) {
        case TOX_ERR_FRIEND_GET_LAST_ONLINE_OK:
            return "TOX_ERR_FRIEND_GET_LAST_ONLINE_OK";

        case TOX_ERR_FRIEND_GET_LAST_ONLINE_FRIEND_NOT_FOUND:
            return "TOX_ERR_FRIEND_GET_LAST_ONLINE_FRIEND_NOT_FOUND";
    }

    return "<invalid Tox_Err_Friend_Get_Last_Online>";
}
const char *tox_err_friend_query_to_string(Tox_Err_Friend_Query value)
{
    switch (value) {
        case TOX_ERR_FRIEND_QUERY_OK:
            return "TOX_ERR_FRIEND_QUERY_OK";

        case TOX_ERR_FRIEND_QUERY_NULL:
            return "TOX_ERR_FRIEND_QUERY_NULL";

        case TOX_ERR_FRIEND_QUERY_FRIEND_NOT_FOUND:
            return "TOX_ERR_FRIEND_QUERY_FRIEND_NOT_FOUND";
    }

    return "<invalid Tox_Err_Friend_Query>";
}
const char *tox_err_set_typing_to_string(Tox_Err_Set_Typing value)
{
    switch (value) {
        case TOX_ERR_SET_TYPING_OK:
            return "TOX_ERR_SET_TYPING_OK";

        case TOX_ERR_SET_TYPING_FRIEND_NOT_FOUND:
            return "TOX_ERR_SET_TYPING_FRIEND_NOT_FOUND";
    }

    return "<invalid Tox_Err_Set_Typing>";
}
const char *tox_err_friend_send_message_to_string(Tox_Err_Friend_Send_Message value)
{
    switch (value) {
        case TOX_ERR_FRIEND_SEND_MESSAGE_OK:
            return "TOX_ERR_FRIEND_SEND_MESSAGE_OK";

        case TOX_ERR_FRIEND_SEND_MESSAGE_NULL:
            return "TOX_ERR_FRIEND_SEND_MESSAGE_NULL";

        case TOX_ERR_FRIEND_SEND_MESSAGE_FRIEND_NOT_FOUND:
            return "TOX_ERR_FRIEND_SEND_MESSAGE_FRIEND_NOT_FOUND";

        case TOX_ERR_FRIEND_SEND_MESSAGE_FRIEND_NOT_CONNECTED:
            return "TOX_ERR_FRIEND_SEND_MESSAGE_FRIEND_NOT_CONNECTED";

        case TOX_ERR_FRIEND_SEND_MESSAGE_SENDQ:
            return "TOX_ERR_FRIEND_SEND_MESSAGE_SENDQ";

        case TOX_ERR_FRIEND_SEND_MESSAGE_TOO_LONG:
            return "TOX_ERR_FRIEND_SEND_MESSAGE_TOO_LONG";

        case TOX_ERR_FRIEND_SEND_MESSAGE_EMPTY:
            return "TOX_ERR_FRIEND_SEND_MESSAGE_EMPTY";
    }

    return "<invalid Tox_Err_Friend_Send_Message>";
}
const char *tox_file_control_to_string(Tox_File_Control value)
{
    switch (value) {
        case TOX_FILE_CONTROL_RESUME:
            return "TOX_FILE_CONTROL_RESUME";

        case TOX_FILE_CONTROL_PAUSE:
            return "TOX_FILE_CONTROL_PAUSE";

        case TOX_FILE_CONTROL_CANCEL:
            return "TOX_FILE_CONTROL_CANCEL";
    }

    return "<invalid Tox_File_Control>";
}
const char *tox_err_file_control_to_string(Tox_Err_File_Control value)
{
    switch (value) {
        case TOX_ERR_FILE_CONTROL_OK:
            return "TOX_ERR_FILE_CONTROL_OK";

        case TOX_ERR_FILE_CONTROL_FRIEND_NOT_FOUND:
            return "TOX_ERR_FILE_CONTROL_FRIEND_NOT_FOUND";

        case TOX_ERR_FILE_CONTROL_FRIEND_NOT_CONNECTED:
            return "TOX_ERR_FILE_CONTROL_FRIEND_NOT_CONNECTED";

        case TOX_ERR_FILE_CONTROL_NOT_FOUND:
            return "TOX_ERR_FILE_CONTROL_NOT_FOUND";

        case TOX_ERR_FILE_CONTROL_NOT_PAUSED:
            return "TOX_ERR_FILE_CONTROL_NOT_PAUSED";

        case TOX_ERR_FILE_CONTROL_DENIED:
            return "TOX_ERR_FILE_CONTROL_DENIED";

        case TOX_ERR_FILE_CONTROL_ALREADY_PAUSED:
            return "TOX_ERR_FILE_CONTROL_ALREADY_PAUSED";

        case TOX_ERR_FILE_CONTROL_SENDQ:
            return "TOX_ERR_FILE_CONTROL_SENDQ";
    }

    return "<invalid Tox_Err_File_Control>";
}
const char *tox_err_file_seek_to_string(Tox_Err_File_Seek value)
{
    switch (value) {
        case TOX_ERR_FILE_SEEK_OK:
            return "TOX_ERR_FILE_SEEK_OK";

        case TOX_ERR_FILE_SEEK_FRIEND_NOT_FOUND:
            return "TOX_ERR_FILE_SEEK_FRIEND_NOT_FOUND";

        case TOX_ERR_FILE_SEEK_FRIEND_NOT_CONNECTED:
            return "TOX_ERR_FILE_SEEK_FRIEND_NOT_CONNECTED";

        case TOX_ERR_FILE_SEEK_NOT_FOUND:
            return "TOX_ERR_FILE_SEEK_NOT_FOUND";

        case TOX_ERR_FILE_SEEK_DENIED:
            return "TOX_ERR_FILE_SEEK_DENIED";

        case TOX_ERR_FILE_SEEK_INVALID_POSITION:
            return "TOX_ERR_FILE_SEEK_INVALID_POSITION";

        case TOX_ERR_FILE_SEEK_SENDQ:
            return "TOX_ERR_FILE_SEEK_SENDQ";
    }

    return "<invalid Tox_Err_File_Seek>";
}
const char *tox_err_file_get_to_string(Tox_Err_File_Get value)
{
    switch (value) {
        case TOX_ERR_FILE_GET_OK:
            return "TOX_ERR_FILE_GET_OK";

        case TOX_ERR_FILE_GET_NULL:
            return "TOX_ERR_FILE_GET_NULL";

        case TOX_ERR_FILE_GET_FRIEND_NOT_FOUND:
            return "TOX_ERR_FILE_GET_FRIEND_NOT_FOUND";

        case TOX_ERR_FILE_GET_NOT_FOUND:
            return "TOX_ERR_FILE_GET_NOT_FOUND";
    }

    return "<invalid Tox_Err_File_Get>";
}
const char *tox_err_file_send_to_string(Tox_Err_File_Send value)
{
    switch (value) {
        case TOX_ERR_FILE_SEND_OK:
            return "TOX_ERR_FILE_SEND_OK";

        case TOX_ERR_FILE_SEND_NULL:
            return "TOX_ERR_FILE_SEND_NULL";

        case TOX_ERR_FILE_SEND_FRIEND_NOT_FOUND:
            return "TOX_ERR_FILE_SEND_FRIEND_NOT_FOUND";

        case TOX_ERR_FILE_SEND_FRIEND_NOT_CONNECTED:
            return "TOX_ERR_FILE_SEND_FRIEND_NOT_CONNECTED";

        case TOX_ERR_FILE_SEND_NAME_TOO_LONG:
            return "TOX_ERR_FILE_SEND_NAME_TOO_LONG";

        case TOX_ERR_FILE_SEND_TOO_MANY:
            return "TOX_ERR_FILE_SEND_TOO_MANY";
    }

    return "<invalid Tox_Err_File_Send>";
}
const char *tox_err_file_send_chunk_to_string(Tox_Err_File_Send_Chunk value)
{
    switch (value) {
        case TOX_ERR_FILE_SEND_CHUNK_OK:
            return "TOX_ERR_FILE_SEND_CHUNK_OK";

        case TOX_ERR_FILE_SEND_CHUNK_NULL:
            return "TOX_ERR_FILE_SEND_CHUNK_NULL";

        case TOX_ERR_FILE_SEND_CHUNK_FRIEND_NOT_FOUND:
            return "TOX_ERR_FILE_SEND_CHUNK_FRIEND_NOT_FOUND";

        case TOX_ERR_FILE_SEND_CHUNK_FRIEND_NOT_CONNECTED:
            return "TOX_ERR_FILE_SEND_CHUNK_FRIEND_NOT_CONNECTED";

        case TOX_ERR_FILE_SEND_CHUNK_NOT_FOUND:
            return "TOX_ERR_FILE_SEND_CHUNK_NOT_FOUND";

        case TOX_ERR_FILE_SEND_CHUNK_NOT_TRANSFERRING:
            return "TOX_ERR_FILE_SEND_CHUNK_NOT_TRANSFERRING";

        case TOX_ERR_FILE_SEND_CHUNK_INVALID_LENGTH:
            return "TOX_ERR_FILE_SEND_CHUNK_INVALID_LENGTH";

        case TOX_ERR_FILE_SEND_CHUNK_SENDQ:
            return "TOX_ERR_FILE_SEND_CHUNK_SENDQ";

        case TOX_ERR_FILE_SEND_CHUNK_WRONG_POSITION:
            return "TOX_ERR_FILE_SEND_CHUNK_WRONG_POSITION";
    }

    return "<invalid Tox_Err_File_Send_Chunk>";
}
const char *tox_conference_type_to_string(Tox_Conference_Type value)
{
    switch (value) {
        case TOX_CONFERENCE_TYPE_TEXT:
            return "TOX_CONFERENCE_TYPE_TEXT";

        case TOX_CONFERENCE_TYPE_AV:
            return "TOX_CONFERENCE_TYPE_AV";
    }

    return "<invalid Tox_Conference_Type>";
}
const char *tox_err_conference_new_to_string(Tox_Err_Conference_New value)
{
    switch (value) {
        case TOX_ERR_CONFERENCE_NEW_OK:
            return "TOX_ERR_CONFERENCE_NEW_OK";

        case TOX_ERR_CONFERENCE_NEW_INIT:
            return "TOX_ERR_CONFERENCE_NEW_INIT";
    }

    return "<invalid Tox_Err_Conference_New>";
}
const char *tox_err_conference_delete_to_string(Tox_Err_Conference_Delete value)
{
    switch (value) {
        case TOX_ERR_CONFERENCE_DELETE_OK:
            return "TOX_ERR_CONFERENCE_DELETE_OK";

        case TOX_ERR_CONFERENCE_DELETE_CONFERENCE_NOT_FOUND:
            return "TOX_ERR_CONFERENCE_DELETE_CONFERENCE_NOT_FOUND";
    }

    return "<invalid Tox_Err_Conference_Delete>";
}
const char *tox_err_conference_peer_query_to_string(Tox_Err_Conference_Peer_Query value)
{
    switch (value) {
        case TOX_ERR_CONFERENCE_PEER_QUERY_OK:
            return "TOX_ERR_CONFERENCE_PEER_QUERY_OK";

        case TOX_ERR_CONFERENCE_PEER_QUERY_CONFERENCE_NOT_FOUND:
            return "TOX_ERR_CONFERENCE_PEER_QUERY_CONFERENCE_NOT_FOUND";

        case TOX_ERR_CONFERENCE_PEER_QUERY_PEER_NOT_FOUND:
            return "TOX_ERR_CONFERENCE_PEER_QUERY_PEER_NOT_FOUND";

        case TOX_ERR_CONFERENCE_PEER_QUERY_NO_CONNECTION:
            return "TOX_ERR_CONFERENCE_PEER_QUERY_NO_CONNECTION";
    }

    return "<invalid Tox_Err_Conference_Peer_Query>";
}
const char *tox_err_conference_set_max_offline_to_string(Tox_Err_Conference_Set_Max_Offline value)
{
    switch (value) {
        case TOX_ERR_CONFERENCE_SET_MAX_OFFLINE_OK:
            return "TOX_ERR_CONFERENCE_SET_MAX_OFFLINE_OK";

        case TOX_ERR_CONFERENCE_SET_MAX_OFFLINE_CONFERENCE_NOT_FOUND:
            return "TOX_ERR_CONFERENCE_SET_MAX_OFFLINE_CONFERENCE_NOT_FOUND";
    }

    return "<invalid Tox_Err_Conference_Set_Max_Offline>";
}
const char *tox_err_conference_invite_to_string(Tox_Err_Conference_Invite value)
{
    switch (value) {
        case TOX_ERR_CONFERENCE_INVITE_OK:
            return "TOX_ERR_CONFERENCE_INVITE_OK";

        case TOX_ERR_CONFERENCE_INVITE_CONFERENCE_NOT_FOUND:
            return "TOX_ERR_CONFERENCE_INVITE_CONFERENCE_NOT_FOUND";

        case TOX_ERR_CONFERENCE_INVITE_FAIL_SEND:
            return "TOX_ERR_CONFERENCE_INVITE_FAIL_SEND";

        case TOX_ERR_CONFERENCE_INVITE_NO_CONNECTION:
            return "TOX_ERR_CONFERENCE_INVITE_NO_CONNECTION";
    }

    return "<invalid Tox_Err_Conference_Invite>";
}
const char *tox_err_conference_join_to_string(Tox_Err_Conference_Join value)
{
    switch (value) {
        case TOX_ERR_CONFERENCE_JOIN_OK:
            return "TOX_ERR_CONFERENCE_JOIN_OK";

        case TOX_ERR_CONFERENCE_JOIN_INVALID_LENGTH:
            return "TOX_ERR_CONFERENCE_JOIN_INVALID_LENGTH";

        case TOX_ERR_CONFERENCE_JOIN_WRONG_TYPE:
            return "TOX_ERR_CONFERENCE_JOIN_WRONG_TYPE";

        case TOX_ERR_CONFERENCE_JOIN_FRIEND_NOT_FOUND:
            return "TOX_ERR_CONFERENCE_JOIN_FRIEND_NOT_FOUND";

        case TOX_ERR_CONFERENCE_JOIN_DUPLICATE:
            return "TOX_ERR_CONFERENCE_JOIN_DUPLICATE";

        case TOX_ERR_CONFERENCE_JOIN_INIT_FAIL:
            return "TOX_ERR_CONFERENCE_JOIN_INIT_FAIL";

        case TOX_ERR_CONFERENCE_JOIN_FAIL_SEND:
            return "TOX_ERR_CONFERENCE_JOIN_FAIL_SEND";

        case TOX_ERR_CONFERENCE_JOIN_NULL:
            return "TOX_ERR_CONFERENCE_JOIN_NULL";
    }

    return "<invalid Tox_Err_Conference_Join>";
}
const char *tox_err_conference_send_message_to_string(Tox_Err_Conference_Send_Message value)
{
    switch (value) {
        case TOX_ERR_CONFERENCE_SEND_MESSAGE_OK:
            return "TOX_ERR_CONFERENCE_SEND_MESSAGE_OK";

        case TOX_ERR_CONFERENCE_SEND_MESSAGE_CONFERENCE_NOT_FOUND:
            return "TOX_ERR_CONFERENCE_SEND_MESSAGE_CONFERENCE_NOT_FOUND";

        case TOX_ERR_CONFERENCE_SEND_MESSAGE_TOO_LONG:
            return "TOX_ERR_CONFERENCE_SEND_MESSAGE_TOO_LONG";

        case TOX_ERR_CONFERENCE_SEND_MESSAGE_NO_CONNECTION:
            return "TOX_ERR_CONFERENCE_SEND_MESSAGE_NO_CONNECTION";

        case TOX_ERR_CONFERENCE_SEND_MESSAGE_FAIL_SEND:
            return "TOX_ERR_CONFERENCE_SEND_MESSAGE_FAIL_SEND";
    }

    return "<invalid Tox_Err_Conference_Send_Message>";
}
const char *tox_err_conference_title_to_string(Tox_Err_Conference_Title value)
{
    switch (value) {
        case TOX_ERR_CONFERENCE_TITLE_OK:
            return "TOX_ERR_CONFERENCE_TITLE_OK";

        case TOX_ERR_CONFERENCE_TITLE_CONFERENCE_NOT_FOUND:
            return "TOX_ERR_CONFERENCE_TITLE_CONFERENCE_NOT_FOUND";

        case TOX_ERR_CONFERENCE_TITLE_INVALID_LENGTH:
            return "TOX_ERR_CONFERENCE_TITLE_INVALID_LENGTH";

        case TOX_ERR_CONFERENCE_TITLE_FAIL_SEND:
            return "TOX_ERR_CONFERENCE_TITLE_FAIL_SEND";
    }

    return "<invalid Tox_Err_Conference_Title>";
}
const char *tox_err_conference_get_type_to_string(Tox_Err_Conference_Get_Type value)
{
    switch (value) {
        case TOX_ERR_CONFERENCE_GET_TYPE_OK:
            return "TOX_ERR_CONFERENCE_GET_TYPE_OK";

        case TOX_ERR_CONFERENCE_GET_TYPE_CONFERENCE_NOT_FOUND:
            return "TOX_ERR_CONFERENCE_GET_TYPE_CONFERENCE_NOT_FOUND";
    }

    return "<invalid Tox_Err_Conference_Get_Type>";
}
const char *tox_err_conference_by_id_to_string(Tox_Err_Conference_By_Id value)
{
    switch (value) {
        case TOX_ERR_CONFERENCE_BY_ID_OK:
            return "TOX_ERR_CONFERENCE_BY_ID_OK";

        case TOX_ERR_CONFERENCE_BY_ID_NULL:
            return "TOX_ERR_CONFERENCE_BY_ID_NULL";

        case TOX_ERR_CONFERENCE_BY_ID_NOT_FOUND:
            return "TOX_ERR_CONFERENCE_BY_ID_NOT_FOUND";
    }

    return "<invalid Tox_Err_Conference_By_Id>";
}
const char *tox_err_conference_by_uid_to_string(Tox_Err_Conference_By_Uid value)
{
    switch (value) {
        case TOX_ERR_CONFERENCE_BY_UID_OK:
            return "TOX_ERR_CONFERENCE_BY_UID_OK";

        case TOX_ERR_CONFERENCE_BY_UID_NULL:
            return "TOX_ERR_CONFERENCE_BY_UID_NULL";

        case TOX_ERR_CONFERENCE_BY_UID_NOT_FOUND:
            return "TOX_ERR_CONFERENCE_BY_UID_NOT_FOUND";
    }

    return "<invalid Tox_Err_Conference_By_Uid>";
}
const char *tox_err_friend_custom_packet_to_string(Tox_Err_Friend_Custom_Packet value)
{
    switch (value) {
        case TOX_ERR_FRIEND_CUSTOM_PACKET_OK:
            return "TOX_ERR_FRIEND_CUSTOM_PACKET_OK";

        case TOX_ERR_FRIEND_CUSTOM_PACKET_NULL:
            return "TOX_ERR_FRIEND_CUSTOM_PACKET_NULL";

        case TOX_ERR_FRIEND_CUSTOM_PACKET_FRIEND_NOT_FOUND:
            return "TOX_ERR_FRIEND_CUSTOM_PACKET_FRIEND_NOT_FOUND";

        case TOX_ERR_FRIEND_CUSTOM_PACKET_FRIEND_NOT_CONNECTED:
            return "TOX_ERR_FRIEND_CUSTOM_PACKET_FRIEND_NOT_CONNECTED";

        case TOX_ERR_FRIEND_CUSTOM_PACKET_INVALID:
            return "TOX_ERR_FRIEND_CUSTOM_PACKET_INVALID";

        case TOX_ERR_FRIEND_CUSTOM_PACKET_EMPTY:
            return "TOX_ERR_FRIEND_CUSTOM_PACKET_EMPTY";

        case TOX_ERR_FRIEND_CUSTOM_PACKET_TOO_LONG:
            return "TOX_ERR_FRIEND_CUSTOM_PACKET_TOO_LONG";

        case TOX_ERR_FRIEND_CUSTOM_PACKET_SENDQ:
            return "TOX_ERR_FRIEND_CUSTOM_PACKET_SENDQ";
    }

    return "<invalid Tox_Err_Friend_Custom_Packet>";
}
const char *tox_err_get_port_to_string(Tox_Err_Get_Port value)
{
    switch (value) {
        case TOX_ERR_GET_PORT_OK:
            return "TOX_ERR_GET_PORT_OK";

        case TOX_ERR_GET_PORT_NOT_BOUND:
            return "TOX_ERR_GET_PORT_NOT_BOUND";
    }

    return "<invalid Tox_Err_Get_Port>";
}
const char *tox_group_privacy_state_to_string(Tox_Group_Privacy_State value)
{
    switch (value) {
        case TOX_GROUP_PRIVACY_STATE_PUBLIC:
            return "TOX_GROUP_PRIVACY_STATE_PUBLIC";

        case TOX_GROUP_PRIVACY_STATE_PRIVATE:
            return "TOX_GROUP_PRIVACY_STATE_PRIVATE";
    }

    return "<invalid Tox_Group_Privacy_State>";
}
const char *tox_group_topic_lock_to_string(Tox_Group_Topic_Lock value)
{
    switch (value) {
        case TOX_GROUP_TOPIC_LOCK_ENABLED:
            return "TOX_GROUP_TOPIC_LOCK_ENABLED";

        case TOX_GROUP_TOPIC_LOCK_DISABLED:
            return "TOX_GROUP_TOPIC_LOCK_DISABLED";
    }

    return "<invalid Tox_Group_Topic_Lock>";
}
const char *tox_group_voice_state_to_string(Tox_Group_Voice_State value)
{
    switch (value) {
        case TOX_GROUP_VOICE_STATE_ALL:
            return "TOX_GROUP_VOICE_STATE_ALL";

        case TOX_GROUP_VOICE_STATE_MODERATOR:
            return "TOX_GROUP_VOICE_STATE_MODERATOR";

        case TOX_GROUP_VOICE_STATE_FOUNDER:
            return "TOX_GROUP_VOICE_STATE_FOUNDER";
    }

    return "<invalid Tox_Group_Voice_State>";
}
const char *tox_group_role_to_string(Tox_Group_Role value)
{
    switch (value) {
        case TOX_GROUP_ROLE_FOUNDER:
            return "TOX_GROUP_ROLE_FOUNDER";

        case TOX_GROUP_ROLE_MODERATOR:
            return "TOX_GROUP_ROLE_MODERATOR";

        case TOX_GROUP_ROLE_USER:
            return "TOX_GROUP_ROLE_USER";

        case TOX_GROUP_ROLE_OBSERVER:
            return "TOX_GROUP_ROLE_OBSERVER";
    }

    return "<invalid Tox_Group_Role>";
}
const char *tox_err_group_new_to_string(Tox_Err_Group_New value)
{
    switch (value) {
        case TOX_ERR_GROUP_NEW_OK:
            return "TOX_ERR_GROUP_NEW_OK";

        case TOX_ERR_GROUP_NEW_TOO_LONG:
            return "TOX_ERR_GROUP_NEW_TOO_LONG";

        case TOX_ERR_GROUP_NEW_EMPTY:
            return "TOX_ERR_GROUP_NEW_EMPTY";

        case TOX_ERR_GROUP_NEW_INIT:
            return "TOX_ERR_GROUP_NEW_INIT";

        case TOX_ERR_GROUP_NEW_STATE:
            return "TOX_ERR_GROUP_NEW_STATE";

        case TOX_ERR_GROUP_NEW_ANNOUNCE:
            return "TOX_ERR_GROUP_NEW_ANNOUNCE";
    }

    return "<invalid Tox_Err_Group_New>";
}
const char *tox_err_group_join_to_string(Tox_Err_Group_Join value)
{
    switch (value) {
        case TOX_ERR_GROUP_JOIN_OK:
            return "TOX_ERR_GROUP_JOIN_OK";

        case TOX_ERR_GROUP_JOIN_INIT:
            return "TOX_ERR_GROUP_JOIN_INIT";

        case TOX_ERR_GROUP_JOIN_BAD_CHAT_ID:
            return "TOX_ERR_GROUP_JOIN_BAD_CHAT_ID";

        case TOX_ERR_GROUP_JOIN_EMPTY:
            return "TOX_ERR_GROUP_JOIN_EMPTY";

        case TOX_ERR_GROUP_JOIN_TOO_LONG:
            return "TOX_ERR_GROUP_JOIN_TOO_LONG";

        case TOX_ERR_GROUP_JOIN_PASSWORD:
            return "TOX_ERR_GROUP_JOIN_PASSWORD";

        case TOX_ERR_GROUP_JOIN_CORE:
            return "TOX_ERR_GROUP_JOIN_CORE";
    }

    return "<invalid Tox_Err_Group_Join>";
}
const char *tox_err_group_is_connected_to_string(Tox_Err_Group_Is_Connected value)
{
    switch (value) {
        case TOX_ERR_GROUP_IS_CONNECTED_OK:
            return "TOX_ERR_GROUP_IS_CONNECTED_OK";

        case TOX_ERR_GROUP_IS_CONNECTED_GROUP_NOT_FOUND:
            return "TOX_ERR_GROUP_IS_CONNECTED_GROUP_NOT_FOUND";
    }

    return "<invalid Tox_Err_Group_Is_Connected>";
}
const char *tox_err_group_disconnect_to_string(Tox_Err_Group_Disconnect value)
{
    switch (value) {
        case TOX_ERR_GROUP_DISCONNECT_OK:
            return "TOX_ERR_GROUP_DISCONNECT_OK";

        case TOX_ERR_GROUP_DISCONNECT_GROUP_NOT_FOUND:
            return "TOX_ERR_GROUP_DISCONNECT_GROUP_NOT_FOUND";

        case TOX_ERR_GROUP_DISCONNECT_ALREADY_DISCONNECTED:
            return "TOX_ERR_GROUP_DISCONNECT_ALREADY_DISCONNECTED";
    }

    return "<invalid Tox_Err_Group_Disconnect>";
}
const char *tox_err_group_reconnect_to_string(Tox_Err_Group_Reconnect value)
{
    switch (value) {
        case TOX_ERR_GROUP_RECONNECT_OK:
            return "TOX_ERR_GROUP_RECONNECT_OK";

        case TOX_ERR_GROUP_RECONNECT_GROUP_NOT_FOUND:
            return "TOX_ERR_GROUP_RECONNECT_GROUP_NOT_FOUND";

        case TOX_ERR_GROUP_RECONNECT_CORE:
            return "TOX_ERR_GROUP_RECONNECT_CORE";
    }

    return "<invalid Tox_Err_Group_Reconnect>";
}
const char *tox_err_group_leave_to_string(Tox_Err_Group_Leave value)
{
    switch (value) {
        case TOX_ERR_GROUP_LEAVE_OK:
            return "TOX_ERR_GROUP_LEAVE_OK";

        case TOX_ERR_GROUP_LEAVE_GROUP_NOT_FOUND:
            return "TOX_ERR_GROUP_LEAVE_GROUP_NOT_FOUND";

        case TOX_ERR_GROUP_LEAVE_TOO_LONG:
            return "TOX_ERR_GROUP_LEAVE_TOO_LONG";

        case TOX_ERR_GROUP_LEAVE_FAIL_SEND:
            return "TOX_ERR_GROUP_LEAVE_FAIL_SEND";
    }

    return "<invalid Tox_Err_Group_Leave>";
}
const char *tox_err_group_self_query_to_string(Tox_Err_Group_Self_Query value)
{
    switch (value) {
        case TOX_ERR_GROUP_SELF_QUERY_OK:
            return "TOX_ERR_GROUP_SELF_QUERY_OK";

        case TOX_ERR_GROUP_SELF_QUERY_GROUP_NOT_FOUND:
            return "TOX_ERR_GROUP_SELF_QUERY_GROUP_NOT_FOUND";
    }

    return "<invalid Tox_Err_Group_Self_Query>";
}
const char *tox_err_group_self_name_set_to_string(Tox_Err_Group_Self_Name_Set value)
{
    switch (value) {
        case TOX_ERR_GROUP_SELF_NAME_SET_OK:
            return "TOX_ERR_GROUP_SELF_NAME_SET_OK";

        case TOX_ERR_GROUP_SELF_NAME_SET_GROUP_NOT_FOUND:
            return "TOX_ERR_GROUP_SELF_NAME_SET_GROUP_NOT_FOUND";

        case TOX_ERR_GROUP_SELF_NAME_SET_TOO_LONG:
            return "TOX_ERR_GROUP_SELF_NAME_SET_TOO_LONG";

        case TOX_ERR_GROUP_SELF_NAME_SET_INVALID:
            return "TOX_ERR_GROUP_SELF_NAME_SET_INVALID";

        case TOX_ERR_GROUP_SELF_NAME_SET_FAIL_SEND:
            return "TOX_ERR_GROUP_SELF_NAME_SET_FAIL_SEND";
    }

    return "<invalid Tox_Err_Group_Self_Name_Set>";
}
const char *tox_err_group_self_status_set_to_string(Tox_Err_Group_Self_Status_Set value)
{
    switch (value) {
        case TOX_ERR_GROUP_SELF_STATUS_SET_OK:
            return "TOX_ERR_GROUP_SELF_STATUS_SET_OK";

        case TOX_ERR_GROUP_SELF_STATUS_SET_GROUP_NOT_FOUND:
            return "TOX_ERR_GROUP_SELF_STATUS_SET_GROUP_NOT_FOUND";

        case TOX_ERR_GROUP_SELF_STATUS_SET_FAIL_SEND:
            return "TOX_ERR_GROUP_SELF_STATUS_SET_FAIL_SEND";
    }

    return "<invalid Tox_Err_Group_Self_Status_Set>";
}
const char *tox_err_group_peer_query_to_string(Tox_Err_Group_Peer_Query value)
{
    switch (value) {
        case TOX_ERR_GROUP_PEER_QUERY_OK:
            return "TOX_ERR_GROUP_PEER_QUERY_OK";

        case TOX_ERR_GROUP_PEER_QUERY_GROUP_NOT_FOUND:
            return "TOX_ERR_GROUP_PEER_QUERY_GROUP_NOT_FOUND";

        case TOX_ERR_GROUP_PEER_QUERY_PEER_NOT_FOUND:
            return "TOX_ERR_GROUP_PEER_QUERY_PEER_NOT_FOUND";
    }

    return "<invalid Tox_Err_Group_Peer_Query>";
}
const char *tox_err_group_state_query_to_string(Tox_Err_Group_State_Query value)
{
    switch (value) {
        case TOX_ERR_GROUP_STATE_QUERY_OK:
            return "TOX_ERR_GROUP_STATE_QUERY_OK";

        case TOX_ERR_GROUP_STATE_QUERY_GROUP_NOT_FOUND:
            return "TOX_ERR_GROUP_STATE_QUERY_GROUP_NOT_FOUND";
    }

    return "<invalid Tox_Err_Group_State_Query>";
}
const char *tox_err_group_topic_set_to_string(Tox_Err_Group_Topic_Set value)
{
    switch (value) {
        case TOX_ERR_GROUP_TOPIC_SET_OK:
            return "TOX_ERR_GROUP_TOPIC_SET_OK";

        case TOX_ERR_GROUP_TOPIC_SET_GROUP_NOT_FOUND:
            return "TOX_ERR_GROUP_TOPIC_SET_GROUP_NOT_FOUND";

        case TOX_ERR_GROUP_TOPIC_SET_TOO_LONG:
            return "TOX_ERR_GROUP_TOPIC_SET_TOO_LONG";

        case TOX_ERR_GROUP_TOPIC_SET_PERMISSIONS:
            return "TOX_ERR_GROUP_TOPIC_SET_PERMISSIONS";

        case TOX_ERR_GROUP_TOPIC_SET_FAIL_CREATE:
            return "TOX_ERR_GROUP_TOPIC_SET_FAIL_CREATE";

        case TOX_ERR_GROUP_TOPIC_SET_FAIL_SEND:
            return "TOX_ERR_GROUP_TOPIC_SET_FAIL_SEND";

        case TOX_ERR_GROUP_TOPIC_SET_DISCONNECTED:
            return "TOX_ERR_GROUP_TOPIC_SET_DISCONNECTED";
    }

    return "<invalid Tox_Err_Group_Topic_Set>";
}
const char *tox_err_group_send_message_to_string(Tox_Err_Group_Send_Message value)
{
    switch (value) {
        case TOX_ERR_GROUP_SEND_MESSAGE_OK:
            return "TOX_ERR_GROUP_SEND_MESSAGE_OK";

        case TOX_ERR_GROUP_SEND_MESSAGE_GROUP_NOT_FOUND:
            return "TOX_ERR_GROUP_SEND_MESSAGE_GROUP_NOT_FOUND";

        case TOX_ERR_GROUP_SEND_MESSAGE_TOO_LONG:
            return "TOX_ERR_GROUP_SEND_MESSAGE_TOO_LONG";

        case TOX_ERR_GROUP_SEND_MESSAGE_EMPTY:
            return "TOX_ERR_GROUP_SEND_MESSAGE_EMPTY";

        case TOX_ERR_GROUP_SEND_MESSAGE_BAD_TYPE:
            return "TOX_ERR_GROUP_SEND_MESSAGE_BAD_TYPE";

        case TOX_ERR_GROUP_SEND_MESSAGE_PERMISSIONS:
            return "TOX_ERR_GROUP_SEND_MESSAGE_PERMISSIONS";

        case TOX_ERR_GROUP_SEND_MESSAGE_FAIL_SEND:
            return "TOX_ERR_GROUP_SEND_MESSAGE_FAIL_SEND";

        case TOX_ERR_GROUP_SEND_MESSAGE_DISCONNECTED:
            return "TOX_ERR_GROUP_SEND_MESSAGE_DISCONNECTED";
    }

    return "<invalid Tox_Err_Group_Send_Message>";
}
const char *tox_err_group_send_private_message_to_string(Tox_Err_Group_Send_Private_Message value)
{
    switch (value) {
        case TOX_ERR_GROUP_SEND_PRIVATE_MESSAGE_OK:
            return "TOX_ERR_GROUP_SEND_PRIVATE_MESSAGE_OK";

        case TOX_ERR_GROUP_SEND_PRIVATE_MESSAGE_GROUP_NOT_FOUND:
            return "TOX_ERR_GROUP_SEND_PRIVATE_MESSAGE_GROUP_NOT_FOUND";

        case TOX_ERR_GROUP_SEND_PRIVATE_MESSAGE_PEER_NOT_FOUND:
            return "TOX_ERR_GROUP_SEND_PRIVATE_MESSAGE_PEER_NOT_FOUND";

        case TOX_ERR_GROUP_SEND_PRIVATE_MESSAGE_TOO_LONG:
            return "TOX_ERR_GROUP_SEND_PRIVATE_MESSAGE_TOO_LONG";

        case TOX_ERR_GROUP_SEND_PRIVATE_MESSAGE_EMPTY:
            return "TOX_ERR_GROUP_SEND_PRIVATE_MESSAGE_EMPTY";

        case TOX_ERR_GROUP_SEND_PRIVATE_MESSAGE_BAD_TYPE:
            return "TOX_ERR_GROUP_SEND_PRIVATE_MESSAGE_BAD_TYPE";

        case TOX_ERR_GROUP_SEND_PRIVATE_MESSAGE_PERMISSIONS:
            return "TOX_ERR_GROUP_SEND_PRIVATE_MESSAGE_PERMISSIONS";

        case TOX_ERR_GROUP_SEND_PRIVATE_MESSAGE_FAIL_SEND:
            return "TOX_ERR_GROUP_SEND_PRIVATE_MESSAGE_FAIL_SEND";

        case TOX_ERR_GROUP_SEND_PRIVATE_MESSAGE_DISCONNECTED:
            return "TOX_ERR_GROUP_SEND_PRIVATE_MESSAGE_DISCONNECTED";
    }

    return "<invalid Tox_Err_Group_Send_Private_Message>";
}
const char *tox_err_group_send_custom_packet_to_string(Tox_Err_Group_Send_Custom_Packet value)
{
    switch (value) {
        case TOX_ERR_GROUP_SEND_CUSTOM_PACKET_OK:
            return "TOX_ERR_GROUP_SEND_CUSTOM_PACKET_OK";

        case TOX_ERR_GROUP_SEND_CUSTOM_PACKET_GROUP_NOT_FOUND:
            return "TOX_ERR_GROUP_SEND_CUSTOM_PACKET_GROUP_NOT_FOUND";

        case TOX_ERR_GROUP_SEND_CUSTOM_PACKET_TOO_LONG:
            return "TOX_ERR_GROUP_SEND_CUSTOM_PACKET_TOO_LONG";

        case TOX_ERR_GROUP_SEND_CUSTOM_PACKET_EMPTY:
            return "TOX_ERR_GROUP_SEND_CUSTOM_PACKET_EMPTY";

        case TOX_ERR_GROUP_SEND_CUSTOM_PACKET_DISCONNECTED:
            return "TOX_ERR_GROUP_SEND_CUSTOM_PACKET_DISCONNECTED";

        case TOX_ERR_GROUP_SEND_CUSTOM_PACKET_FAIL_SEND:
            return "TOX_ERR_GROUP_SEND_CUSTOM_PACKET_FAIL_SEND";
    }

    return "<invalid Tox_Err_Group_Send_Custom_Packet>";
}
const char *tox_err_group_send_custom_private_packet_to_string(Tox_Err_Group_Send_Custom_Private_Packet value)
{
    switch (value) {
        case TOX_ERR_GROUP_SEND_CUSTOM_PRIVATE_PACKET_OK:
            return "TOX_ERR_GROUP_SEND_CUSTOM_PRIVATE_PACKET_OK";

        case TOX_ERR_GROUP_SEND_CUSTOM_PRIVATE_PACKET_GROUP_NOT_FOUND:
            return "TOX_ERR_GROUP_SEND_CUSTOM_PRIVATE_PACKET_GROUP_NOT_FOUND";

        case TOX_ERR_GROUP_SEND_CUSTOM_PRIVATE_PACKET_TOO_LONG:
            return "TOX_ERR_GROUP_SEND_CUSTOM_PRIVATE_PACKET_TOO_LONG";

        case TOX_ERR_GROUP_SEND_CUSTOM_PRIVATE_PACKET_EMPTY:
            return "TOX_ERR_GROUP_SEND_CUSTOM_PRIVATE_PACKET_EMPTY";

        case TOX_ERR_GROUP_SEND_CUSTOM_PRIVATE_PACKET_PEER_NOT_FOUND:
            return "TOX_ERR_GROUP_SEND_CUSTOM_PRIVATE_PACKET_PEER_NOT_FOUND";

        case TOX_ERR_GROUP_SEND_CUSTOM_PRIVATE_PACKET_FAIL_SEND:
            return "TOX_ERR_GROUP_SEND_CUSTOM_PRIVATE_PACKET_FAIL_SEND";

        case TOX_ERR_GROUP_SEND_CUSTOM_PRIVATE_PACKET_DISCONNECTED:
            return "TOX_ERR_GROUP_SEND_CUSTOM_PRIVATE_PACKET_DISCONNECTED";
    }

    return "<invalid Tox_Err_Group_Send_Custom_Private_Packet>";
}
const char *tox_err_group_invite_friend_to_string(Tox_Err_Group_Invite_Friend value)
{
    switch (value) {
        case TOX_ERR_GROUP_INVITE_FRIEND_OK:
            return "TOX_ERR_GROUP_INVITE_FRIEND_OK";

        case TOX_ERR_GROUP_INVITE_FRIEND_GROUP_NOT_FOUND:
            return "TOX_ERR_GROUP_INVITE_FRIEND_GROUP_NOT_FOUND";

        case TOX_ERR_GROUP_INVITE_FRIEND_FRIEND_NOT_FOUND:
            return "TOX_ERR_GROUP_INVITE_FRIEND_FRIEND_NOT_FOUND";

        case TOX_ERR_GROUP_INVITE_FRIEND_INVITE_FAIL:
            return "TOX_ERR_GROUP_INVITE_FRIEND_INVITE_FAIL";

        case TOX_ERR_GROUP_INVITE_FRIEND_FAIL_SEND:
            return "TOX_ERR_GROUP_INVITE_FRIEND_FAIL_SEND";

        case TOX_ERR_GROUP_INVITE_FRIEND_DISCONNECTED:
            return "TOX_ERR_GROUP_INVITE_FRIEND_DISCONNECTED";
    }

    return "<invalid Tox_Err_Group_Invite_Friend>";
}
const char *tox_err_group_invite_accept_to_string(Tox_Err_Group_Invite_Accept value)
{
    switch (value) {
        case TOX_ERR_GROUP_INVITE_ACCEPT_OK:
            return "TOX_ERR_GROUP_INVITE_ACCEPT_OK";

        case TOX_ERR_GROUP_INVITE_ACCEPT_BAD_INVITE:
            return "TOX_ERR_GROUP_INVITE_ACCEPT_BAD_INVITE";

        case TOX_ERR_GROUP_INVITE_ACCEPT_INIT_FAILED:
            return "TOX_ERR_GROUP_INVITE_ACCEPT_INIT_FAILED";

        case TOX_ERR_GROUP_INVITE_ACCEPT_TOO_LONG:
            return "TOX_ERR_GROUP_INVITE_ACCEPT_TOO_LONG";

        case TOX_ERR_GROUP_INVITE_ACCEPT_EMPTY:
            return "TOX_ERR_GROUP_INVITE_ACCEPT_EMPTY";

        case TOX_ERR_GROUP_INVITE_ACCEPT_PASSWORD:
            return "TOX_ERR_GROUP_INVITE_ACCEPT_PASSWORD";

        case TOX_ERR_GROUP_INVITE_ACCEPT_FRIEND_NOT_FOUND:
            return "TOX_ERR_GROUP_INVITE_ACCEPT_FRIEND_NOT_FOUND";

        case TOX_ERR_GROUP_INVITE_ACCEPT_FAIL_SEND:
            return "TOX_ERR_GROUP_INVITE_ACCEPT_FAIL_SEND";

        case TOX_ERR_GROUP_INVITE_ACCEPT_NULL:
            return "TOX_ERR_GROUP_INVITE_ACCEPT_NULL";
    }

    return "<invalid Tox_Err_Group_Invite_Accept>";
}
const char *tox_group_exit_type_to_string(Tox_Group_Exit_Type value)
{
    switch (value) {
        case TOX_GROUP_EXIT_TYPE_QUIT:
            return "TOX_GROUP_EXIT_TYPE_QUIT";

        case TOX_GROUP_EXIT_TYPE_TIMEOUT:
            return "TOX_GROUP_EXIT_TYPE_TIMEOUT";

        case TOX_GROUP_EXIT_TYPE_DISCONNECTED:
            return "TOX_GROUP_EXIT_TYPE_DISCONNECTED";

        case TOX_GROUP_EXIT_TYPE_SELF_DISCONNECTED:
            return "TOX_GROUP_EXIT_TYPE_SELF_DISCONNECTED";

        case TOX_GROUP_EXIT_TYPE_KICK:
            return "TOX_GROUP_EXIT_TYPE_KICK";

        case TOX_GROUP_EXIT_TYPE_SYNC_ERROR:
            return "TOX_GROUP_EXIT_TYPE_SYNC_ERROR";
    }

    return "<invalid Tox_Group_Exit_Type>";
}
const char *tox_group_join_fail_to_string(Tox_Group_Join_Fail value)
{
    switch (value) {
        case TOX_GROUP_JOIN_FAIL_PEER_LIMIT:
            return "TOX_GROUP_JOIN_FAIL_PEER_LIMIT";

        case TOX_GROUP_JOIN_FAIL_INVALID_PASSWORD:
            return "TOX_GROUP_JOIN_FAIL_INVALID_PASSWORD";

        case TOX_GROUP_JOIN_FAIL_UNKNOWN:
            return "TOX_GROUP_JOIN_FAIL_UNKNOWN";
    }

    return "<invalid Tox_Group_Join_Fail>";
}
const char *tox_err_group_set_password_to_string(Tox_Err_Group_Set_Password value)
{
    switch (value) {
        case TOX_ERR_GROUP_SET_PASSWORD_OK:
            return "TOX_ERR_GROUP_SET_PASSWORD_OK";

        case TOX_ERR_GROUP_SET_PASSWORD_GROUP_NOT_FOUND:
            return "TOX_ERR_GROUP_SET_PASSWORD_GROUP_NOT_FOUND";

        case TOX_ERR_GROUP_SET_PASSWORD_PERMISSIONS:
            return "TOX_ERR_GROUP_SET_PASSWORD_PERMISSIONS";

        case TOX_ERR_GROUP_SET_PASSWORD_TOO_LONG:
            return "TOX_ERR_GROUP_SET_PASSWORD_TOO_LONG";

        case TOX_ERR_GROUP_SET_PASSWORD_FAIL_SEND:
            return "TOX_ERR_GROUP_SET_PASSWORD_FAIL_SEND";

        case TOX_ERR_GROUP_SET_PASSWORD_MALLOC:
            return "TOX_ERR_GROUP_SET_PASSWORD_MALLOC";

        case TOX_ERR_GROUP_SET_PASSWORD_DISCONNECTED:
            return "TOX_ERR_GROUP_SET_PASSWORD_DISCONNECTED";
    }

    return "<invalid Tox_Err_Group_Set_Password>";
}
const char *tox_err_group_set_topic_lock_to_string(Tox_Err_Group_Set_Topic_Lock value)
{
    switch (value) {
        case TOX_ERR_GROUP_SET_TOPIC_LOCK_OK:
            return "TOX_ERR_GROUP_SET_TOPIC_LOCK_OK";

        case TOX_ERR_GROUP_SET_TOPIC_LOCK_GROUP_NOT_FOUND:
            return "TOX_ERR_GROUP_SET_TOPIC_LOCK_GROUP_NOT_FOUND";

        case TOX_ERR_GROUP_SET_TOPIC_LOCK_INVALID:
            return "TOX_ERR_GROUP_SET_TOPIC_LOCK_INVALID";

        case TOX_ERR_GROUP_SET_TOPIC_LOCK_PERMISSIONS:
            return "TOX_ERR_GROUP_SET_TOPIC_LOCK_PERMISSIONS";

        case TOX_ERR_GROUP_SET_TOPIC_LOCK_FAIL_SET:
            return "TOX_ERR_GROUP_SET_TOPIC_LOCK_FAIL_SET";

        case TOX_ERR_GROUP_SET_TOPIC_LOCK_FAIL_SEND:
            return "TOX_ERR_GROUP_SET_TOPIC_LOCK_FAIL_SEND";

        case TOX_ERR_GROUP_SET_TOPIC_LOCK_DISCONNECTED:
            return "TOX_ERR_GROUP_SET_TOPIC_LOCK_DISCONNECTED";
    }

    return "<invalid Tox_Err_Group_Set_Topic_Lock>";
}
const char *tox_err_group_set_voice_state_to_string(Tox_Err_Group_Set_Voice_State value)
{
    switch (value) {
        case TOX_ERR_GROUP_SET_VOICE_STATE_OK:
            return "TOX_ERR_GROUP_SET_VOICE_STATE_OK";

        case TOX_ERR_GROUP_SET_VOICE_STATE_GROUP_NOT_FOUND:
            return "TOX_ERR_GROUP_SET_VOICE_STATE_GROUP_NOT_FOUND";

        case TOX_ERR_GROUP_SET_VOICE_STATE_PERMISSIONS:
            return "TOX_ERR_GROUP_SET_VOICE_STATE_PERMISSIONS";

        case TOX_ERR_GROUP_SET_VOICE_STATE_FAIL_SET:
            return "TOX_ERR_GROUP_SET_VOICE_STATE_FAIL_SET";

        case TOX_ERR_GROUP_SET_VOICE_STATE_FAIL_SEND:
            return "TOX_ERR_GROUP_SET_VOICE_STATE_FAIL_SEND";

        case TOX_ERR_GROUP_SET_VOICE_STATE_DISCONNECTED:
            return "TOX_ERR_GROUP_SET_VOICE_STATE_DISCONNECTED";
    }

    return "<invalid Tox_Err_Group_Set_Voice_State>";
}
const char *tox_err_group_set_privacy_state_to_string(Tox_Err_Group_Set_Privacy_State value)
{
    switch (value) {
        case TOX_ERR_GROUP_SET_PRIVACY_STATE_OK:
            return "TOX_ERR_GROUP_SET_PRIVACY_STATE_OK";

        case TOX_ERR_GROUP_SET_PRIVACY_STATE_GROUP_NOT_FOUND:
            return "TOX_ERR_GROUP_SET_PRIVACY_STATE_GROUP_NOT_FOUND";

        case TOX_ERR_GROUP_SET_PRIVACY_STATE_PERMISSIONS:
            return "TOX_ERR_GROUP_SET_PRIVACY_STATE_PERMISSIONS";

        case TOX_ERR_GROUP_SET_PRIVACY_STATE_FAIL_SET:
            return "TOX_ERR_GROUP_SET_PRIVACY_STATE_FAIL_SET";

        case TOX_ERR_GROUP_SET_PRIVACY_STATE_FAIL_SEND:
            return "TOX_ERR_GROUP_SET_PRIVACY_STATE_FAIL_SEND";

        case TOX_ERR_GROUP_SET_PRIVACY_STATE_DISCONNECTED:
            return "TOX_ERR_GROUP_SET_PRIVACY_STATE_DISCONNECTED";
    }

    return "<invalid Tox_Err_Group_Set_Privacy_State>";
}
const char *tox_err_group_set_peer_limit_to_string(Tox_Err_Group_Set_Peer_Limit value)
{
    switch (value) {
        case TOX_ERR_GROUP_SET_PEER_LIMIT_OK:
            return "TOX_ERR_GROUP_SET_PEER_LIMIT_OK";

        case TOX_ERR_GROUP_SET_PEER_LIMIT_GROUP_NOT_FOUND:
            return "TOX_ERR_GROUP_SET_PEER_LIMIT_GROUP_NOT_FOUND";

        case TOX_ERR_GROUP_SET_PEER_LIMIT_PERMISSIONS:
            return "TOX_ERR_GROUP_SET_PEER_LIMIT_PERMISSIONS";

        case TOX_ERR_GROUP_SET_PEER_LIMIT_FAIL_SET:
            return "TOX_ERR_GROUP_SET_PEER_LIMIT_FAIL_SET";

        case TOX_ERR_GROUP_SET_PEER_LIMIT_FAIL_SEND:
            return "TOX_ERR_GROUP_SET_PEER_LIMIT_FAIL_SEND";

        case TOX_ERR_GROUP_SET_PEER_LIMIT_DISCONNECTED:
            return "TOX_ERR_GROUP_SET_PEER_LIMIT_DISCONNECTED";
    }

    return "<invalid Tox_Err_Group_Set_Peer_Limit>";
}
const char *tox_err_group_set_ignore_to_string(Tox_Err_Group_Set_Ignore value)
{
    switch (value) {
        case TOX_ERR_GROUP_SET_IGNORE_OK:
            return "TOX_ERR_GROUP_SET_IGNORE_OK";

        case TOX_ERR_GROUP_SET_IGNORE_GROUP_NOT_FOUND:
            return "TOX_ERR_GROUP_SET_IGNORE_GROUP_NOT_FOUND";

        case TOX_ERR_GROUP_SET_IGNORE_PEER_NOT_FOUND:
            return "TOX_ERR_GROUP_SET_IGNORE_PEER_NOT_FOUND";

        case TOX_ERR_GROUP_SET_IGNORE_SELF:
            return "TOX_ERR_GROUP_SET_IGNORE_SELF";
    }

    return "<invalid Tox_Err_Group_Set_Ignore>";
}
const char *tox_err_group_set_role_to_string(Tox_Err_Group_Set_Role value)
{
    switch (value) {
        case TOX_ERR_GROUP_SET_ROLE_OK:
            return "TOX_ERR_GROUP_SET_ROLE_OK";

        case TOX_ERR_GROUP_SET_ROLE_GROUP_NOT_FOUND:
            return "TOX_ERR_GROUP_SET_ROLE_GROUP_NOT_FOUND";

        case TOX_ERR_GROUP_SET_ROLE_PEER_NOT_FOUND:
            return "TOX_ERR_GROUP_SET_ROLE_PEER_NOT_FOUND";

        case TOX_ERR_GROUP_SET_ROLE_PERMISSIONS:
            return "TOX_ERR_GROUP_SET_ROLE_PERMISSIONS";

        case TOX_ERR_GROUP_SET_ROLE_ASSIGNMENT:
            return "TOX_ERR_GROUP_SET_ROLE_ASSIGNMENT";

        case TOX_ERR_GROUP_SET_ROLE_FAIL_ACTION:
            return "TOX_ERR_GROUP_SET_ROLE_FAIL_ACTION";

        case TOX_ERR_GROUP_SET_ROLE_SELF:
            return "TOX_ERR_GROUP_SET_ROLE_SELF";
    }

    return "<invalid Tox_Err_Group_Set_Role>";
}
const char *tox_err_group_kick_peer_to_string(Tox_Err_Group_Kick_Peer value)
{
    switch (value) {
        case TOX_ERR_GROUP_KICK_PEER_OK:
            return "TOX_ERR_GROUP_KICK_PEER_OK";

        case TOX_ERR_GROUP_KICK_PEER_GROUP_NOT_FOUND:
            return "TOX_ERR_GROUP_KICK_PEER_GROUP_NOT_FOUND";

        case TOX_ERR_GROUP_KICK_PEER_PEER_NOT_FOUND:
            return "TOX_ERR_GROUP_KICK_PEER_PEER_NOT_FOUND";

        case TOX_ERR_GROUP_KICK_PEER_PERMISSIONS:
            return "TOX_ERR_GROUP_KICK_PEER_PERMISSIONS";

        case TOX_ERR_GROUP_KICK_PEER_FAIL_ACTION:
            return "TOX_ERR_GROUP_KICK_PEER_FAIL_ACTION";

        case TOX_ERR_GROUP_KICK_PEER_FAIL_SEND:
            return "TOX_ERR_GROUP_KICK_PEER_FAIL_SEND";

        case TOX_ERR_GROUP_KICK_PEER_SELF:
            return "TOX_ERR_GROUP_KICK_PEER_SELF";
    }

    return "<invalid Tox_Err_Group_Kick_Peer>";
}
const char *tox_group_mod_event_to_string(Tox_Group_Mod_Event value)
{
    switch (value) {
        case TOX_GROUP_MOD_EVENT_KICK:
            return "TOX_GROUP_MOD_EVENT_KICK";

        case TOX_GROUP_MOD_EVENT_OBSERVER:
            return "TOX_GROUP_MOD_EVENT_OBSERVER";

        case TOX_GROUP_MOD_EVENT_USER:
            return "TOX_GROUP_MOD_EVENT_USER";

        case TOX_GROUP_MOD_EVENT_MODERATOR:
            return "TOX_GROUP_MOD_EVENT_MODERATOR";
    }

    return "<invalid Tox_Group_Mod_Event>";
}<|MERGE_RESOLUTION|>--- conflicted
+++ resolved
@@ -274,7 +274,6 @@
 {
     options->experimental_groups_persistence = experimental_groups_persistence;
 }
-<<<<<<< HEAD
 bool tox_options_get_noise_compatibility_enabled(const Tox_Options *options)
 {
     return options->noise_compatibility_enabled;
@@ -283,7 +282,7 @@
     Tox_Options *options, bool noise_compatibility_enabled)
 {
     options->noise_compatibility_enabled = noise_compatibility_enabled;
-=======
+}
 bool tox_options_get_experimental_disable_dns(const Tox_Options *options)
 {
     return options->experimental_disable_dns;
@@ -291,7 +290,6 @@
 void tox_options_set_experimental_disable_dns(Tox_Options *options, bool experimental_disable_dns)
 {
     options->experimental_disable_dns = experimental_disable_dns;
->>>>>>> 6460c25c
 }
 
 const uint8_t *tox_options_get_savedata_data(const Tox_Options *options)
@@ -318,11 +316,8 @@
         tox_options_set_dht_announcements_enabled(options, true);
         tox_options_set_experimental_thread_safety(options, false);
         tox_options_set_experimental_groups_persistence(options, false);
-<<<<<<< HEAD
         tox_options_set_noise_compatibility_enabled(options, true);
-=======
         tox_options_set_experimental_disable_dns(options, false);
->>>>>>> 6460c25c
     }
 }
 
