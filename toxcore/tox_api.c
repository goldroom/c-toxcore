/* SPDX-License-Identifier: GPL-3.0-or-later
 * Copyright © 2016-2021 The TokTok team.
 */
#include "tox.h"

#include <stdlib.h>

#include "ccompat.h"
#include "tox_private.h"

#define SET_ERROR_PARAMETER(param, x) \
    do {                              \
        if (param != nullptr) {       \
            *param = x;               \
        }                             \
    } while (0)

uint32_t tox_version_major(void)
{
    return TOX_VERSION_MAJOR;
}
uint32_t tox_version_minor(void)
{
    return TOX_VERSION_MINOR;
}
uint32_t tox_version_patch(void)
{
    return TOX_VERSION_PATCH;
}
uint32_t tox_public_key_size(void)
{
    return TOX_PUBLIC_KEY_SIZE;
}
uint32_t tox_secret_key_size(void)
{
    return TOX_SECRET_KEY_SIZE;
}
uint32_t tox_conference_uid_size(void)
{
    return TOX_CONFERENCE_UID_SIZE;
}
uint32_t tox_conference_id_size(void)
{
    return TOX_CONFERENCE_ID_SIZE;
}
uint32_t tox_nospam_size(void)
{
    return TOX_NOSPAM_SIZE;
}
uint32_t tox_address_size(void)
{
    return TOX_ADDRESS_SIZE;
}
uint32_t tox_max_name_length(void)
{
    return TOX_MAX_NAME_LENGTH;
}
uint32_t tox_max_status_message_length(void)
{
    return TOX_MAX_STATUS_MESSAGE_LENGTH;
}
uint32_t tox_max_friend_request_length(void)
{
    return TOX_MAX_FRIEND_REQUEST_LENGTH;
}
uint32_t tox_max_message_length(void)
{
    return TOX_MAX_MESSAGE_LENGTH;
}
uint32_t tox_max_custom_packet_size(void)
{
    return TOX_MAX_CUSTOM_PACKET_SIZE;
}
uint32_t tox_hash_length(void)
{
    return TOX_HASH_LENGTH;
}
uint32_t tox_file_id_length(void)
{
    return TOX_FILE_ID_LENGTH;
}
uint32_t tox_max_filename_length(void)
{
    return TOX_MAX_FILENAME_LENGTH;
}
uint32_t tox_max_hostname_length(void)
{
    return TOX_MAX_HOSTNAME_LENGTH;
}
uint32_t tox_group_max_topic_length(void)
{
    return TOX_GROUP_MAX_TOPIC_LENGTH;
}
uint32_t tox_group_max_part_length(void)
{
    return TOX_GROUP_MAX_PART_LENGTH;
}
uint32_t tox_group_max_message_length(void)
{
    return TOX_GROUP_MAX_MESSAGE_LENGTH;
}
uint32_t tox_group_max_custom_lossy_packet_length(void)
{
    return TOX_GROUP_MAX_CUSTOM_LOSSY_PACKET_LENGTH;
}
uint32_t tox_group_max_custom_lossless_packet_length(void)
{
    return TOX_GROUP_MAX_CUSTOM_LOSSLESS_PACKET_LENGTH;
}
uint32_t tox_group_max_group_name_length(void)
{
    return TOX_GROUP_MAX_GROUP_NAME_LENGTH;
}
uint32_t tox_group_max_password_size(void)
{
    return TOX_GROUP_MAX_PASSWORD_SIZE;
}
uint32_t tox_group_chat_id_size(void)
{
    return TOX_GROUP_CHAT_ID_SIZE;
}
uint32_t tox_group_peer_public_key_size(void)
{
    return TOX_GROUP_PEER_PUBLIC_KEY_SIZE;
}
uint32_t tox_group_peer_ip_string_max_length(void)
{
    return TOX_GROUP_PEER_IP_STRING_MAX_LENGTH;
}
uint32_t tox_dht_node_ip_string_size(void)
{
    return TOX_DHT_NODE_IP_STRING_SIZE;
}
uint32_t tox_dht_node_public_key_size(void)
{
    return TOX_DHT_NODE_PUBLIC_KEY_SIZE;
}

<<<<<<< HEAD
//!TOKSTYLE-

#define ACCESSORS(type, name) \
type tox_options_get_##name(const struct Tox_Options *options) \
{ \
    return options->name; \
} \
void tox_options_set_##name(struct Tox_Options *options, type name) \
{ \
    options->name = name; \
}

ACCESSORS(bool, ipv6_enabled)
ACCESSORS(bool, udp_enabled)
ACCESSORS(Tox_Proxy_Type, proxy_type)
ACCESSORS(const char *, proxy_host)
ACCESSORS(uint16_t, proxy_port)
ACCESSORS(uint16_t, start_port)
ACCESSORS(uint16_t, end_port)
ACCESSORS(uint16_t, tcp_port)
ACCESSORS(bool, hole_punching_enabled)
ACCESSORS(Tox_Savedata_Type, savedata_type)
ACCESSORS(size_t, savedata_length)
ACCESSORS(tox_log_cb *, log_callback)
ACCESSORS(void *, log_user_data)
ACCESSORS(bool, local_discovery_enabled)
ACCESSORS(bool, dht_announcements_enabled)
ACCESSORS(bool, experimental_thread_safety)
ACCESSORS(const Tox_System *, operating_system)
ACCESSORS(bool, noise_compatibility_enabled)


//!TOKSTYLE+

const uint8_t *tox_options_get_savedata_data(const struct Tox_Options *options)
=======
bool tox_options_get_ipv6_enabled(const Tox_Options *options)
{
    return options->ipv6_enabled;
}
void tox_options_set_ipv6_enabled(Tox_Options *options, bool ipv6_enabled)
{
    options->ipv6_enabled = ipv6_enabled;
}
bool tox_options_get_udp_enabled(const Tox_Options *options)
{
    return options->udp_enabled;
}
void tox_options_set_udp_enabled(Tox_Options *options, bool udp_enabled)
{
    options->udp_enabled = udp_enabled;
}
Tox_Proxy_Type tox_options_get_proxy_type(const Tox_Options *options)
{
    return options->proxy_type;
}
void tox_options_set_proxy_type(Tox_Options *options, Tox_Proxy_Type proxy_type)
{
    options->proxy_type = proxy_type;
}
const char *tox_options_get_proxy_host(const Tox_Options *options)
{
    return options->proxy_host;
}
void tox_options_set_proxy_host(Tox_Options *options, const char *proxy_host)
{
    options->proxy_host = proxy_host;
}
uint16_t tox_options_get_proxy_port(const Tox_Options *options)
{
    return options->proxy_port;
}
void tox_options_set_proxy_port(Tox_Options *options, uint16_t proxy_port)
{
    options->proxy_port = proxy_port;
}
uint16_t tox_options_get_start_port(const Tox_Options *options)
{
    return options->start_port;
}
void tox_options_set_start_port(Tox_Options *options, uint16_t start_port)
{
    options->start_port = start_port;
}
uint16_t tox_options_get_end_port(const Tox_Options *options)
{
    return options->end_port;
}
void tox_options_set_end_port(Tox_Options *options, uint16_t end_port)
{
    options->end_port = end_port;
}
uint16_t tox_options_get_tcp_port(const Tox_Options *options)
{
    return options->tcp_port;
}
void tox_options_set_tcp_port(Tox_Options *options, uint16_t tcp_port)
{
    options->tcp_port = tcp_port;
}
bool tox_options_get_hole_punching_enabled(const Tox_Options *options)
{
    return options->hole_punching_enabled;
}
void tox_options_set_hole_punching_enabled(Tox_Options *options, bool hole_punching_enabled)
{
    options->hole_punching_enabled = hole_punching_enabled;
}
Tox_Savedata_Type tox_options_get_savedata_type(const Tox_Options *options)
{
    return options->savedata_type;
}
void tox_options_set_savedata_type(Tox_Options *options, Tox_Savedata_Type savedata_type)
{
    options->savedata_type = savedata_type;
}
size_t tox_options_get_savedata_length(const Tox_Options *options)
{
    return options->savedata_length;
}
void tox_options_set_savedata_length(Tox_Options *options, size_t savedata_length)
{
    options->savedata_length = savedata_length;
}
tox_log_cb *tox_options_get_log_callback(const Tox_Options *options)
{
    return options->log_callback;
}
void tox_options_set_log_callback(Tox_Options *options, tox_log_cb *log_callback)
{
    options->log_callback = log_callback;
}
void *tox_options_get_log_user_data(const Tox_Options *options)
{
    return options->log_user_data;
}
void tox_options_set_log_user_data(Tox_Options *options, void *log_user_data)
{
    options->log_user_data = log_user_data;
}
bool tox_options_get_local_discovery_enabled(const Tox_Options *options)
{
    return options->local_discovery_enabled;
}
void tox_options_set_local_discovery_enabled(Tox_Options *options, bool local_discovery_enabled)
{
    options->local_discovery_enabled = local_discovery_enabled;
}
bool tox_options_get_dht_announcements_enabled(const Tox_Options *options)
{
    return options->dht_announcements_enabled;
}
void tox_options_set_dht_announcements_enabled(Tox_Options *options, bool dht_announcements_enabled)
{
    options->dht_announcements_enabled = dht_announcements_enabled;
}
bool tox_options_get_experimental_thread_safety(const Tox_Options *options)
{
    return options->experimental_thread_safety;
}
void tox_options_set_experimental_thread_safety(
    Tox_Options *options, bool experimental_thread_safety)
{
    options->experimental_thread_safety = experimental_thread_safety;
}
const Tox_System *tox_options_get_operating_system(const Tox_Options *options)
{
    return options->operating_system;
}
void tox_options_set_operating_system(Tox_Options *options, const Tox_System *operating_system)
{
    options->operating_system = operating_system;
}
bool tox_options_get_experimental_groups_persistence(const Tox_Options *options)
{
    return options->experimental_groups_persistence;
}
void tox_options_set_experimental_groups_persistence(
    Tox_Options *options, bool experimental_groups_persistence)
{
    options->experimental_groups_persistence = experimental_groups_persistence;
}

const uint8_t *tox_options_get_savedata_data(const Tox_Options *options)
>>>>>>> 52ece0f5
{
    return options->savedata_data;
}

void tox_options_set_savedata_data(Tox_Options *options, const uint8_t *savedata_data, size_t length)
{
    options->savedata_data = savedata_data;
    options->savedata_length = length;
}

void tox_options_default(Tox_Options *options)
{
    if (options != nullptr) {
        const Tox_Options default_options = {false};
        *options = default_options;
        tox_options_set_ipv6_enabled(options, true);
        tox_options_set_udp_enabled(options, true);
        tox_options_set_proxy_type(options, TOX_PROXY_TYPE_NONE);
        tox_options_set_hole_punching_enabled(options, true);
        tox_options_set_local_discovery_enabled(options, true);
        tox_options_set_dht_announcements_enabled(options, true);
        tox_options_set_experimental_thread_safety(options, false);
<<<<<<< HEAD
        tox_options_set_noise_compatibility_enabled(options, true);
=======
        tox_options_set_experimental_groups_persistence(options, false);
>>>>>>> 52ece0f5
    }
}

Tox_Options *tox_options_new(Tox_Err_Options_New *error)
{
    Tox_Options *options = (Tox_Options *)calloc(1, sizeof(Tox_Options));

    if (options != nullptr) {
        tox_options_default(options);
        SET_ERROR_PARAMETER(error, TOX_ERR_OPTIONS_NEW_OK);
        return options;
    }

    SET_ERROR_PARAMETER(error, TOX_ERR_OPTIONS_NEW_MALLOC);
    return nullptr;
}

void tox_options_free(Tox_Options *options)
{
    free(options);
}

const char *tox_user_status_to_string(Tox_User_Status value)
{
    switch (value) {
        case TOX_USER_STATUS_NONE:
            return "TOX_USER_STATUS_NONE";

        case TOX_USER_STATUS_AWAY:
            return "TOX_USER_STATUS_AWAY";

        case TOX_USER_STATUS_BUSY:
            return "TOX_USER_STATUS_BUSY";
    }

    return "<invalid Tox_User_Status>";
}
const char *tox_message_type_to_string(Tox_Message_Type value)
{
    switch (value) {
        case TOX_MESSAGE_TYPE_NORMAL:
            return "TOX_MESSAGE_TYPE_NORMAL";

        case TOX_MESSAGE_TYPE_ACTION:
            return "TOX_MESSAGE_TYPE_ACTION";
    }

    return "<invalid Tox_Message_Type>";
}
const char *tox_proxy_type_to_string(Tox_Proxy_Type value)
{
    switch (value) {
        case TOX_PROXY_TYPE_NONE:
            return "TOX_PROXY_TYPE_NONE";

        case TOX_PROXY_TYPE_HTTP:
            return "TOX_PROXY_TYPE_HTTP";

        case TOX_PROXY_TYPE_SOCKS5:
            return "TOX_PROXY_TYPE_SOCKS5";
    }

    return "<invalid Tox_Proxy_Type>";
}
const char *tox_savedata_type_to_string(Tox_Savedata_Type value)
{
    switch (value) {
        case TOX_SAVEDATA_TYPE_NONE:
            return "TOX_SAVEDATA_TYPE_NONE";

        case TOX_SAVEDATA_TYPE_TOX_SAVE:
            return "TOX_SAVEDATA_TYPE_TOX_SAVE";

        case TOX_SAVEDATA_TYPE_SECRET_KEY:
            return "TOX_SAVEDATA_TYPE_SECRET_KEY";
    }

    return "<invalid Tox_Savedata_Type>";
}
const char *tox_log_level_to_string(Tox_Log_Level value)
{
    switch (value) {
        case TOX_LOG_LEVEL_TRACE:
            return "TOX_LOG_LEVEL_TRACE";

        case TOX_LOG_LEVEL_DEBUG:
            return "TOX_LOG_LEVEL_DEBUG";

        case TOX_LOG_LEVEL_INFO:
            return "TOX_LOG_LEVEL_INFO";

        case TOX_LOG_LEVEL_WARNING:
            return "TOX_LOG_LEVEL_WARNING";

        case TOX_LOG_LEVEL_ERROR:
            return "TOX_LOG_LEVEL_ERROR";
    }

    return "<invalid Tox_Log_Level>";
}
const char *tox_err_options_new_to_string(Tox_Err_Options_New value)
{
    switch (value) {
        case TOX_ERR_OPTIONS_NEW_OK:
            return "TOX_ERR_OPTIONS_NEW_OK";

        case TOX_ERR_OPTIONS_NEW_MALLOC:
            return "TOX_ERR_OPTIONS_NEW_MALLOC";
    }

    return "<invalid Tox_Err_Options_New>";
}
const char *tox_err_new_to_string(Tox_Err_New value)
{
    switch (value) {
        case TOX_ERR_NEW_OK:
            return "TOX_ERR_NEW_OK";

        case TOX_ERR_NEW_NULL:
            return "TOX_ERR_NEW_NULL";

        case TOX_ERR_NEW_MALLOC:
            return "TOX_ERR_NEW_MALLOC";

        case TOX_ERR_NEW_PORT_ALLOC:
            return "TOX_ERR_NEW_PORT_ALLOC";

        case TOX_ERR_NEW_PROXY_BAD_TYPE:
            return "TOX_ERR_NEW_PROXY_BAD_TYPE";

        case TOX_ERR_NEW_PROXY_BAD_HOST:
            return "TOX_ERR_NEW_PROXY_BAD_HOST";

        case TOX_ERR_NEW_PROXY_BAD_PORT:
            return "TOX_ERR_NEW_PROXY_BAD_PORT";

        case TOX_ERR_NEW_PROXY_NOT_FOUND:
            return "TOX_ERR_NEW_PROXY_NOT_FOUND";

        case TOX_ERR_NEW_LOAD_ENCRYPTED:
            return "TOX_ERR_NEW_LOAD_ENCRYPTED";

        case TOX_ERR_NEW_LOAD_BAD_FORMAT:
            return "TOX_ERR_NEW_LOAD_BAD_FORMAT";
    }

    return "<invalid Tox_Err_New>";
}
const char *tox_err_bootstrap_to_string(Tox_Err_Bootstrap value)
{
    switch (value) {
        case TOX_ERR_BOOTSTRAP_OK:
            return "TOX_ERR_BOOTSTRAP_OK";

        case TOX_ERR_BOOTSTRAP_NULL:
            return "TOX_ERR_BOOTSTRAP_NULL";

        case TOX_ERR_BOOTSTRAP_BAD_HOST:
            return "TOX_ERR_BOOTSTRAP_BAD_HOST";

        case TOX_ERR_BOOTSTRAP_BAD_PORT:
            return "TOX_ERR_BOOTSTRAP_BAD_PORT";
    }

    return "<invalid Tox_Err_Bootstrap>";
}
const char *tox_connection_to_string(Tox_Connection value)
{
    switch (value) {
        case TOX_CONNECTION_NONE:
            return "TOX_CONNECTION_NONE";

        case TOX_CONNECTION_TCP:
            return "TOX_CONNECTION_TCP";

        case TOX_CONNECTION_UDP:
            return "TOX_CONNECTION_UDP";
    }

    return "<invalid Tox_Connection>";
}
const char *tox_err_set_info_to_string(Tox_Err_Set_Info value)
{
    switch (value) {
        case TOX_ERR_SET_INFO_OK:
            return "TOX_ERR_SET_INFO_OK";

        case TOX_ERR_SET_INFO_NULL:
            return "TOX_ERR_SET_INFO_NULL";

        case TOX_ERR_SET_INFO_TOO_LONG:
            return "TOX_ERR_SET_INFO_TOO_LONG";
    }

    return "<invalid Tox_Err_Set_Info>";
}
const char *tox_err_friend_add_to_string(Tox_Err_Friend_Add value)
{
    switch (value) {
        case TOX_ERR_FRIEND_ADD_OK:
            return "TOX_ERR_FRIEND_ADD_OK";

        case TOX_ERR_FRIEND_ADD_NULL:
            return "TOX_ERR_FRIEND_ADD_NULL";

        case TOX_ERR_FRIEND_ADD_TOO_LONG:
            return "TOX_ERR_FRIEND_ADD_TOO_LONG";

        case TOX_ERR_FRIEND_ADD_NO_MESSAGE:
            return "TOX_ERR_FRIEND_ADD_NO_MESSAGE";

        case TOX_ERR_FRIEND_ADD_OWN_KEY:
            return "TOX_ERR_FRIEND_ADD_OWN_KEY";

        case TOX_ERR_FRIEND_ADD_ALREADY_SENT:
            return "TOX_ERR_FRIEND_ADD_ALREADY_SENT";

        case TOX_ERR_FRIEND_ADD_BAD_CHECKSUM:
            return "TOX_ERR_FRIEND_ADD_BAD_CHECKSUM";

        case TOX_ERR_FRIEND_ADD_SET_NEW_NOSPAM:
            return "TOX_ERR_FRIEND_ADD_SET_NEW_NOSPAM";

        case TOX_ERR_FRIEND_ADD_MALLOC:
            return "TOX_ERR_FRIEND_ADD_MALLOC";
    }

    return "<invalid Tox_Err_Friend_Add>";
}
const char *tox_err_friend_delete_to_string(Tox_Err_Friend_Delete value)
{
    switch (value) {
        case TOX_ERR_FRIEND_DELETE_OK:
            return "TOX_ERR_FRIEND_DELETE_OK";

        case TOX_ERR_FRIEND_DELETE_FRIEND_NOT_FOUND:
            return "TOX_ERR_FRIEND_DELETE_FRIEND_NOT_FOUND";
    }

    return "<invalid Tox_Err_Friend_Delete>";
}
const char *tox_err_friend_by_public_key_to_string(Tox_Err_Friend_By_Public_Key value)
{
    switch (value) {
        case TOX_ERR_FRIEND_BY_PUBLIC_KEY_OK:
            return "TOX_ERR_FRIEND_BY_PUBLIC_KEY_OK";

        case TOX_ERR_FRIEND_BY_PUBLIC_KEY_NULL:
            return "TOX_ERR_FRIEND_BY_PUBLIC_KEY_NULL";

        case TOX_ERR_FRIEND_BY_PUBLIC_KEY_NOT_FOUND:
            return "TOX_ERR_FRIEND_BY_PUBLIC_KEY_NOT_FOUND";
    }

    return "<invalid Tox_Err_Friend_By_Public_Key>";
}
const char *tox_err_friend_get_public_key_to_string(Tox_Err_Friend_Get_Public_Key value)
{
    switch (value) {
        case TOX_ERR_FRIEND_GET_PUBLIC_KEY_OK:
            return "TOX_ERR_FRIEND_GET_PUBLIC_KEY_OK";

        case TOX_ERR_FRIEND_GET_PUBLIC_KEY_FRIEND_NOT_FOUND:
            return "TOX_ERR_FRIEND_GET_PUBLIC_KEY_FRIEND_NOT_FOUND";
    }

    return "<invalid Tox_Err_Friend_Get_Public_Key>";
}
const char *tox_err_friend_get_last_online_to_string(Tox_Err_Friend_Get_Last_Online value)
{
    switch (value) {
        case TOX_ERR_FRIEND_GET_LAST_ONLINE_OK:
            return "TOX_ERR_FRIEND_GET_LAST_ONLINE_OK";

        case TOX_ERR_FRIEND_GET_LAST_ONLINE_FRIEND_NOT_FOUND:
            return "TOX_ERR_FRIEND_GET_LAST_ONLINE_FRIEND_NOT_FOUND";
    }

    return "<invalid Tox_Err_Friend_Get_Last_Online>";
}
const char *tox_err_friend_query_to_string(Tox_Err_Friend_Query value)
{
    switch (value) {
        case TOX_ERR_FRIEND_QUERY_OK:
            return "TOX_ERR_FRIEND_QUERY_OK";

        case TOX_ERR_FRIEND_QUERY_NULL:
            return "TOX_ERR_FRIEND_QUERY_NULL";

        case TOX_ERR_FRIEND_QUERY_FRIEND_NOT_FOUND:
            return "TOX_ERR_FRIEND_QUERY_FRIEND_NOT_FOUND";
    }

    return "<invalid Tox_Err_Friend_Query>";
}
const char *tox_err_set_typing_to_string(Tox_Err_Set_Typing value)
{
    switch (value) {
        case TOX_ERR_SET_TYPING_OK:
            return "TOX_ERR_SET_TYPING_OK";

        case TOX_ERR_SET_TYPING_FRIEND_NOT_FOUND:
            return "TOX_ERR_SET_TYPING_FRIEND_NOT_FOUND";
    }

    return "<invalid Tox_Err_Set_Typing>";
}
const char *tox_err_friend_send_message_to_string(Tox_Err_Friend_Send_Message value)
{
    switch (value) {
        case TOX_ERR_FRIEND_SEND_MESSAGE_OK:
            return "TOX_ERR_FRIEND_SEND_MESSAGE_OK";

        case TOX_ERR_FRIEND_SEND_MESSAGE_NULL:
            return "TOX_ERR_FRIEND_SEND_MESSAGE_NULL";

        case TOX_ERR_FRIEND_SEND_MESSAGE_FRIEND_NOT_FOUND:
            return "TOX_ERR_FRIEND_SEND_MESSAGE_FRIEND_NOT_FOUND";

        case TOX_ERR_FRIEND_SEND_MESSAGE_FRIEND_NOT_CONNECTED:
            return "TOX_ERR_FRIEND_SEND_MESSAGE_FRIEND_NOT_CONNECTED";

        case TOX_ERR_FRIEND_SEND_MESSAGE_SENDQ:
            return "TOX_ERR_FRIEND_SEND_MESSAGE_SENDQ";

        case TOX_ERR_FRIEND_SEND_MESSAGE_TOO_LONG:
            return "TOX_ERR_FRIEND_SEND_MESSAGE_TOO_LONG";

        case TOX_ERR_FRIEND_SEND_MESSAGE_EMPTY:
            return "TOX_ERR_FRIEND_SEND_MESSAGE_EMPTY";
    }

    return "<invalid Tox_Err_Friend_Send_Message>";
}
const char *tox_file_control_to_string(Tox_File_Control value)
{
    switch (value) {
        case TOX_FILE_CONTROL_RESUME:
            return "TOX_FILE_CONTROL_RESUME";

        case TOX_FILE_CONTROL_PAUSE:
            return "TOX_FILE_CONTROL_PAUSE";

        case TOX_FILE_CONTROL_CANCEL:
            return "TOX_FILE_CONTROL_CANCEL";
    }

    return "<invalid Tox_File_Control>";
}
const char *tox_err_file_control_to_string(Tox_Err_File_Control value)
{
    switch (value) {
        case TOX_ERR_FILE_CONTROL_OK:
            return "TOX_ERR_FILE_CONTROL_OK";

        case TOX_ERR_FILE_CONTROL_FRIEND_NOT_FOUND:
            return "TOX_ERR_FILE_CONTROL_FRIEND_NOT_FOUND";

        case TOX_ERR_FILE_CONTROL_FRIEND_NOT_CONNECTED:
            return "TOX_ERR_FILE_CONTROL_FRIEND_NOT_CONNECTED";

        case TOX_ERR_FILE_CONTROL_NOT_FOUND:
            return "TOX_ERR_FILE_CONTROL_NOT_FOUND";

        case TOX_ERR_FILE_CONTROL_NOT_PAUSED:
            return "TOX_ERR_FILE_CONTROL_NOT_PAUSED";

        case TOX_ERR_FILE_CONTROL_DENIED:
            return "TOX_ERR_FILE_CONTROL_DENIED";

        case TOX_ERR_FILE_CONTROL_ALREADY_PAUSED:
            return "TOX_ERR_FILE_CONTROL_ALREADY_PAUSED";

        case TOX_ERR_FILE_CONTROL_SENDQ:
            return "TOX_ERR_FILE_CONTROL_SENDQ";
    }

    return "<invalid Tox_Err_File_Control>";
}
const char *tox_err_file_seek_to_string(Tox_Err_File_Seek value)
{
    switch (value) {
        case TOX_ERR_FILE_SEEK_OK:
            return "TOX_ERR_FILE_SEEK_OK";

        case TOX_ERR_FILE_SEEK_FRIEND_NOT_FOUND:
            return "TOX_ERR_FILE_SEEK_FRIEND_NOT_FOUND";

        case TOX_ERR_FILE_SEEK_FRIEND_NOT_CONNECTED:
            return "TOX_ERR_FILE_SEEK_FRIEND_NOT_CONNECTED";

        case TOX_ERR_FILE_SEEK_NOT_FOUND:
            return "TOX_ERR_FILE_SEEK_NOT_FOUND";

        case TOX_ERR_FILE_SEEK_DENIED:
            return "TOX_ERR_FILE_SEEK_DENIED";

        case TOX_ERR_FILE_SEEK_INVALID_POSITION:
            return "TOX_ERR_FILE_SEEK_INVALID_POSITION";

        case TOX_ERR_FILE_SEEK_SENDQ:
            return "TOX_ERR_FILE_SEEK_SENDQ";
    }

    return "<invalid Tox_Err_File_Seek>";
}
const char *tox_err_file_get_to_string(Tox_Err_File_Get value)
{
    switch (value) {
        case TOX_ERR_FILE_GET_OK:
            return "TOX_ERR_FILE_GET_OK";

        case TOX_ERR_FILE_GET_NULL:
            return "TOX_ERR_FILE_GET_NULL";

        case TOX_ERR_FILE_GET_FRIEND_NOT_FOUND:
            return "TOX_ERR_FILE_GET_FRIEND_NOT_FOUND";

        case TOX_ERR_FILE_GET_NOT_FOUND:
            return "TOX_ERR_FILE_GET_NOT_FOUND";
    }

    return "<invalid Tox_Err_File_Get>";
}
const char *tox_err_file_send_to_string(Tox_Err_File_Send value)
{
    switch (value) {
        case TOX_ERR_FILE_SEND_OK:
            return "TOX_ERR_FILE_SEND_OK";

        case TOX_ERR_FILE_SEND_NULL:
            return "TOX_ERR_FILE_SEND_NULL";

        case TOX_ERR_FILE_SEND_FRIEND_NOT_FOUND:
            return "TOX_ERR_FILE_SEND_FRIEND_NOT_FOUND";

        case TOX_ERR_FILE_SEND_FRIEND_NOT_CONNECTED:
            return "TOX_ERR_FILE_SEND_FRIEND_NOT_CONNECTED";

        case TOX_ERR_FILE_SEND_NAME_TOO_LONG:
            return "TOX_ERR_FILE_SEND_NAME_TOO_LONG";

        case TOX_ERR_FILE_SEND_TOO_MANY:
            return "TOX_ERR_FILE_SEND_TOO_MANY";
    }

    return "<invalid Tox_Err_File_Send>";
}
const char *tox_err_file_send_chunk_to_string(Tox_Err_File_Send_Chunk value)
{
    switch (value) {
        case TOX_ERR_FILE_SEND_CHUNK_OK:
            return "TOX_ERR_FILE_SEND_CHUNK_OK";

        case TOX_ERR_FILE_SEND_CHUNK_NULL:
            return "TOX_ERR_FILE_SEND_CHUNK_NULL";

        case TOX_ERR_FILE_SEND_CHUNK_FRIEND_NOT_FOUND:
            return "TOX_ERR_FILE_SEND_CHUNK_FRIEND_NOT_FOUND";

        case TOX_ERR_FILE_SEND_CHUNK_FRIEND_NOT_CONNECTED:
            return "TOX_ERR_FILE_SEND_CHUNK_FRIEND_NOT_CONNECTED";

        case TOX_ERR_FILE_SEND_CHUNK_NOT_FOUND:
            return "TOX_ERR_FILE_SEND_CHUNK_NOT_FOUND";

        case TOX_ERR_FILE_SEND_CHUNK_NOT_TRANSFERRING:
            return "TOX_ERR_FILE_SEND_CHUNK_NOT_TRANSFERRING";

        case TOX_ERR_FILE_SEND_CHUNK_INVALID_LENGTH:
            return "TOX_ERR_FILE_SEND_CHUNK_INVALID_LENGTH";

        case TOX_ERR_FILE_SEND_CHUNK_SENDQ:
            return "TOX_ERR_FILE_SEND_CHUNK_SENDQ";

        case TOX_ERR_FILE_SEND_CHUNK_WRONG_POSITION:
            return "TOX_ERR_FILE_SEND_CHUNK_WRONG_POSITION";
    }

    return "<invalid Tox_Err_File_Send_Chunk>";
}
const char *tox_conference_type_to_string(Tox_Conference_Type value)
{
    switch (value) {
        case TOX_CONFERENCE_TYPE_TEXT:
            return "TOX_CONFERENCE_TYPE_TEXT";

        case TOX_CONFERENCE_TYPE_AV:
            return "TOX_CONFERENCE_TYPE_AV";
    }

    return "<invalid Tox_Conference_Type>";
}
const char *tox_err_conference_new_to_string(Tox_Err_Conference_New value)
{
    switch (value) {
        case TOX_ERR_CONFERENCE_NEW_OK:
            return "TOX_ERR_CONFERENCE_NEW_OK";

        case TOX_ERR_CONFERENCE_NEW_INIT:
            return "TOX_ERR_CONFERENCE_NEW_INIT";
    }

    return "<invalid Tox_Err_Conference_New>";
}
const char *tox_err_conference_delete_to_string(Tox_Err_Conference_Delete value)
{
    switch (value) {
        case TOX_ERR_CONFERENCE_DELETE_OK:
            return "TOX_ERR_CONFERENCE_DELETE_OK";

        case TOX_ERR_CONFERENCE_DELETE_CONFERENCE_NOT_FOUND:
            return "TOX_ERR_CONFERENCE_DELETE_CONFERENCE_NOT_FOUND";
    }

    return "<invalid Tox_Err_Conference_Delete>";
}
const char *tox_err_conference_peer_query_to_string(Tox_Err_Conference_Peer_Query value)
{
    switch (value) {
        case TOX_ERR_CONFERENCE_PEER_QUERY_OK:
            return "TOX_ERR_CONFERENCE_PEER_QUERY_OK";

        case TOX_ERR_CONFERENCE_PEER_QUERY_CONFERENCE_NOT_FOUND:
            return "TOX_ERR_CONFERENCE_PEER_QUERY_CONFERENCE_NOT_FOUND";

        case TOX_ERR_CONFERENCE_PEER_QUERY_PEER_NOT_FOUND:
            return "TOX_ERR_CONFERENCE_PEER_QUERY_PEER_NOT_FOUND";

        case TOX_ERR_CONFERENCE_PEER_QUERY_NO_CONNECTION:
            return "TOX_ERR_CONFERENCE_PEER_QUERY_NO_CONNECTION";
    }

    return "<invalid Tox_Err_Conference_Peer_Query>";
}
const char *tox_err_conference_set_max_offline_to_string(Tox_Err_Conference_Set_Max_Offline value)
{
    switch (value) {
        case TOX_ERR_CONFERENCE_SET_MAX_OFFLINE_OK:
            return "TOX_ERR_CONFERENCE_SET_MAX_OFFLINE_OK";

        case TOX_ERR_CONFERENCE_SET_MAX_OFFLINE_CONFERENCE_NOT_FOUND:
            return "TOX_ERR_CONFERENCE_SET_MAX_OFFLINE_CONFERENCE_NOT_FOUND";
    }

    return "<invalid Tox_Err_Conference_Set_Max_Offline>";
}
const char *tox_err_conference_invite_to_string(Tox_Err_Conference_Invite value)
{
    switch (value) {
        case TOX_ERR_CONFERENCE_INVITE_OK:
            return "TOX_ERR_CONFERENCE_INVITE_OK";

        case TOX_ERR_CONFERENCE_INVITE_CONFERENCE_NOT_FOUND:
            return "TOX_ERR_CONFERENCE_INVITE_CONFERENCE_NOT_FOUND";

        case TOX_ERR_CONFERENCE_INVITE_FAIL_SEND:
            return "TOX_ERR_CONFERENCE_INVITE_FAIL_SEND";

        case TOX_ERR_CONFERENCE_INVITE_NO_CONNECTION:
            return "TOX_ERR_CONFERENCE_INVITE_NO_CONNECTION";
    }

    return "<invalid Tox_Err_Conference_Invite>";
}
const char *tox_err_conference_join_to_string(Tox_Err_Conference_Join value)
{
    switch (value) {
        case TOX_ERR_CONFERENCE_JOIN_OK:
            return "TOX_ERR_CONFERENCE_JOIN_OK";

        case TOX_ERR_CONFERENCE_JOIN_INVALID_LENGTH:
            return "TOX_ERR_CONFERENCE_JOIN_INVALID_LENGTH";

        case TOX_ERR_CONFERENCE_JOIN_WRONG_TYPE:
            return "TOX_ERR_CONFERENCE_JOIN_WRONG_TYPE";

        case TOX_ERR_CONFERENCE_JOIN_FRIEND_NOT_FOUND:
            return "TOX_ERR_CONFERENCE_JOIN_FRIEND_NOT_FOUND";

        case TOX_ERR_CONFERENCE_JOIN_DUPLICATE:
            return "TOX_ERR_CONFERENCE_JOIN_DUPLICATE";

        case TOX_ERR_CONFERENCE_JOIN_INIT_FAIL:
            return "TOX_ERR_CONFERENCE_JOIN_INIT_FAIL";

        case TOX_ERR_CONFERENCE_JOIN_FAIL_SEND:
            return "TOX_ERR_CONFERENCE_JOIN_FAIL_SEND";
    }

    return "<invalid Tox_Err_Conference_Join>";
}
const char *tox_err_conference_send_message_to_string(Tox_Err_Conference_Send_Message value)
{
    switch (value) {
        case TOX_ERR_CONFERENCE_SEND_MESSAGE_OK:
            return "TOX_ERR_CONFERENCE_SEND_MESSAGE_OK";

        case TOX_ERR_CONFERENCE_SEND_MESSAGE_CONFERENCE_NOT_FOUND:
            return "TOX_ERR_CONFERENCE_SEND_MESSAGE_CONFERENCE_NOT_FOUND";

        case TOX_ERR_CONFERENCE_SEND_MESSAGE_TOO_LONG:
            return "TOX_ERR_CONFERENCE_SEND_MESSAGE_TOO_LONG";

        case TOX_ERR_CONFERENCE_SEND_MESSAGE_NO_CONNECTION:
            return "TOX_ERR_CONFERENCE_SEND_MESSAGE_NO_CONNECTION";

        case TOX_ERR_CONFERENCE_SEND_MESSAGE_FAIL_SEND:
            return "TOX_ERR_CONFERENCE_SEND_MESSAGE_FAIL_SEND";
    }

    return "<invalid Tox_Err_Conference_Send_Message>";
}
const char *tox_err_conference_title_to_string(Tox_Err_Conference_Title value)
{
    switch (value) {
        case TOX_ERR_CONFERENCE_TITLE_OK:
            return "TOX_ERR_CONFERENCE_TITLE_OK";

        case TOX_ERR_CONFERENCE_TITLE_CONFERENCE_NOT_FOUND:
            return "TOX_ERR_CONFERENCE_TITLE_CONFERENCE_NOT_FOUND";

        case TOX_ERR_CONFERENCE_TITLE_INVALID_LENGTH:
            return "TOX_ERR_CONFERENCE_TITLE_INVALID_LENGTH";

        case TOX_ERR_CONFERENCE_TITLE_FAIL_SEND:
            return "TOX_ERR_CONFERENCE_TITLE_FAIL_SEND";
    }

    return "<invalid Tox_Err_Conference_Title>";
}
const char *tox_err_conference_get_type_to_string(Tox_Err_Conference_Get_Type value)
{
    switch (value) {
        case TOX_ERR_CONFERENCE_GET_TYPE_OK:
            return "TOX_ERR_CONFERENCE_GET_TYPE_OK";

        case TOX_ERR_CONFERENCE_GET_TYPE_CONFERENCE_NOT_FOUND:
            return "TOX_ERR_CONFERENCE_GET_TYPE_CONFERENCE_NOT_FOUND";
    }

    return "<invalid Tox_Err_Conference_Get_Type>";
}
const char *tox_err_conference_by_id_to_string(Tox_Err_Conference_By_Id value)
{
    switch (value) {
        case TOX_ERR_CONFERENCE_BY_ID_OK:
            return "TOX_ERR_CONFERENCE_BY_ID_OK";

        case TOX_ERR_CONFERENCE_BY_ID_NULL:
            return "TOX_ERR_CONFERENCE_BY_ID_NULL";

        case TOX_ERR_CONFERENCE_BY_ID_NOT_FOUND:
            return "TOX_ERR_CONFERENCE_BY_ID_NOT_FOUND";
    }

    return "<invalid Tox_Err_Conference_By_Id>";
}
const char *tox_err_conference_by_uid_to_string(Tox_Err_Conference_By_Uid value)
{
    switch (value) {
        case TOX_ERR_CONFERENCE_BY_UID_OK:
            return "TOX_ERR_CONFERENCE_BY_UID_OK";

        case TOX_ERR_CONFERENCE_BY_UID_NULL:
            return "TOX_ERR_CONFERENCE_BY_UID_NULL";

        case TOX_ERR_CONFERENCE_BY_UID_NOT_FOUND:
            return "TOX_ERR_CONFERENCE_BY_UID_NOT_FOUND";
    }

    return "<invalid Tox_Err_Conference_By_Uid>";
}
const char *tox_err_friend_custom_packet_to_string(Tox_Err_Friend_Custom_Packet value)
{
    switch (value) {
        case TOX_ERR_FRIEND_CUSTOM_PACKET_OK:
            return "TOX_ERR_FRIEND_CUSTOM_PACKET_OK";

        case TOX_ERR_FRIEND_CUSTOM_PACKET_NULL:
            return "TOX_ERR_FRIEND_CUSTOM_PACKET_NULL";

        case TOX_ERR_FRIEND_CUSTOM_PACKET_FRIEND_NOT_FOUND:
            return "TOX_ERR_FRIEND_CUSTOM_PACKET_FRIEND_NOT_FOUND";

        case TOX_ERR_FRIEND_CUSTOM_PACKET_FRIEND_NOT_CONNECTED:
            return "TOX_ERR_FRIEND_CUSTOM_PACKET_FRIEND_NOT_CONNECTED";

        case TOX_ERR_FRIEND_CUSTOM_PACKET_INVALID:
            return "TOX_ERR_FRIEND_CUSTOM_PACKET_INVALID";

        case TOX_ERR_FRIEND_CUSTOM_PACKET_EMPTY:
            return "TOX_ERR_FRIEND_CUSTOM_PACKET_EMPTY";

        case TOX_ERR_FRIEND_CUSTOM_PACKET_TOO_LONG:
            return "TOX_ERR_FRIEND_CUSTOM_PACKET_TOO_LONG";

        case TOX_ERR_FRIEND_CUSTOM_PACKET_SENDQ:
            return "TOX_ERR_FRIEND_CUSTOM_PACKET_SENDQ";
    }

    return "<invalid Tox_Err_Friend_Custom_Packet>";
}
const char *tox_err_get_port_to_string(Tox_Err_Get_Port value)
{
    switch (value) {
        case TOX_ERR_GET_PORT_OK:
            return "TOX_ERR_GET_PORT_OK";

        case TOX_ERR_GET_PORT_NOT_BOUND:
            return "TOX_ERR_GET_PORT_NOT_BOUND";
    }

    return "<invalid Tox_Err_Get_Port>";
}
const char *tox_group_privacy_state_to_string(Tox_Group_Privacy_State value)
{
    switch (value) {
        case TOX_GROUP_PRIVACY_STATE_PUBLIC:
            return "TOX_GROUP_PRIVACY_STATE_PUBLIC";

        case TOX_GROUP_PRIVACY_STATE_PRIVATE:
            return "TOX_GROUP_PRIVACY_STATE_PRIVATE";
    }

    return "<invalid Tox_Group_Privacy_State>";
}
const char *tox_group_topic_lock_to_string(Tox_Group_Topic_Lock value)
{
    switch (value) {
        case TOX_GROUP_TOPIC_LOCK_ENABLED:
            return "TOX_GROUP_TOPIC_LOCK_ENABLED";

        case TOX_GROUP_TOPIC_LOCK_DISABLED:
            return "TOX_GROUP_TOPIC_LOCK_DISABLED";
    }

    return "<invalid Tox_Group_Topic_Lock>";
}
const char *tox_group_voice_state_to_string(Tox_Group_Voice_State value)
{
    switch (value) {
        case TOX_GROUP_VOICE_STATE_ALL:
            return "TOX_GROUP_VOICE_STATE_ALL";

        case TOX_GROUP_VOICE_STATE_MODERATOR:
            return "TOX_GROUP_VOICE_STATE_MODERATOR";

        case TOX_GROUP_VOICE_STATE_FOUNDER:
            return "TOX_GROUP_VOICE_STATE_FOUNDER";
    }

    return "<invalid Tox_Group_Voice_State>";
}
const char *tox_group_role_to_string(Tox_Group_Role value)
{
    switch (value) {
        case TOX_GROUP_ROLE_FOUNDER:
            return "TOX_GROUP_ROLE_FOUNDER";

        case TOX_GROUP_ROLE_MODERATOR:
            return "TOX_GROUP_ROLE_MODERATOR";

        case TOX_GROUP_ROLE_USER:
            return "TOX_GROUP_ROLE_USER";

        case TOX_GROUP_ROLE_OBSERVER:
            return "TOX_GROUP_ROLE_OBSERVER";
    }

    return "<invalid Tox_Group_Role>";
}
const char *tox_err_group_new_to_string(Tox_Err_Group_New value)
{
    switch (value) {
        case TOX_ERR_GROUP_NEW_OK:
            return "TOX_ERR_GROUP_NEW_OK";

        case TOX_ERR_GROUP_NEW_TOO_LONG:
            return "TOX_ERR_GROUP_NEW_TOO_LONG";

        case TOX_ERR_GROUP_NEW_EMPTY:
            return "TOX_ERR_GROUP_NEW_EMPTY";

        case TOX_ERR_GROUP_NEW_INIT:
            return "TOX_ERR_GROUP_NEW_INIT";

        case TOX_ERR_GROUP_NEW_STATE:
            return "TOX_ERR_GROUP_NEW_STATE";

        case TOX_ERR_GROUP_NEW_ANNOUNCE:
            return "TOX_ERR_GROUP_NEW_ANNOUNCE";
    }

    return "<invalid Tox_Err_Group_New>";
}
const char *tox_err_group_join_to_string(Tox_Err_Group_Join value)
{
    switch (value) {
        case TOX_ERR_GROUP_JOIN_OK:
            return "TOX_ERR_GROUP_JOIN_OK";

        case TOX_ERR_GROUP_JOIN_INIT:
            return "TOX_ERR_GROUP_JOIN_INIT";

        case TOX_ERR_GROUP_JOIN_BAD_CHAT_ID:
            return "TOX_ERR_GROUP_JOIN_BAD_CHAT_ID";

        case TOX_ERR_GROUP_JOIN_EMPTY:
            return "TOX_ERR_GROUP_JOIN_EMPTY";

        case TOX_ERR_GROUP_JOIN_TOO_LONG:
            return "TOX_ERR_GROUP_JOIN_TOO_LONG";

        case TOX_ERR_GROUP_JOIN_PASSWORD:
            return "TOX_ERR_GROUP_JOIN_PASSWORD";

        case TOX_ERR_GROUP_JOIN_CORE:
            return "TOX_ERR_GROUP_JOIN_CORE";
    }

    return "<invalid Tox_Err_Group_Join>";
}
const char *tox_err_group_is_connected_to_string(Tox_Err_Group_Is_Connected value)
{
    switch (value) {
        case TOX_ERR_GROUP_IS_CONNECTED_OK:
            return "TOX_ERR_GROUP_IS_CONNECTED_OK";

        case TOX_ERR_GROUP_IS_CONNECTED_GROUP_NOT_FOUND:
            return "TOX_ERR_GROUP_IS_CONNECTED_GROUP_NOT_FOUND";
    }

    return "<invalid Tox_Err_Group_Is_Connected>";
}
const char *tox_err_group_disconnect_to_string(Tox_Err_Group_Disconnect value)
{
    switch (value) {
        case TOX_ERR_GROUP_DISCONNECT_OK:
            return "TOX_ERR_GROUP_DISCONNECT_OK";

        case TOX_ERR_GROUP_DISCONNECT_GROUP_NOT_FOUND:
            return "TOX_ERR_GROUP_DISCONNECT_GROUP_NOT_FOUND";

        case TOX_ERR_GROUP_DISCONNECT_ALREADY_DISCONNECTED:
            return "TOX_ERR_GROUP_DISCONNECT_ALREADY_DISCONNECTED";
    }

    return "<invalid Tox_Err_Group_Disconnect>";
}
const char *tox_err_group_reconnect_to_string(Tox_Err_Group_Reconnect value)
{
    switch (value) {
        case TOX_ERR_GROUP_RECONNECT_OK:
            return "TOX_ERR_GROUP_RECONNECT_OK";

        case TOX_ERR_GROUP_RECONNECT_GROUP_NOT_FOUND:
            return "TOX_ERR_GROUP_RECONNECT_GROUP_NOT_FOUND";

        case TOX_ERR_GROUP_RECONNECT_CORE:
            return "TOX_ERR_GROUP_RECONNECT_CORE";
    }

    return "<invalid Tox_Err_Group_Reconnect>";
}
const char *tox_err_group_leave_to_string(Tox_Err_Group_Leave value)
{
    switch (value) {
        case TOX_ERR_GROUP_LEAVE_OK:
            return "TOX_ERR_GROUP_LEAVE_OK";

        case TOX_ERR_GROUP_LEAVE_GROUP_NOT_FOUND:
            return "TOX_ERR_GROUP_LEAVE_GROUP_NOT_FOUND";

        case TOX_ERR_GROUP_LEAVE_TOO_LONG:
            return "TOX_ERR_GROUP_LEAVE_TOO_LONG";

        case TOX_ERR_GROUP_LEAVE_FAIL_SEND:
            return "TOX_ERR_GROUP_LEAVE_FAIL_SEND";
    }

    return "<invalid Tox_Err_Group_Leave>";
}
const char *tox_err_group_self_query_to_string(Tox_Err_Group_Self_Query value)
{
    switch (value) {
        case TOX_ERR_GROUP_SELF_QUERY_OK:
            return "TOX_ERR_GROUP_SELF_QUERY_OK";

        case TOX_ERR_GROUP_SELF_QUERY_GROUP_NOT_FOUND:
            return "TOX_ERR_GROUP_SELF_QUERY_GROUP_NOT_FOUND";
    }

    return "<invalid Tox_Err_Group_Self_Query>";
}
const char *tox_err_group_self_name_set_to_string(Tox_Err_Group_Self_Name_Set value)
{
    switch (value) {
        case TOX_ERR_GROUP_SELF_NAME_SET_OK:
            return "TOX_ERR_GROUP_SELF_NAME_SET_OK";

        case TOX_ERR_GROUP_SELF_NAME_SET_GROUP_NOT_FOUND:
            return "TOX_ERR_GROUP_SELF_NAME_SET_GROUP_NOT_FOUND";

        case TOX_ERR_GROUP_SELF_NAME_SET_TOO_LONG:
            return "TOX_ERR_GROUP_SELF_NAME_SET_TOO_LONG";

        case TOX_ERR_GROUP_SELF_NAME_SET_INVALID:
            return "TOX_ERR_GROUP_SELF_NAME_SET_INVALID";

        case TOX_ERR_GROUP_SELF_NAME_SET_FAIL_SEND:
            return "TOX_ERR_GROUP_SELF_NAME_SET_FAIL_SEND";
    }

    return "<invalid Tox_Err_Group_Self_Name_Set>";
}
const char *tox_err_group_self_status_set_to_string(Tox_Err_Group_Self_Status_Set value)
{
    switch (value) {
        case TOX_ERR_GROUP_SELF_STATUS_SET_OK:
            return "TOX_ERR_GROUP_SELF_STATUS_SET_OK";

        case TOX_ERR_GROUP_SELF_STATUS_SET_GROUP_NOT_FOUND:
            return "TOX_ERR_GROUP_SELF_STATUS_SET_GROUP_NOT_FOUND";

        case TOX_ERR_GROUP_SELF_STATUS_SET_FAIL_SEND:
            return "TOX_ERR_GROUP_SELF_STATUS_SET_FAIL_SEND";
    }

    return "<invalid Tox_Err_Group_Self_Status_Set>";
}
const char *tox_err_group_peer_query_to_string(Tox_Err_Group_Peer_Query value)
{
    switch (value) {
        case TOX_ERR_GROUP_PEER_QUERY_OK:
            return "TOX_ERR_GROUP_PEER_QUERY_OK";

        case TOX_ERR_GROUP_PEER_QUERY_GROUP_NOT_FOUND:
            return "TOX_ERR_GROUP_PEER_QUERY_GROUP_NOT_FOUND";

        case TOX_ERR_GROUP_PEER_QUERY_PEER_NOT_FOUND:
            return "TOX_ERR_GROUP_PEER_QUERY_PEER_NOT_FOUND";
    }

    return "<invalid Tox_Err_Group_Peer_Query>";
}
const char *tox_err_group_state_queries_to_string(Tox_Err_Group_State_Queries value)
{
    switch (value) {
        case TOX_ERR_GROUP_STATE_QUERIES_OK:
            return "TOX_ERR_GROUP_STATE_QUERIES_OK";

        case TOX_ERR_GROUP_STATE_QUERIES_GROUP_NOT_FOUND:
            return "TOX_ERR_GROUP_STATE_QUERIES_GROUP_NOT_FOUND";
    }

    return "<invalid Tox_Err_Group_State_Queries>";
}
const char *tox_err_group_topic_set_to_string(Tox_Err_Group_Topic_Set value)
{
    switch (value) {
        case TOX_ERR_GROUP_TOPIC_SET_OK:
            return "TOX_ERR_GROUP_TOPIC_SET_OK";

        case TOX_ERR_GROUP_TOPIC_SET_GROUP_NOT_FOUND:
            return "TOX_ERR_GROUP_TOPIC_SET_GROUP_NOT_FOUND";

        case TOX_ERR_GROUP_TOPIC_SET_TOO_LONG:
            return "TOX_ERR_GROUP_TOPIC_SET_TOO_LONG";

        case TOX_ERR_GROUP_TOPIC_SET_PERMISSIONS:
            return "TOX_ERR_GROUP_TOPIC_SET_PERMISSIONS";

        case TOX_ERR_GROUP_TOPIC_SET_FAIL_CREATE:
            return "TOX_ERR_GROUP_TOPIC_SET_FAIL_CREATE";

        case TOX_ERR_GROUP_TOPIC_SET_FAIL_SEND:
            return "TOX_ERR_GROUP_TOPIC_SET_FAIL_SEND";

        case TOX_ERR_GROUP_TOPIC_SET_DISCONNECTED:
            return "TOX_ERR_GROUP_TOPIC_SET_DISCONNECTED";
    }

    return "<invalid Tox_Err_Group_Topic_Set>";
}
const char *tox_err_group_send_message_to_string(Tox_Err_Group_Send_Message value)
{
    switch (value) {
        case TOX_ERR_GROUP_SEND_MESSAGE_OK:
            return "TOX_ERR_GROUP_SEND_MESSAGE_OK";

        case TOX_ERR_GROUP_SEND_MESSAGE_GROUP_NOT_FOUND:
            return "TOX_ERR_GROUP_SEND_MESSAGE_GROUP_NOT_FOUND";

        case TOX_ERR_GROUP_SEND_MESSAGE_TOO_LONG:
            return "TOX_ERR_GROUP_SEND_MESSAGE_TOO_LONG";

        case TOX_ERR_GROUP_SEND_MESSAGE_EMPTY:
            return "TOX_ERR_GROUP_SEND_MESSAGE_EMPTY";

        case TOX_ERR_GROUP_SEND_MESSAGE_BAD_TYPE:
            return "TOX_ERR_GROUP_SEND_MESSAGE_BAD_TYPE";

        case TOX_ERR_GROUP_SEND_MESSAGE_PERMISSIONS:
            return "TOX_ERR_GROUP_SEND_MESSAGE_PERMISSIONS";

        case TOX_ERR_GROUP_SEND_MESSAGE_FAIL_SEND:
            return "TOX_ERR_GROUP_SEND_MESSAGE_FAIL_SEND";

        case TOX_ERR_GROUP_SEND_MESSAGE_DISCONNECTED:
            return "TOX_ERR_GROUP_SEND_MESSAGE_DISCONNECTED";
    }

    return "<invalid Tox_Err_Group_Send_Message>";
}
const char *tox_err_group_send_private_message_to_string(Tox_Err_Group_Send_Private_Message value)
{
    switch (value) {
        case TOX_ERR_GROUP_SEND_PRIVATE_MESSAGE_OK:
            return "TOX_ERR_GROUP_SEND_PRIVATE_MESSAGE_OK";

        case TOX_ERR_GROUP_SEND_PRIVATE_MESSAGE_GROUP_NOT_FOUND:
            return "TOX_ERR_GROUP_SEND_PRIVATE_MESSAGE_GROUP_NOT_FOUND";

        case TOX_ERR_GROUP_SEND_PRIVATE_MESSAGE_PEER_NOT_FOUND:
            return "TOX_ERR_GROUP_SEND_PRIVATE_MESSAGE_PEER_NOT_FOUND";

        case TOX_ERR_GROUP_SEND_PRIVATE_MESSAGE_TOO_LONG:
            return "TOX_ERR_GROUP_SEND_PRIVATE_MESSAGE_TOO_LONG";

        case TOX_ERR_GROUP_SEND_PRIVATE_MESSAGE_EMPTY:
            return "TOX_ERR_GROUP_SEND_PRIVATE_MESSAGE_EMPTY";

        case TOX_ERR_GROUP_SEND_PRIVATE_MESSAGE_PERMISSIONS:
            return "TOX_ERR_GROUP_SEND_PRIVATE_MESSAGE_PERMISSIONS";

        case TOX_ERR_GROUP_SEND_PRIVATE_MESSAGE_FAIL_SEND:
            return "TOX_ERR_GROUP_SEND_PRIVATE_MESSAGE_FAIL_SEND";

        case TOX_ERR_GROUP_SEND_PRIVATE_MESSAGE_DISCONNECTED:
            return "TOX_ERR_GROUP_SEND_PRIVATE_MESSAGE_DISCONNECTED";

        case TOX_ERR_GROUP_SEND_PRIVATE_MESSAGE_BAD_TYPE:
            return "TOX_ERR_GROUP_SEND_PRIVATE_MESSAGE_BAD_TYPE";
    }

    return "<invalid Tox_Err_Group_Send_Private_Message>";
}
const char *tox_err_group_send_custom_packet_to_string(Tox_Err_Group_Send_Custom_Packet value)
{
    switch (value) {
        case TOX_ERR_GROUP_SEND_CUSTOM_PACKET_OK:
            return "TOX_ERR_GROUP_SEND_CUSTOM_PACKET_OK";

        case TOX_ERR_GROUP_SEND_CUSTOM_PACKET_GROUP_NOT_FOUND:
            return "TOX_ERR_GROUP_SEND_CUSTOM_PACKET_GROUP_NOT_FOUND";

        case TOX_ERR_GROUP_SEND_CUSTOM_PACKET_TOO_LONG:
            return "TOX_ERR_GROUP_SEND_CUSTOM_PACKET_TOO_LONG";

        case TOX_ERR_GROUP_SEND_CUSTOM_PACKET_EMPTY:
            return "TOX_ERR_GROUP_SEND_CUSTOM_PACKET_EMPTY";

        case TOX_ERR_GROUP_SEND_CUSTOM_PACKET_PERMISSIONS:
            return "TOX_ERR_GROUP_SEND_CUSTOM_PACKET_PERMISSIONS";

        case TOX_ERR_GROUP_SEND_CUSTOM_PACKET_DISCONNECTED:
            return "TOX_ERR_GROUP_SEND_CUSTOM_PACKET_DISCONNECTED";

        case TOX_ERR_GROUP_SEND_CUSTOM_PACKET_FAIL_SEND:
            return "TOX_ERR_GROUP_SEND_CUSTOM_PACKET_FAIL_SEND";
    }

    return "<invalid Tox_Err_Group_Send_Custom_Packet>";
}
const char *tox_err_group_send_custom_private_packet_to_string(Tox_Err_Group_Send_Custom_Private_Packet value)
{
    switch (value) {
        case TOX_ERR_GROUP_SEND_CUSTOM_PRIVATE_PACKET_OK:
            return "TOX_ERR_GROUP_SEND_CUSTOM_PRIVATE_PACKET_OK";

        case TOX_ERR_GROUP_SEND_CUSTOM_PRIVATE_PACKET_GROUP_NOT_FOUND:
            return "TOX_ERR_GROUP_SEND_CUSTOM_PRIVATE_PACKET_GROUP_NOT_FOUND";

        case TOX_ERR_GROUP_SEND_CUSTOM_PRIVATE_PACKET_TOO_LONG:
            return "TOX_ERR_GROUP_SEND_CUSTOM_PRIVATE_PACKET_TOO_LONG";

        case TOX_ERR_GROUP_SEND_CUSTOM_PRIVATE_PACKET_EMPTY:
            return "TOX_ERR_GROUP_SEND_CUSTOM_PRIVATE_PACKET_EMPTY";

        case TOX_ERR_GROUP_SEND_CUSTOM_PRIVATE_PACKET_PEER_NOT_FOUND:
            return "TOX_ERR_GROUP_SEND_CUSTOM_PRIVATE_PACKET_PEER_NOT_FOUND";

        case TOX_ERR_GROUP_SEND_CUSTOM_PRIVATE_PACKET_PERMISSIONS:
            return "TOX_ERR_GROUP_SEND_CUSTOM_PRIVATE_PACKET_PERMISSIONS";

        case TOX_ERR_GROUP_SEND_CUSTOM_PRIVATE_PACKET_FAIL_SEND:
            return "TOX_ERR_GROUP_SEND_CUSTOM_PRIVATE_PACKET_FAIL_SEND";

        case TOX_ERR_GROUP_SEND_CUSTOM_PRIVATE_PACKET_DISCONNECTED:
            return "TOX_ERR_GROUP_SEND_CUSTOM_PRIVATE_PACKET_DISCONNECTED";
    }

    return "<invalid Tox_Err_Group_Send_Custom_Private_Packet>";
}
const char *tox_err_group_invite_friend_to_string(Tox_Err_Group_Invite_Friend value)
{
    switch (value) {
        case TOX_ERR_GROUP_INVITE_FRIEND_OK:
            return "TOX_ERR_GROUP_INVITE_FRIEND_OK";

        case TOX_ERR_GROUP_INVITE_FRIEND_GROUP_NOT_FOUND:
            return "TOX_ERR_GROUP_INVITE_FRIEND_GROUP_NOT_FOUND";

        case TOX_ERR_GROUP_INVITE_FRIEND_FRIEND_NOT_FOUND:
            return "TOX_ERR_GROUP_INVITE_FRIEND_FRIEND_NOT_FOUND";

        case TOX_ERR_GROUP_INVITE_FRIEND_INVITE_FAIL:
            return "TOX_ERR_GROUP_INVITE_FRIEND_INVITE_FAIL";

        case TOX_ERR_GROUP_INVITE_FRIEND_FAIL_SEND:
            return "TOX_ERR_GROUP_INVITE_FRIEND_FAIL_SEND";

        case TOX_ERR_GROUP_INVITE_FRIEND_DISCONNECTED:
            return "TOX_ERR_GROUP_INVITE_FRIEND_DISCONNECTED";
    }

    return "<invalid Tox_Err_Group_Invite_Friend>";
}
const char *tox_err_group_invite_accept_to_string(Tox_Err_Group_Invite_Accept value)
{
    switch (value) {
        case TOX_ERR_GROUP_INVITE_ACCEPT_OK:
            return "TOX_ERR_GROUP_INVITE_ACCEPT_OK";

        case TOX_ERR_GROUP_INVITE_ACCEPT_BAD_INVITE:
            return "TOX_ERR_GROUP_INVITE_ACCEPT_BAD_INVITE";

        case TOX_ERR_GROUP_INVITE_ACCEPT_INIT_FAILED:
            return "TOX_ERR_GROUP_INVITE_ACCEPT_INIT_FAILED";

        case TOX_ERR_GROUP_INVITE_ACCEPT_TOO_LONG:
            return "TOX_ERR_GROUP_INVITE_ACCEPT_TOO_LONG";

        case TOX_ERR_GROUP_INVITE_ACCEPT_EMPTY:
            return "TOX_ERR_GROUP_INVITE_ACCEPT_EMPTY";

        case TOX_ERR_GROUP_INVITE_ACCEPT_PASSWORD:
            return "TOX_ERR_GROUP_INVITE_ACCEPT_PASSWORD";

        case TOX_ERR_GROUP_INVITE_ACCEPT_CORE:
            return "TOX_ERR_GROUP_INVITE_ACCEPT_CORE";

        case TOX_ERR_GROUP_INVITE_ACCEPT_FAIL_SEND:
            return "TOX_ERR_GROUP_INVITE_ACCEPT_FAIL_SEND";
    }

    return "<invalid Tox_Err_Group_Invite_Accept>";
}
const char *tox_group_exit_type_to_string(Tox_Group_Exit_Type value)
{
    switch (value) {
        case TOX_GROUP_EXIT_TYPE_QUIT:
            return "TOX_GROUP_EXIT_TYPE_QUIT";

        case TOX_GROUP_EXIT_TYPE_TIMEOUT:
            return "TOX_GROUP_EXIT_TYPE_TIMEOUT";

        case TOX_GROUP_EXIT_TYPE_DISCONNECTED:
            return "TOX_GROUP_EXIT_TYPE_DISCONNECTED";

        case TOX_GROUP_EXIT_TYPE_SELF_DISCONNECTED:
            return "TOX_GROUP_EXIT_TYPE_SELF_DISCONNECTED";

        case TOX_GROUP_EXIT_TYPE_KICK:
            return "TOX_GROUP_EXIT_TYPE_KICK";

        case TOX_GROUP_EXIT_TYPE_SYNC_ERROR:
            return "TOX_GROUP_EXIT_TYPE_SYNC_ERROR";
    }

    return "<invalid Tox_Group_Exit_Type>";
}
const char *tox_group_join_fail_to_string(Tox_Group_Join_Fail value)
{
    switch (value) {
        case TOX_GROUP_JOIN_FAIL_PEER_LIMIT:
            return "TOX_GROUP_JOIN_FAIL_PEER_LIMIT";

        case TOX_GROUP_JOIN_FAIL_INVALID_PASSWORD:
            return "TOX_GROUP_JOIN_FAIL_INVALID_PASSWORD";

        case TOX_GROUP_JOIN_FAIL_UNKNOWN:
            return "TOX_GROUP_JOIN_FAIL_UNKNOWN";
    }

    return "<invalid Tox_Group_Join_Fail>";
}
const char *tox_err_group_founder_set_password_to_string(Tox_Err_Group_Founder_Set_Password value)
{
    switch (value) {
        case TOX_ERR_GROUP_FOUNDER_SET_PASSWORD_OK:
            return "TOX_ERR_GROUP_FOUNDER_SET_PASSWORD_OK";

        case TOX_ERR_GROUP_FOUNDER_SET_PASSWORD_GROUP_NOT_FOUND:
            return "TOX_ERR_GROUP_FOUNDER_SET_PASSWORD_GROUP_NOT_FOUND";

        case TOX_ERR_GROUP_FOUNDER_SET_PASSWORD_PERMISSIONS:
            return "TOX_ERR_GROUP_FOUNDER_SET_PASSWORD_PERMISSIONS";

        case TOX_ERR_GROUP_FOUNDER_SET_PASSWORD_TOO_LONG:
            return "TOX_ERR_GROUP_FOUNDER_SET_PASSWORD_TOO_LONG";

        case TOX_ERR_GROUP_FOUNDER_SET_PASSWORD_FAIL_SEND:
            return "TOX_ERR_GROUP_FOUNDER_SET_PASSWORD_FAIL_SEND";

        case TOX_ERR_GROUP_FOUNDER_SET_PASSWORD_MALLOC:
            return "TOX_ERR_GROUP_FOUNDER_SET_PASSWORD_MALLOC";

        case TOX_ERR_GROUP_FOUNDER_SET_PASSWORD_DISCONNECTED:
            return "TOX_ERR_GROUP_FOUNDER_SET_PASSWORD_DISCONNECTED";
    }

    return "<invalid Tox_Err_Group_Founder_Set_Password>";
}
const char *tox_err_group_founder_set_topic_lock_to_string(Tox_Err_Group_Founder_Set_Topic_Lock value)
{
    switch (value) {
        case TOX_ERR_GROUP_FOUNDER_SET_TOPIC_LOCK_OK:
            return "TOX_ERR_GROUP_FOUNDER_SET_TOPIC_LOCK_OK";

        case TOX_ERR_GROUP_FOUNDER_SET_TOPIC_LOCK_GROUP_NOT_FOUND:
            return "TOX_ERR_GROUP_FOUNDER_SET_TOPIC_LOCK_GROUP_NOT_FOUND";

        case TOX_ERR_GROUP_FOUNDER_SET_TOPIC_LOCK_INVALID:
            return "TOX_ERR_GROUP_FOUNDER_SET_TOPIC_LOCK_INVALID";

        case TOX_ERR_GROUP_FOUNDER_SET_TOPIC_LOCK_PERMISSIONS:
            return "TOX_ERR_GROUP_FOUNDER_SET_TOPIC_LOCK_PERMISSIONS";

        case TOX_ERR_GROUP_FOUNDER_SET_TOPIC_LOCK_FAIL_SET:
            return "TOX_ERR_GROUP_FOUNDER_SET_TOPIC_LOCK_FAIL_SET";

        case TOX_ERR_GROUP_FOUNDER_SET_TOPIC_LOCK_FAIL_SEND:
            return "TOX_ERR_GROUP_FOUNDER_SET_TOPIC_LOCK_FAIL_SEND";

        case TOX_ERR_GROUP_FOUNDER_SET_TOPIC_LOCK_DISCONNECTED:
            return "TOX_ERR_GROUP_FOUNDER_SET_TOPIC_LOCK_DISCONNECTED";
    }

    return "<invalid Tox_Err_Group_Founder_Set_Topic_Lock>";
}
const char *tox_err_group_founder_set_voice_state_to_string(Tox_Err_Group_Founder_Set_Voice_State value)
{
    switch (value) {
        case TOX_ERR_GROUP_FOUNDER_SET_VOICE_STATE_OK:
            return "TOX_ERR_GROUP_FOUNDER_SET_VOICE_STATE_OK";

        case TOX_ERR_GROUP_FOUNDER_SET_VOICE_STATE_GROUP_NOT_FOUND:
            return "TOX_ERR_GROUP_FOUNDER_SET_VOICE_STATE_GROUP_NOT_FOUND";

        case TOX_ERR_GROUP_FOUNDER_SET_VOICE_STATE_PERMISSIONS:
            return "TOX_ERR_GROUP_FOUNDER_SET_VOICE_STATE_PERMISSIONS";

        case TOX_ERR_GROUP_FOUNDER_SET_VOICE_STATE_FAIL_SET:
            return "TOX_ERR_GROUP_FOUNDER_SET_VOICE_STATE_FAIL_SET";

        case TOX_ERR_GROUP_FOUNDER_SET_VOICE_STATE_FAIL_SEND:
            return "TOX_ERR_GROUP_FOUNDER_SET_VOICE_STATE_FAIL_SEND";

        case TOX_ERR_GROUP_FOUNDER_SET_VOICE_STATE_DISCONNECTED:
            return "TOX_ERR_GROUP_FOUNDER_SET_VOICE_STATE_DISCONNECTED";
    }

    return "<invalid Tox_Err_Group_Founder_Set_Voice_State>";
}
const char *tox_err_group_founder_set_privacy_state_to_string(Tox_Err_Group_Founder_Set_Privacy_State value)
{
    switch (value) {
        case TOX_ERR_GROUP_FOUNDER_SET_PRIVACY_STATE_OK:
            return "TOX_ERR_GROUP_FOUNDER_SET_PRIVACY_STATE_OK";

        case TOX_ERR_GROUP_FOUNDER_SET_PRIVACY_STATE_GROUP_NOT_FOUND:
            return "TOX_ERR_GROUP_FOUNDER_SET_PRIVACY_STATE_GROUP_NOT_FOUND";

        case TOX_ERR_GROUP_FOUNDER_SET_PRIVACY_STATE_PERMISSIONS:
            return "TOX_ERR_GROUP_FOUNDER_SET_PRIVACY_STATE_PERMISSIONS";

        case TOX_ERR_GROUP_FOUNDER_SET_PRIVACY_STATE_FAIL_SET:
            return "TOX_ERR_GROUP_FOUNDER_SET_PRIVACY_STATE_FAIL_SET";

        case TOX_ERR_GROUP_FOUNDER_SET_PRIVACY_STATE_FAIL_SEND:
            return "TOX_ERR_GROUP_FOUNDER_SET_PRIVACY_STATE_FAIL_SEND";

        case TOX_ERR_GROUP_FOUNDER_SET_PRIVACY_STATE_DISCONNECTED:
            return "TOX_ERR_GROUP_FOUNDER_SET_PRIVACY_STATE_DISCONNECTED";
    }

    return "<invalid Tox_Err_Group_Founder_Set_Privacy_State>";
}
const char *tox_err_group_founder_set_peer_limit_to_string(Tox_Err_Group_Founder_Set_Peer_Limit value)
{
    switch (value) {
        case TOX_ERR_GROUP_FOUNDER_SET_PEER_LIMIT_OK:
            return "TOX_ERR_GROUP_FOUNDER_SET_PEER_LIMIT_OK";

        case TOX_ERR_GROUP_FOUNDER_SET_PEER_LIMIT_GROUP_NOT_FOUND:
            return "TOX_ERR_GROUP_FOUNDER_SET_PEER_LIMIT_GROUP_NOT_FOUND";

        case TOX_ERR_GROUP_FOUNDER_SET_PEER_LIMIT_PERMISSIONS:
            return "TOX_ERR_GROUP_FOUNDER_SET_PEER_LIMIT_PERMISSIONS";

        case TOX_ERR_GROUP_FOUNDER_SET_PEER_LIMIT_FAIL_SET:
            return "TOX_ERR_GROUP_FOUNDER_SET_PEER_LIMIT_FAIL_SET";

        case TOX_ERR_GROUP_FOUNDER_SET_PEER_LIMIT_FAIL_SEND:
            return "TOX_ERR_GROUP_FOUNDER_SET_PEER_LIMIT_FAIL_SEND";

        case TOX_ERR_GROUP_FOUNDER_SET_PEER_LIMIT_DISCONNECTED:
            return "TOX_ERR_GROUP_FOUNDER_SET_PEER_LIMIT_DISCONNECTED";
    }

    return "<invalid Tox_Err_Group_Founder_Set_Peer_Limit>";
}
const char *tox_err_group_set_ignore_to_string(Tox_Err_Group_Set_Ignore value)
{
    switch (value) {
        case TOX_ERR_GROUP_SET_IGNORE_OK:
            return "TOX_ERR_GROUP_SET_IGNORE_OK";

        case TOX_ERR_GROUP_SET_IGNORE_GROUP_NOT_FOUND:
            return "TOX_ERR_GROUP_SET_IGNORE_GROUP_NOT_FOUND";

        case TOX_ERR_GROUP_SET_IGNORE_PEER_NOT_FOUND:
            return "TOX_ERR_GROUP_SET_IGNORE_PEER_NOT_FOUND";

        case TOX_ERR_GROUP_SET_IGNORE_SELF:
            return "TOX_ERR_GROUP_SET_IGNORE_SELF";
    }

    return "<invalid Tox_Err_Group_Set_Ignore>";
}
const char *tox_err_group_mod_set_role_to_string(Tox_Err_Group_Mod_Set_Role value)
{
    switch (value) {
        case TOX_ERR_GROUP_MOD_SET_ROLE_OK:
            return "TOX_ERR_GROUP_MOD_SET_ROLE_OK";

        case TOX_ERR_GROUP_MOD_SET_ROLE_GROUP_NOT_FOUND:
            return "TOX_ERR_GROUP_MOD_SET_ROLE_GROUP_NOT_FOUND";

        case TOX_ERR_GROUP_MOD_SET_ROLE_PEER_NOT_FOUND:
            return "TOX_ERR_GROUP_MOD_SET_ROLE_PEER_NOT_FOUND";

        case TOX_ERR_GROUP_MOD_SET_ROLE_PERMISSIONS:
            return "TOX_ERR_GROUP_MOD_SET_ROLE_PERMISSIONS";

        case TOX_ERR_GROUP_MOD_SET_ROLE_ASSIGNMENT:
            return "TOX_ERR_GROUP_MOD_SET_ROLE_ASSIGNMENT";

        case TOX_ERR_GROUP_MOD_SET_ROLE_FAIL_ACTION:
            return "TOX_ERR_GROUP_MOD_SET_ROLE_FAIL_ACTION";

        case TOX_ERR_GROUP_MOD_SET_ROLE_SELF:
            return "TOX_ERR_GROUP_MOD_SET_ROLE_SELF";
    }

    return "<invalid Tox_Err_Group_Mod_Set_Role>";
}
const char *tox_err_group_mod_kick_peer_to_string(Tox_Err_Group_Mod_Kick_Peer value)
{
    switch (value) {
        case TOX_ERR_GROUP_MOD_KICK_PEER_OK:
            return "TOX_ERR_GROUP_MOD_KICK_PEER_OK";

        case TOX_ERR_GROUP_MOD_KICK_PEER_GROUP_NOT_FOUND:
            return "TOX_ERR_GROUP_MOD_KICK_PEER_GROUP_NOT_FOUND";

        case TOX_ERR_GROUP_MOD_KICK_PEER_PEER_NOT_FOUND:
            return "TOX_ERR_GROUP_MOD_KICK_PEER_PEER_NOT_FOUND";

        case TOX_ERR_GROUP_MOD_KICK_PEER_PERMISSIONS:
            return "TOX_ERR_GROUP_MOD_KICK_PEER_PERMISSIONS";

        case TOX_ERR_GROUP_MOD_KICK_PEER_FAIL_ACTION:
            return "TOX_ERR_GROUP_MOD_KICK_PEER_FAIL_ACTION";

        case TOX_ERR_GROUP_MOD_KICK_PEER_FAIL_SEND:
            return "TOX_ERR_GROUP_MOD_KICK_PEER_FAIL_SEND";

        case TOX_ERR_GROUP_MOD_KICK_PEER_SELF:
            return "TOX_ERR_GROUP_MOD_KICK_PEER_SELF";
    }

    return "<invalid Tox_Err_Group_Mod_Kick_Peer>";
}
const char *tox_group_mod_event_to_string(Tox_Group_Mod_Event value)
{
    switch (value) {
        case TOX_GROUP_MOD_EVENT_KICK:
            return "TOX_GROUP_MOD_EVENT_KICK";

        case TOX_GROUP_MOD_EVENT_OBSERVER:
            return "TOX_GROUP_MOD_EVENT_OBSERVER";

        case TOX_GROUP_MOD_EVENT_USER:
            return "TOX_GROUP_MOD_EVENT_USER";

        case TOX_GROUP_MOD_EVENT_MODERATOR:
            return "TOX_GROUP_MOD_EVENT_MODERATOR";
    }

    return "<invalid Tox_Group_Mod_Event>";
}<|MERGE_RESOLUTION|>--- conflicted
+++ resolved
@@ -136,43 +136,6 @@
     return TOX_DHT_NODE_PUBLIC_KEY_SIZE;
 }
 
-<<<<<<< HEAD
-//!TOKSTYLE-
-
-#define ACCESSORS(type, name) \
-type tox_options_get_##name(const struct Tox_Options *options) \
-{ \
-    return options->name; \
-} \
-void tox_options_set_##name(struct Tox_Options *options, type name) \
-{ \
-    options->name = name; \
-}
-
-ACCESSORS(bool, ipv6_enabled)
-ACCESSORS(bool, udp_enabled)
-ACCESSORS(Tox_Proxy_Type, proxy_type)
-ACCESSORS(const char *, proxy_host)
-ACCESSORS(uint16_t, proxy_port)
-ACCESSORS(uint16_t, start_port)
-ACCESSORS(uint16_t, end_port)
-ACCESSORS(uint16_t, tcp_port)
-ACCESSORS(bool, hole_punching_enabled)
-ACCESSORS(Tox_Savedata_Type, savedata_type)
-ACCESSORS(size_t, savedata_length)
-ACCESSORS(tox_log_cb *, log_callback)
-ACCESSORS(void *, log_user_data)
-ACCESSORS(bool, local_discovery_enabled)
-ACCESSORS(bool, dht_announcements_enabled)
-ACCESSORS(bool, experimental_thread_safety)
-ACCESSORS(const Tox_System *, operating_system)
-ACCESSORS(bool, noise_compatibility_enabled)
-
-
-//!TOKSTYLE+
-
-const uint8_t *tox_options_get_savedata_data(const struct Tox_Options *options)
-=======
 bool tox_options_get_ipv6_enabled(const Tox_Options *options)
 {
     return options->ipv6_enabled;
@@ -319,9 +282,17 @@
 {
     options->experimental_groups_persistence = experimental_groups_persistence;
 }
+bool tox_options_get_noise_compatibility_enabled(const Tox_Options *options)
+{
+    return options->noise_compatibility_enabled;
+}
+void tox_options_set_noise_compatibility_enabled(
+    Tox_Options *options, bool noise_compatibility_enabled)
+{
+    options->noise_compatibility_enabled = noise_compatibility_enabled;
+}
 
 const uint8_t *tox_options_get_savedata_data(const Tox_Options *options)
->>>>>>> 52ece0f5
 {
     return options->savedata_data;
 }
@@ -344,11 +315,8 @@
         tox_options_set_local_discovery_enabled(options, true);
         tox_options_set_dht_announcements_enabled(options, true);
         tox_options_set_experimental_thread_safety(options, false);
-<<<<<<< HEAD
+        tox_options_set_experimental_groups_persistence(options, false);
         tox_options_set_noise_compatibility_enabled(options, true);
-=======
-        tox_options_set_experimental_groups_persistence(options, false);
->>>>>>> 52ece0f5
     }
 }
 
