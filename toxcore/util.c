--- conflicted
+++ resolved
@@ -13,11 +13,6 @@
 
 #include "util.h"
 
-<<<<<<< HEAD
-#include <stdio.h>
-#include <stdlib.h>
-=======
->>>>>>> c8344726
 #include <string.h>
 
 #include "ccompat.h"
