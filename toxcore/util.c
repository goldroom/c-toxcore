/* SPDX-License-Identifier: GPL-3.0-or-later
 * Copyright © 2016-2018 The TokTok team.
 * Copyright © 2013 Tox project.
 * Copyright © 2013 plutooo
 */

/**
 * Utilities.
 */
#ifndef _XOPEN_SOURCE
#define _XOPEN_SOURCE 600
#endif /* _XOPEN_SOURCE */

#include "util.h"

<<<<<<< HEAD
#include <stdio.h>
=======
>>>>>>> 52ece0f5
#include <stdlib.h>
#include <string.h>

#include "ccompat.h"
#include "mem.h"

bool is_power_of_2(uint64_t x)
{
    return x != 0 && (x & (~x + 1)) == x;
}

void free_uint8_t_pointer_array(const Memory *mem, uint8_t **ary, size_t n_items)
{
    if (ary == nullptr) {
        return;
    }

    for (size_t i = 0; i < n_items; ++i) {
        if (ary[i] != nullptr) {
            mem_delete(mem, ary[i]);
        }
    }

    mem_delete(mem, ary);
}

uint16_t data_checksum(const uint8_t *data, uint32_t length)
{
    uint8_t checksum[2] = {0};
    uint16_t check;

    for (uint32_t i = 0; i < length; ++i) {
        checksum[i % 2] ^= data[i];
    }

    memcpy(&check, checksum, sizeof(check));
    return check;
}

int create_recursive_mutex(pthread_mutex_t *mutex)
{
    pthread_mutexattr_t attr;

    if (pthread_mutexattr_init(&attr) != 0) {
        return -1;
    }

    if (pthread_mutexattr_settype(&attr, PTHREAD_MUTEX_RECURSIVE) != 0) {
        pthread_mutexattr_destroy(&attr);
        return -1;
    }

    /* Create queue mutex */
    if (pthread_mutex_init(mutex, &attr) != 0) {
        pthread_mutexattr_destroy(&attr);
        return -1;
    }

    pthread_mutexattr_destroy(&attr);

    return 0;
}

bool memeq(const uint8_t *a, size_t a_size, const uint8_t *b, size_t b_size)
{
    return a_size == b_size && memcmp(a, b, a_size) == 0;
}

uint8_t *memdup(const uint8_t *data, size_t data_size)
{
    if (data == nullptr || data_size == 0) {
        return nullptr;
    }

    uint8_t *copy = (uint8_t *)malloc(data_size);

    if (copy != nullptr) {
        memcpy(copy, data, data_size);
    }

    return copy;
}

void memzero(uint8_t *data, size_t data_size)
{
    if (data == nullptr || data_size == 0) {
        return;
    }

    memset(data, 0, data_size);
}

int16_t max_s16(int16_t a, int16_t b)
{
    return a > b ? a : b;
}
int32_t max_s32(int32_t a, int32_t b)
{
    return a > b ? a : b;
}
int64_t max_s64(int64_t a, int64_t b)
{
    return a > b ? a : b;
}

int16_t min_s16(int16_t a, int16_t b)
{
    return a < b ? a : b;
}
int32_t min_s32(int32_t a, int32_t b)
{
    return a < b ? a : b;
}
int64_t min_s64(int64_t a, int64_t b)
{
    return a < b ? a : b;
}

uint8_t max_u08(uint8_t a, uint8_t b)
{
    return a > b ? a : b;
}
uint16_t max_u16(uint16_t a, uint16_t b)
{
    return a > b ? a : b;
}
uint32_t max_u32(uint32_t a, uint32_t b)
{
    return a > b ? a : b;
}
uint64_t max_u64(uint64_t a, uint64_t b)
{
    return a > b ? a : b;
}

uint16_t min_u16(uint16_t a, uint16_t b)
{
    return a < b ? a : b;
}
uint32_t min_u32(uint32_t a, uint32_t b)
{
    return a < b ? a : b;
}
uint64_t min_u64(uint64_t a, uint64_t b)
{
    return a < b ? a : b;
}

int cmp_uint(uint64_t a, uint64_t b)
{
    return (a > b ? 1 : 0) - (a < b ? 1 : 0);
}

uint32_t jenkins_one_at_a_time_hash(const uint8_t *key, size_t len)
{
    uint32_t hash = 0;

    for (uint32_t i = 0; i < len; ++i) {
        hash += key[i];
        hash += (uint32_t)((uint64_t)hash << 10);
        hash ^= hash >> 6;
    }

    hash += (uint32_t)((uint64_t)hash << 3);
    hash ^= hash >> 11;
    hash += (uint32_t)((uint64_t)hash << 15);
    return hash;
}

/** generic function to print bytes as String; based on id_to_string() from Messenger.c */
void bytes_to_string(const uint8_t *bytes, size_t bytes_length, char *str, size_t str_length)
{
    if (str_length < (bytes_length * 2 + 1)) {
        snprintf(str, str_length, "Bad buf length");
    }

    for (uint32_t i = 0; i < bytes_length; ++i) {
        snprintf(&str[i * 2], str_length - i * 2, "%02X", bytes[i]);
    }

    str[bytes_length * 2] = '\0';
}<|MERGE_RESOLUTION|>--- conflicted
+++ resolved
@@ -13,10 +13,7 @@
 
 #include "util.h"
 
-<<<<<<< HEAD
 #include <stdio.h>
-=======
->>>>>>> 52ece0f5
 #include <stdlib.h>
 #include <string.h>
 
