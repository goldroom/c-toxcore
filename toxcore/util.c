--- conflicted
+++ resolved
@@ -13,11 +13,8 @@
 
 #include "util.h"
 
-<<<<<<< HEAD
 #include <stdio.h>
 #include <stdlib.h>
-=======
->>>>>>> b148a2af
 #include <string.h>
 
 #include "ccompat.h"
