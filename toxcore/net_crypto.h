--- conflicted
+++ resolved
@@ -427,17 +427,15 @@
 nullable(1)
 void kill_net_crypto(Net_Crypto *c);
 
-<<<<<<< HEAD
 //TODO: necessary?
 //static void handshake_zero(struct noise_handshake *handshake);
 
-=======
+
 /**
  * Returns a pointer to the net profile object for the TCP client associated with `c`.
  * Returns null if `c` is null or the TCP_Connections associated with `c` is null.
  */
 non_null()
 const Net_Profile *nc_get_tcp_client_net_profile(const Net_Crypto *c);
->>>>>>> c8344726
 
 #endif /* C_TOXCORE_TOXCORE_NET_CRYPTO_H */