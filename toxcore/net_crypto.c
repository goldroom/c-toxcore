/* SPDX-License-Identifier: GPL-3.0-or-later
 * Copyright © 2016-2018 The TokTok team.
 * Copyright © 2013 Tox project.
 */

/**
 * Functions for the core network crypto.
 * This implements NoiseIK:
 * 
 * <- s 
 * ... 
 * -> e, es, s, ss 
 * <- e, ee, se
 *
 * NOTE: This code has to be perfect. We don't mess around with encryption.
 */
#include "net_crypto.h"

#include <string.h>

#include "DHT.h"
#include "LAN_discovery.h"
#include "TCP_client.h"
#include "TCP_connection.h"
#include "attributes.h"
#include "ccompat.h"
#include "crypto_core.h"
#include "list.h"
#include "logger.h"
#include "mem.h"
#include "mono_time.h"
#include "network.h"
#include "util.h"
typedef struct Packet_Data {
    uint64_t sent_time;
    uint16_t length;
    uint8_t data[MAX_CRYPTO_DATA_SIZE];
} Packet_Data;

typedef struct Packets_Array {
    Packet_Data *buffer[CRYPTO_PACKET_BUFFER_SIZE];
    uint32_t  buffer_start;
    uint32_t  buffer_end; /* packet numbers in array: `{buffer_start, buffer_end)` */
} Packets_Array;

typedef enum Crypto_Conn_State {
    /* the connection slot is free. This value is 0 so it is valid after
     * `crypto_memzero(...)` of the parent struct
     */
    CRYPTO_CONN_FREE = 0,
    CRYPTO_CONN_NO_CONNECTION,       /* the connection is allocated, but not yet used */
    CRYPTO_CONN_COOKIE_REQUESTING,   /* we are sending cookie request packets */
    CRYPTO_CONN_HANDSHAKE_SENT,      /* we are sending handshake packets */
    /* we are sending handshake packets.
     * we have received one from the other, but no data */
    CRYPTO_CONN_NOT_CONFIRMED,
    CRYPTO_CONN_ESTABLISHED,         /* the connection is established */
} Crypto_Conn_State;

typedef struct Crypto_Connection {
    /* (Currently) all used for both non-Noise and Noise handshakes/connections */ 
    uint8_t public_key[CRYPTO_PUBLIC_KEY_SIZE]; /* The real/static identity public X25519 key of the peer. */
    uint8_t recv_nonce[CRYPTO_NONCE_SIZE]; /* Nonce of received packets. */ //TODO: Not use in Noise handshake
    uint8_t sent_nonce[CRYPTO_NONCE_SIZE]; /* Nonce of sent packets. */ //TODO: Not use in Noise handshake
    uint8_t sessionpublic_key[CRYPTO_PUBLIC_KEY_SIZE]; /* Our public ephemeral X25519 key for this session. */
    uint8_t sessionsecret_key[CRYPTO_SECRET_KEY_SIZE]; /* Our private ephemeral X25519 key for this session. */
    uint8_t peersessionpublic_key[CRYPTO_PUBLIC_KEY_SIZE]; /* The public ephemeral X25519 key of the peer. Not used in Noise handshake. */
    uint8_t shared_key[CRYPTO_SHARED_KEY_SIZE]; /* The precomputed shared key from encrypt_precompute. (non-Noise handshake) */
    Crypto_Conn_State status; /* See Crypto_Conn_State documentation */
    uint64_t cookie_request_number; /* number used in the cookie request packets for this connection */
    uint8_t dht_public_key[CRYPTO_PUBLIC_KEY_SIZE]; /* The dht public X25519 key of the peer */
    
    bool noise_handshake_enabled; /* Necessary for Noise handshake backwards compatibility */
    Noise_Handshake *noise_handshake; /* NoiseIK handshake information */
    uint8_t send_key[CRYPTO_SHARED_KEY_SIZE]; /* Symmetric key used to encrypt outgoing packets after NoiseIK handshake */
    uint8_t recv_key[CRYPTO_SHARED_KEY_SIZE]; /* Symmetric key used to decrypt incoming packets after NoiseIK handshake */
    //TODO: remove
    // uint8_t noise_hash[CRYPTO_SHA512_SIZE];
    // uint8_t noise_chaining_key[CRYPTO_SHA512_SIZE];
    // uint8_t niose_send_key[CRYPTO_PUBLIC_KEY_SIZE];
    // uint8_t noise_recv_key[CRYPTO_PUBLIC_KEY_SIZE];
    //TODO: necessary?
    // uint16_t handshake_send_interval;
    // bool initiator;
    // uint8_t precomputed_static_static[CRYPTO_PUBLIC_KEY_SIZE];

    uint8_t *temp_packet; /* Where the cookie request/handshake packet is stored while it is being sent. */
    uint16_t temp_packet_length;
    uint64_t temp_packet_sent_time; /* The time at which the last temp_packet was sent in ms. */
    uint32_t temp_packet_num_sent;

    IP_Port ip_portv4; /* The ip and port to contact this guy directly.*/
    IP_Port ip_portv6;
    uint64_t direct_lastrecv_timev4; /* The Time at which we last received a direct packet in ms. */
    uint64_t direct_lastrecv_timev6;

    uint64_t last_tcp_sent; /* Time the last TCP packet was sent. */

    Packets_Array send_array;
    Packets_Array recv_array;

    connection_status_cb *connection_status_callback;
    void *connection_status_callback_object;
    int connection_status_callback_id;

    connection_data_cb *connection_data_callback;
    void *connection_data_callback_object;
    int connection_data_callback_id;

    connection_lossy_data_cb *connection_lossy_data_callback;
    void *connection_lossy_data_callback_object;
    int connection_lossy_data_callback_id;

    uint64_t last_request_packet_sent;
    uint64_t direct_send_attempt_time;

    uint32_t packet_counter;
    double packet_recv_rate;
    uint64_t packet_counter_set;

    double packet_send_rate;
    uint32_t packets_left;
    uint64_t last_packets_left_set;
    double last_packets_left_rem;

    double packet_send_rate_requested;
    uint32_t packets_left_requested;
    uint64_t last_packets_left_requested_set;
    double last_packets_left_requested_rem;

    uint32_t last_sendqueue_size[CONGESTION_QUEUE_ARRAY_SIZE];
    uint32_t last_sendqueue_counter;
    long signed int last_num_packets_sent[CONGESTION_LAST_SENT_ARRAY_SIZE];
    long signed int last_num_packets_resent[CONGESTION_LAST_SENT_ARRAY_SIZE];
    uint32_t packets_sent;
    uint32_t packets_resent;
    uint64_t last_congestion_event;
    uint64_t rtt_time;

    /* TCP_connection connection_number */
    unsigned int connection_number_tcp;

    bool maximum_speed_reached;

    dht_pk_cb *dht_pk_callback;
    void *dht_pk_callback_object;
    uint32_t dht_pk_callback_number;
} Crypto_Connection;

static const Crypto_Connection empty_crypto_connection = {{0}};

struct Net_Crypto {
    const Logger *log;
    const Memory *mem;
    const Random *rng;
    Mono_Time *mono_time;
    const Network *ns;

    DHT *dht;
    TCP_Connections *tcp_c;

    Crypto_Connection *crypto_connections;

    uint32_t crypto_connections_length; /* Length of connections array. */

    /* Our public and secret keys. */
    uint8_t self_public_key[CRYPTO_PUBLIC_KEY_SIZE];
    uint8_t self_secret_key[CRYPTO_SECRET_KEY_SIZE];

    /* The secret key used for cookies */
    uint8_t secret_symmetric_key[CRYPTO_SYMMETRIC_KEY_SIZE];

    new_connection_cb *new_connection_callback;
    void *new_connection_callback_object;

    /* The current optimal sleep time */
    uint32_t current_sleep_time;

    BS_List ip_port_list;

    /* Sets backwards compatibility to non-Noise handshake to true or false */
    bool noise_compatibility_enabled;
};

const uint8_t *nc_get_self_public_key(const Net_Crypto *c)
{
    return c->self_public_key;
}

const uint8_t *nc_get_self_secret_key(const Net_Crypto *c)
{
    return c->self_secret_key;
}

TCP_Connections *nc_get_tcp_c(const Net_Crypto *c)
{
    return c->tcp_c;
}

DHT *nc_get_dht(const Net_Crypto *c)
{
    return c->dht;
}

non_null()
static bool crypt_connection_id_is_valid(const Net_Crypto *c, int crypt_connection_id)
{
    if ((uint32_t)crypt_connection_id >= c->crypto_connections_length) {
        return false;
    }

    if (c->crypto_connections == nullptr) {
        return false;
    }

    const Crypto_Conn_State status = c->crypto_connections[crypt_connection_id].status;

    return status != CRYPTO_CONN_NO_CONNECTION && status != CRYPTO_CONN_FREE;
}

/** cookie timeout in seconds */
#define COOKIE_TIMEOUT 15
#define COOKIE_DATA_LENGTH (uint16_t)(CRYPTO_PUBLIC_KEY_SIZE * 2)
#define COOKIE_CONTENTS_LENGTH (uint16_t)(sizeof(uint64_t) + COOKIE_DATA_LENGTH)
#define COOKIE_LENGTH (uint16_t)(CRYPTO_NONCE_SIZE + COOKIE_CONTENTS_LENGTH + CRYPTO_MAC_SIZE)

#define COOKIE_REQUEST_PLAIN_LENGTH (uint16_t)(COOKIE_DATA_LENGTH + sizeof(uint64_t))
#define COOKIE_REQUEST_LENGTH (uint16_t)(1 + CRYPTO_PUBLIC_KEY_SIZE + CRYPTO_NONCE_SIZE + COOKIE_REQUEST_PLAIN_LENGTH + CRYPTO_MAC_SIZE)
#define COOKIE_RESPONSE_LENGTH (uint16_t)(1 + CRYPTO_NONCE_SIZE + COOKIE_LENGTH + sizeof(uint64_t) + CRYPTO_MAC_SIZE)

/** @brief Create a cookie request packet and put it in packet.
 *
 * dht_public_key is the dht public key of the other
 *
 * packet must be of size COOKIE_REQUEST_LENGTH or bigger.
 *
 * @retval -1 on failure.
 * @retval COOKIE_REQUEST_LENGTH on success.
 */
non_null()
static int create_cookie_request(const Net_Crypto *c, uint8_t *packet, const uint8_t *dht_public_key,
                                 uint64_t number, uint8_t *shared_key)
{
    //TODO: remove
    LOGGER_DEBUG(c->log, "ENTERING");
    
    //TODO: adapt for new Noise-cookie mechanism _only_
    //TODO: or different cookie mechanism? E.g. as in WireGuard?
    uint8_t plain[COOKIE_REQUEST_PLAIN_LENGTH];

    memcpy(plain, c->self_public_key, CRYPTO_PUBLIC_KEY_SIZE);
    //TODO: "Padding is used to maintain backwards-compatibility with previous versions of the protocol." => can this be removed by now?
    memzero(plain + CRYPTO_PUBLIC_KEY_SIZE, CRYPTO_PUBLIC_KEY_SIZE);
    memcpy(plain + (CRYPTO_PUBLIC_KEY_SIZE * 2), &number, sizeof(uint64_t));
    const uint8_t *tmp_shared_key = dht_get_shared_key_sent(c->dht, dht_public_key);
    memcpy(shared_key, tmp_shared_key, CRYPTO_SHARED_KEY_SIZE);
    uint8_t nonce[CRYPTO_NONCE_SIZE];
    random_nonce(c->rng, nonce);
    packet[0] = NET_PACKET_COOKIE_REQUEST;
    memcpy(packet + 1, dht_get_self_public_key(c->dht), CRYPTO_PUBLIC_KEY_SIZE);
    memcpy(packet + 1 + CRYPTO_PUBLIC_KEY_SIZE, nonce, CRYPTO_NONCE_SIZE);
    const int len = encrypt_data_symmetric(c->mem, shared_key, nonce, plain, sizeof(plain),
                                           packet + 1 + CRYPTO_PUBLIC_KEY_SIZE + CRYPTO_NONCE_SIZE);

    if (len != COOKIE_REQUEST_PLAIN_LENGTH + CRYPTO_MAC_SIZE) {
        return -1;
    }

    return 1 + CRYPTO_PUBLIC_KEY_SIZE + CRYPTO_NONCE_SIZE + len;
}

/** @brief Create cookie of length COOKIE_LENGTH from bytes of length COOKIE_DATA_LENGTH using encryption_key
 *
 * @retval -1 on failure.
 * @retval 0 on success.
 */
non_null()
static int create_cookie(const Memory *mem, const Random *rng, const Mono_Time *mono_time, uint8_t *cookie, const uint8_t *bytes,
                         const uint8_t *encryption_key)
{
    uint8_t contents[COOKIE_CONTENTS_LENGTH];
    const uint64_t temp_time = mono_time_get(mono_time);
    memcpy(contents, &temp_time, sizeof(temp_time));
    memcpy(contents + sizeof(temp_time), bytes, COOKIE_DATA_LENGTH);
    random_nonce(rng, cookie);
    const int len = encrypt_data_symmetric(mem, encryption_key, cookie, contents, sizeof(contents), cookie + CRYPTO_NONCE_SIZE);

    if (len != COOKIE_LENGTH - CRYPTO_NONCE_SIZE) {
        return -1;
    }

    return 0;
}

/** @brief Open cookie of length COOKIE_LENGTH to bytes of length COOKIE_DATA_LENGTH using encryption_key
 *
 * @retval -1 on failure.
 * @retval 0 on success.
 */
non_null()
static int open_cookie(const Memory *mem, const Mono_Time *mono_time, uint8_t *bytes, const uint8_t *cookie,
                       const uint8_t *encryption_key)
{
    uint8_t contents[COOKIE_CONTENTS_LENGTH];
    const int len = decrypt_data_symmetric(mem, encryption_key, cookie, cookie + CRYPTO_NONCE_SIZE,
                                           COOKIE_LENGTH - CRYPTO_NONCE_SIZE, contents);

    if (len != sizeof(contents)) {
        return -1;
    }

    uint64_t cookie_time;
    memcpy(&cookie_time, contents, sizeof(cookie_time));
    const uint64_t temp_time = mono_time_get(mono_time);

    if (cookie_time + COOKIE_TIMEOUT < temp_time || temp_time < cookie_time) {
        return -1;
    }

    memcpy(bytes, contents + sizeof(cookie_time), COOKIE_DATA_LENGTH);
    return 0;
}

/** @brief Create a cookie response packet and put it in packet.
 * @param request_plain must be COOKIE_REQUEST_PLAIN_LENGTH bytes.
 * @param packet must be of size COOKIE_RESPONSE_LENGTH or bigger.
 *
 * @retval -1 on failure.
 * @retval COOKIE_RESPONSE_LENGTH on success.
 */
non_null()
static int create_cookie_response(const Net_Crypto *c, uint8_t *packet, const uint8_t *request_plain,
                                  const uint8_t *shared_key, const uint8_t *dht_public_key)
{
    LOGGER_DEBUG(c->log, "ENTERING");
    uint8_t cookie_plain[COOKIE_DATA_LENGTH];
    memcpy(cookie_plain, request_plain, CRYPTO_PUBLIC_KEY_SIZE);
    memcpy(cookie_plain + CRYPTO_PUBLIC_KEY_SIZE, dht_public_key, CRYPTO_PUBLIC_KEY_SIZE);
    uint8_t plain[COOKIE_LENGTH + sizeof(uint64_t)];

    if (create_cookie(c->mem, c->rng, c->mono_time, plain, cookie_plain, c->secret_symmetric_key) != 0) {
        return -1;
    }

    memcpy(plain + COOKIE_LENGTH, request_plain + COOKIE_DATA_LENGTH, sizeof(uint64_t));
    packet[0] = NET_PACKET_COOKIE_RESPONSE;
    random_nonce(c->rng, packet + 1);
    const int len = encrypt_data_symmetric(c->mem, shared_key, packet + 1, plain, sizeof(plain), packet + 1 + CRYPTO_NONCE_SIZE);

    if (len != COOKIE_RESPONSE_LENGTH - (1 + CRYPTO_NONCE_SIZE)) {
        return -1;
    }

    return COOKIE_RESPONSE_LENGTH;
}

/** @brief Handle the cookie request packet of length length.
 * Put what was in the request in request_plain (must be of size COOKIE_REQUEST_PLAIN_LENGTH)
 * Put the key used to decrypt the request into shared_key (of size CRYPTO_SHARED_KEY_SIZE) for use in the response.
 *
 * @retval -1 on failure.
 * @retval 0 on success.
 */
non_null()
static int handle_cookie_request(const Net_Crypto *c, uint8_t *request_plain, uint8_t *shared_key,
                                 uint8_t *dht_public_key, const uint8_t *packet, uint16_t length)
{
    LOGGER_DEBUG(c->log, "ENTERING");
    if (length != COOKIE_REQUEST_LENGTH) {
        return -1;
    }

    memcpy(dht_public_key, packet + 1, CRYPTO_PUBLIC_KEY_SIZE);
    const uint8_t *tmp_shared_key = dht_get_shared_key_sent(c->dht, dht_public_key);
    memcpy(shared_key, tmp_shared_key, CRYPTO_SHARED_KEY_SIZE);
    const int len = decrypt_data_symmetric(c->mem, shared_key, packet + 1 + CRYPTO_PUBLIC_KEY_SIZE,
                                           packet + 1 + CRYPTO_PUBLIC_KEY_SIZE + CRYPTO_NONCE_SIZE, COOKIE_REQUEST_PLAIN_LENGTH + CRYPTO_MAC_SIZE,
                                           request_plain);

    if (len != COOKIE_REQUEST_PLAIN_LENGTH) {
        return -1;
    }

    return 0;
}

/** Handle the cookie request packet (for raw UDP) */
non_null(1, 2, 3) nullable(5)
static int udp_handle_cookie_request(void *object, const IP_Port *source, const uint8_t *packet, uint16_t length,
                                     void *userdata)
{
    const Net_Crypto *c = (const Net_Crypto *)object;

    //TODO: remove
    LOGGER_DEBUG(c->log, "ENTERING");

    uint8_t request_plain[COOKIE_REQUEST_PLAIN_LENGTH];
    uint8_t shared_key[CRYPTO_SHARED_KEY_SIZE];
    uint8_t dht_public_key[CRYPTO_PUBLIC_KEY_SIZE];

    if (handle_cookie_request(c, request_plain, shared_key, dht_public_key, packet, length) != 0) {
        return 1;
    }

    uint8_t data[COOKIE_RESPONSE_LENGTH];

    if (create_cookie_response(c, data, request_plain, shared_key, dht_public_key) != sizeof(data)) {
        return 1;
    }

    if ((uint32_t)sendpacket(dht_get_net(c->dht), source, data, sizeof(data)) != sizeof(data)) {
        return 1;
    }

    return 0;
}

/** Handle the cookie request packet (for TCP) */
non_null()
static int tcp_handle_cookie_request(const Net_Crypto *c, int connections_number, const uint8_t *packet,
                                     uint16_t length)
{
    LOGGER_DEBUG(c->log, "ENTERING");
    uint8_t request_plain[COOKIE_REQUEST_PLAIN_LENGTH];
    uint8_t shared_key[CRYPTO_SHARED_KEY_SIZE];
    uint8_t dht_public_key[CRYPTO_PUBLIC_KEY_SIZE];

    if (handle_cookie_request(c, request_plain, shared_key, dht_public_key, packet, length) != 0) {
        return -1;
    }

    uint8_t data[COOKIE_RESPONSE_LENGTH];

    if (create_cookie_response(c, data, request_plain, shared_key, dht_public_key) != sizeof(data)) {
        return -1;
    }

    const int ret = send_packet_tcp_connection(c->tcp_c, connections_number, data, sizeof(data));
    return ret;
}

/** Handle the cookie request packet (for TCP oob packets) */
non_null()
static int tcp_oob_handle_cookie_request(const Net_Crypto *c, unsigned int tcp_connections_number,
        const uint8_t *dht_public_key, const uint8_t *packet, uint16_t length)
{
    LOGGER_DEBUG(c->log, "ENTERING");
    uint8_t request_plain[COOKIE_REQUEST_PLAIN_LENGTH];
    uint8_t shared_key[CRYPTO_SHARED_KEY_SIZE];
    uint8_t dht_public_key_temp[CRYPTO_PUBLIC_KEY_SIZE];

    if (handle_cookie_request(c, request_plain, shared_key, dht_public_key_temp, packet, length) != 0) {
        return -1;
    }

    if (!pk_equal(dht_public_key, dht_public_key_temp)) {
        return -1;
    }

    uint8_t data[COOKIE_RESPONSE_LENGTH];

    if (create_cookie_response(c, data, request_plain, shared_key, dht_public_key) != sizeof(data)) {
        return -1;
    }

    const int ret = tcp_send_oob_packet(c->tcp_c, tcp_connections_number, dht_public_key, data, sizeof(data));
    return ret;
}

/** @brief Handle a cookie response packet of length encrypted with shared_key.
 * put the cookie in the response in cookie
 *
 * @param cookie must be of length COOKIE_LENGTH.
 *
 * @retval -1 on failure.
 * @retval COOKIE_LENGTH on success.
 */
non_null()
static int handle_cookie_response(const Memory *mem, uint8_t *cookie, uint64_t *number,
                                  const uint8_t *packet, uint16_t length,
                                  const uint8_t *shared_key)
{
    if (length != COOKIE_RESPONSE_LENGTH) {
        return -1;
    }

    uint8_t plain[COOKIE_LENGTH + sizeof(uint64_t)];
    const int len = decrypt_data_symmetric(mem, shared_key, packet + 1, packet + 1 + CRYPTO_NONCE_SIZE,
                                           length - (1 + CRYPTO_NONCE_SIZE), plain);

    if (len != sizeof(plain)) {
        return -1;
    }

    memcpy(cookie, plain, COOKIE_LENGTH);
    memcpy(number, plain + COOKIE_LENGTH, sizeof(uint64_t));
    return COOKIE_LENGTH;
}

/*
* TODO: Helper function to print hashes, keys, packets, etc.
* TODO: remove from production code or make dependent on MIN_LOGGER_LEVEL=DEBUG?
* bytes_to_string() from util.h
*/
static void bytes2string(char *string, size_t string_length, const uint8_t *bytes, size_t bytes_length, const Logger *log)
{
    bytes_to_string(bytes, bytes_length, string, string_length);
}

/* Non-noise: Necessary for backwards compatiblity to non-Noise handshake */
#define HANDSHAKE_PACKET_LENGTH (1 + COOKIE_LENGTH + CRYPTO_NONCE_SIZE + CRYPTO_NONCE_SIZE + CRYPTO_PUBLIC_KEY_SIZE + CRYPTO_SHA512_SIZE + COOKIE_LENGTH + CRYPTO_MAC_SIZE)
/* Noise: Necessary for Noise-based handshake */
#define NOISE_HANDSHAKE_PACKET_LENGTH_INITIATOR (1 + CRYPTO_PUBLIC_KEY_SIZE + CRYPTO_PUBLIC_KEY_SIZE + CRYPTO_MAC_SIZE + CRYPTO_NONCE_SIZE + COOKIE_LENGTH + COOKIE_LENGTH + CRYPTO_MAC_SIZE)
#define NOISE_HANDSHAKE_PACKET_LENGTH_RESPONDER (1 + CRYPTO_PUBLIC_KEY_SIZE + CRYPTO_NONCE_SIZE + COOKIE_LENGTH + CRYPTO_MAC_SIZE)
#define NOISE_HANDSHAKE_PAYLOAD_PLAIN_LENGTH_INITIATOR (CRYPTO_NONCE_SIZE + COOKIE_LENGTH + COOKIE_LENGTH)
#define NOISE_HANDSHAKE_PAYLOAD_PLAIN_LENGTH_RESPONDER (CRYPTO_NONCE_SIZE + COOKIE_LENGTH)

/**  @brief Create a handshake packet and put it in packet. Currently supports noise-Noise and Noise handshake.
 *
 * cf. Noise section 5.3 -> WriteMessage(payload, message_buffer)
 *
 * @param cookie must be COOKIE_LENGTH bytes.
 * @param packet must be of size HANDSHAKE_PACKET_LENGTH or bigger.
 * @param nonce base nonce for this Tox instance, to be used for transport message encryption after handshake
 * @param ephemeral_private Ephemeral private X25519 key of this Tox instance for this handshake
 * @param ephemeral_public Ephemeral public X25519 key of this Tox instance for this handshake
 * @param peer_real_pk X25519 static ID public key from peer to connect to
 * @param peer_dht_pubkey X25519 DHT public key from peer to connect to
 * @param noise_handshake struct containing Noise information/values
 *
 * @retval -1 on failure.
 * @retval HANDSHAKE_PACKET_LENGTH on success (non-Noise handshake).
 * @retval NOISE_HANDSHAKE_PACKET_LENGTH_INITIATOR if Noise handshake initiator
 * @retval NOISE_HANDSHAKE_PACKET_LENGTH_RESPONDER if Noise handshake responder
 *
 */
non_null(1, 2, 3, 4, 6, 7, 8) nullable(5, 9)
static int create_crypto_handshake(const Net_Crypto *c, uint8_t *packet, const uint8_t *cookie, const uint8_t *nonce, const uint8_t *ephemeral_private,
                                   const uint8_t *ephemeral_public, const uint8_t *peer_real_pk, const uint8_t *peer_dht_pubkey, Noise_Handshake *noise_handshake)
{
    LOGGER_DEBUG(c->log, "ENTERING: create_crypto_handshake()");
    /* Noise-based handshake */
    if (noise_handshake != nullptr) {
        LOGGER_DEBUG(c->log, "Noise Handshake");
        /* Noise INITIATOR: -> e, es, s, ss */
        /* Initiator: Handshake packet structure (Noise_IK_25519_ChaChaPoly_SHA512)
            [uint8_t 26]
            [session public key of the peer (32 bytes)] => currently in plain
            ~~[24 bytes nonce for static pub key encryption]~~ NOT necessary for ChaCha20-Poly1305
            [encrypted static public key of the INITIATOR (32 bytes)]
            [MAC encrypted static pubkey 16 bytes]
            ~~[24 bytes nonce handshake payload encryption]~~ NOT necessary for ChaCha20-Poly1305
            [Encrypted message containing:
            [24 bytes base nonce] => WITH base Nonce, to be used for transport message encryption after handshake
            [Cookie 112 bytes] => Cookie encrypted and authenticated via AEAD
            [112 bytes Other Cookie (used by the other peer to respond to the handshake packet)]
            [MAC encrypted payload 16 bytes]
            => 345 bytes in total
            */
        if (noise_handshake->initiator) {
            /* set ephemeral private+public */
            memcpy(noise_handshake->ephemeral_private, ephemeral_private, CRYPTO_SECRET_KEY_SIZE);
            memcpy(noise_handshake->ephemeral_public, ephemeral_public, CRYPTO_PUBLIC_KEY_SIZE);

            /* e */
            memcpy(packet + 1, ephemeral_public, CRYPTO_PUBLIC_KEY_SIZE);
            noise_mix_hash(noise_handshake->hash, ephemeral_public, CRYPTO_PUBLIC_KEY_SIZE);

            //TODO: remove from production code
            // char log_hash1[CRYPTO_SHA512_SIZE*2+1];
            // bytes2string(log_hash1, sizeof(log_hash1), noise_handshake->hash, CRYPTO_SHA512_SIZE, c->log);
            // LOGGER_DEBUG(c->log, "hash1 INITIATOR: %s", log_hash1);

            /* es */
            uint8_t noise_handshake_temp_key[CRYPTO_SHARED_KEY_SIZE];
            noise_mix_key(noise_handshake->chaining_key, noise_handshake_temp_key, ephemeral_private, noise_handshake->remote_static);

            /* s */
            /* Nonce for static pub key encryption is _always_ 0 in case of ChaCha20-Poly1305 */
            noise_encrypt_and_hash(packet + 1 + CRYPTO_PUBLIC_KEY_SIZE, noise_handshake->static_public, CRYPTO_PUBLIC_KEY_SIZE, noise_handshake_temp_key,
                                   noise_handshake->hash);

            //TODO: remove from production code
            // char log_hash2[CRYPTO_SHA512_SIZE*2+1];
            // bytes2string(log_hash2, sizeof(log_hash2), noise_handshake->hash, CRYPTO_SHA512_SIZE, c->log);
            // LOGGER_DEBUG(c->log, "hash2 INITIATOR: %s", log_hash2);
            char log_ephemeral[CRYPTO_PUBLIC_KEY_SIZE * 2 + 1];
            bytes2string(log_ephemeral, sizeof(log_ephemeral), noise_handshake->ephemeral_public, CRYPTO_PUBLIC_KEY_SIZE, c->log);
            LOGGER_DEBUG(c->log, "ephemeral public: %s", log_ephemeral);

            /* ss */
            noise_mix_key(noise_handshake->chaining_key, noise_handshake_temp_key, noise_handshake->static_private, noise_handshake->remote_static);

            /* Noise Handshake Payload */
            uint8_t handshake_payload_plain[NOISE_HANDSHAKE_PAYLOAD_PLAIN_LENGTH_INITIATOR];
            memcpy(handshake_payload_plain, nonce, CRYPTO_NONCE_SIZE);

            /* Noise: Cookie from RESPONDER */ 
            memcpy(handshake_payload_plain + CRYPTO_NONCE_SIZE, cookie, COOKIE_LENGTH);

            uint8_t cookie_plain[COOKIE_DATA_LENGTH];
            memcpy(cookie_plain, peer_real_pk, CRYPTO_PUBLIC_KEY_SIZE);
            memcpy(cookie_plain + CRYPTO_PUBLIC_KEY_SIZE, peer_dht_pubkey, CRYPTO_PUBLIC_KEY_SIZE);

            //TODO: Send/Receive cookies again outside of handshake payload encryption? Double encrypted otherwise
            /* OtherCookie is added to payload */
            if (create_cookie(c->rng, c->mono_time, handshake_payload_plain + CRYPTO_NONCE_SIZE + COOKIE_LENGTH,
                              cookie_plain, c->secret_symmetric_key) != 0) {
                return -1;
            }

<<<<<<< HEAD
            /* Nonce for payload encryption is _always_ 0 in case of ChaCha20-Poly1305 */
            noise_encrypt_and_hash(packet + 1 + CRYPTO_PUBLIC_KEY_SIZE + CRYPTO_PUBLIC_KEY_SIZE + CRYPTO_MAC_SIZE,
                                   handshake_payload_plain, sizeof(handshake_payload_plain), noise_handshake_temp_key,
                                   noise_handshake->hash);

            //TODO: remove from production code
            // LOGGER_DEBUG(c->log, "AFTER noise_encrypt_and_hash()");
            // char log_ciphertext[(sizeof(handshake_payload_plain)+CRYPTO_MAC_SIZE)*2+1];
            // bytes2string(log_ciphertext, sizeof(log_ciphertext), (packet + 1 + COOKIE_LENGTH + CRYPTO_PUBLIC_KEY_SIZE + CRYPTO_NONCE_SIZE + CRYPTO_PUBLIC_KEY_SIZE + CRYPTO_MAC_SIZE + CRYPTO_NONCE_SIZE),
            //             (sizeof(handshake_payload_plain)+CRYPTO_MAC_SIZE), c->log);
            // LOGGER_DEBUG(c->log, "Ciphertext INITIATOR: %s", log_ciphertext);
=======
    if (create_cookie(c->mem, c->rng, c->mono_time, plain + CRYPTO_NONCE_SIZE + CRYPTO_PUBLIC_KEY_SIZE + CRYPTO_SHA512_SIZE,
                      cookie_plain, c->secret_symmetric_key) != 0) {
        return -1;
    }

    random_nonce(c->rng, packet + 1 + COOKIE_LENGTH);
    const int len = encrypt_data(c->mem, peer_real_pk, c->self_secret_key, packet + 1 + COOKIE_LENGTH, plain, sizeof(plain),
                                 packet + 1 + COOKIE_LENGTH + CRYPTO_NONCE_SIZE);
>>>>>>> 6460c25c

            packet[0] = NET_PACKET_CRYPTO_HS;

            //TODO: remove from production code
            // char log_packet[NOISE_HANDSHAKE_PACKET_LENGTH_INITIATOR*2+1];
            // bytes2string(log_packet, sizeof(log_packet), packet, NOISE_HANDSHAKE_PACKET_LENGTH_INITIATOR, c->log);
            // LOGGER_DEBUG(c->log, "HS Packet I: %s", log_packet);

            crypto_memzero(noise_handshake_temp_key, CRYPTO_SHARED_KEY_SIZE);
            crypto_memzero(handshake_payload_plain, NOISE_HANDSHAKE_PAYLOAD_PLAIN_LENGTH_INITIATOR);

            return NOISE_HANDSHAKE_PACKET_LENGTH_INITIATOR;
        }
        /* Noise RESPONDER: <- e, ee, se */
        /* Responder: Handshake packet structure (Noise_IK_25519_ChaChaPoly_SHA512)
            [uint8_t 26]
            [session public key of the peer (32 bytes)] => currently in plain
            ~~[24 bytes nonce for handshake payload encryption]~~ NOT necessary for ChaCha20-Poly1305
            [Encrypted message containing:
            [24 bytes base nonce] => WITH base Nonce, to be used for transport message encryption after handshake
            [Cookie 112 bytes] => INITIATOR Cookie encrypted and authenticate via XAEAD
            ~~[112 bytes Other Cookie (used by the other to respond to the handshake packet)]~~ NOT necessary for NoiseIK
            [MAC encrypted payload 16 bytes]
            => ~~321~~ 185 bytes in total
            */
        else {
            /* set ephemeral private+public */
            memcpy(noise_handshake->ephemeral_private, ephemeral_private, CRYPTO_SECRET_KEY_SIZE);
            memcpy(noise_handshake->ephemeral_public, ephemeral_public, CRYPTO_PUBLIC_KEY_SIZE);

            /* e */
            memcpy(packet + 1, ephemeral_public, CRYPTO_PUBLIC_KEY_SIZE);
            noise_mix_hash(noise_handshake->hash, ephemeral_public, CRYPTO_PUBLIC_KEY_SIZE);

            //TODO: Remove
            // char log_ck[CRYPTO_SHA512_SIZE*2+1];
            // bytes2string(log_ck, sizeof(log_ck), noise_handshake->chaining_key, CRYPTO_SHA512_SIZE, c->log);
            // LOGGER_DEBUG(c->log, "RESPONDER pre ee ck: %s", log_ck);

            /* ee */
            uint8_t noise_handshake_temp_key[CRYPTO_SHARED_KEY_SIZE];
            noise_mix_key(noise_handshake->chaining_key, noise_handshake_temp_key, ephemeral_private, noise_handshake->remote_ephemeral);

            //TODO: Remove
            // char log_temp_key[CRYPTO_SHARED_KEY_SIZE*2+1];
            // bytes2string(log_temp_key, sizeof(log_temp_key), noise_handshake_temp_key, CRYPTO_SHARED_KEY_SIZE, c->log);
            // LOGGER_DEBUG(c->log, "RESPONDER ee temp_key: %s", log_temp_key);

            /* se */
            noise_mix_key(noise_handshake->chaining_key, noise_handshake_temp_key, noise_handshake->ephemeral_private, noise_handshake->remote_static);

            //TODO: Remove
            // bytes2string(log_temp_key, sizeof(log_temp_key), noise_handshake_temp_key, CRYPTO_SHARED_KEY_SIZE, c->log);
            // LOGGER_DEBUG(c->log, "RESPONDER es temp_key: %s", log_temp_key);

            /* Create Noise Handshake Payload */
            uint8_t handshake_payload_plain[NOISE_HANDSHAKE_PAYLOAD_PLAIN_LENGTH_RESPONDER];
            memcpy(handshake_payload_plain, nonce, CRYPTO_NONCE_SIZE);

            /* Noise: Cookie from INITIATOR */ 
            memcpy(handshake_payload_plain + CRYPTO_NONCE_SIZE, cookie, COOKIE_LENGTH);

            /* Nonce for payload encryption is _always_ 0 in case of ChaCha20-Poly1305 */
            noise_encrypt_and_hash(packet + 1 + CRYPTO_PUBLIC_KEY_SIZE,
                                   handshake_payload_plain, sizeof(handshake_payload_plain), noise_handshake_temp_key,
                                   noise_handshake->hash);

            packet[0] = NET_PACKET_CRYPTO_HS;

            crypto_memzero(noise_handshake_temp_key, CRYPTO_SHARED_KEY_SIZE);
            crypto_memzero(handshake_payload_plain, NOISE_HANDSHAKE_PAYLOAD_PLAIN_LENGTH_RESPONDER);

            return NOISE_HANDSHAKE_PACKET_LENGTH_RESPONDER;
        }
    }
    /* non-Noise handshake, check for enabled backwards compatibility happens in create_send_handshake() */
    else {
        LOGGER_DEBUG(c->log, "non-Noise handshake");
        uint8_t plain[CRYPTO_NONCE_SIZE + CRYPTO_PUBLIC_KEY_SIZE + CRYPTO_SHA512_SIZE + COOKIE_LENGTH];
        memcpy(plain, nonce, CRYPTO_NONCE_SIZE);
        memcpy(plain + CRYPTO_NONCE_SIZE, ephemeral_public, CRYPTO_PUBLIC_KEY_SIZE);
        crypto_sha512(plain + CRYPTO_NONCE_SIZE + CRYPTO_PUBLIC_KEY_SIZE, cookie, COOKIE_LENGTH);
        uint8_t cookie_plain[COOKIE_DATA_LENGTH];
        memcpy(cookie_plain, peer_real_pk, CRYPTO_PUBLIC_KEY_SIZE);
        memcpy(cookie_plain + CRYPTO_PUBLIC_KEY_SIZE, peer_dht_pubkey, CRYPTO_PUBLIC_KEY_SIZE);

        if (create_cookie(c->rng, c->mono_time, plain + CRYPTO_NONCE_SIZE + CRYPTO_PUBLIC_KEY_SIZE + CRYPTO_SHA512_SIZE,
                          cookie_plain, c->secret_symmetric_key) != 0) {
            return -1;
        }

        random_nonce(c->rng, packet + 1 + COOKIE_LENGTH);
        const int len = encrypt_data(peer_real_pk, c->self_secret_key, packet + 1 + COOKIE_LENGTH, plain, sizeof(plain),
                                     packet + 1 + COOKIE_LENGTH + CRYPTO_NONCE_SIZE);

        if (len != HANDSHAKE_PACKET_LENGTH - (1 + COOKIE_LENGTH + CRYPTO_NONCE_SIZE)) {
            return -1;
        }

        packet[0] = NET_PACKET_CRYPTO_HS;
        memcpy(packet + 1, cookie, COOKIE_LENGTH);

        return HANDSHAKE_PACKET_LENGTH;
    }
}

/** @brief Handle a crypto handshake packet of length.
 * put the base nonce contained in the packet in nonce,
 * the session public key in session_pk
 * the real public key of the peer in peer_real_pk
 * the dht public key of the peer in dht_public_key and
 * the cookie inside the encrypted part of the packet in cookie.
 * Currently supports noise-Noise and Noise handshake
 *
 * if expected_real_pk isn't NULL it denotes the real public key
 * the packet should be from.
 *
 * nonce must be at least CRYPTO_NONCE_SIZE
 * session_pk must be at least CRYPTO_PUBLIC_KEY_SIZE
 * peer_real_pk must be at least CRYPTO_PUBLIC_KEY_SIZE
 * cookie must be at least COOKIE_LENGTH
 *
 * cf. Noise section 5.3 -> ReadMessage(payload, message_buffer)
 *
 * @retval false on failure.
 * @retval true on success.
 */
non_null(1, 2, 5, 7) nullable(3, 4, 6, 9, 10)
static bool handle_crypto_handshake(const Net_Crypto *c, uint8_t *nonce, uint8_t *session_pk, uint8_t *peer_real_pk,
                                    uint8_t *dht_public_key, uint8_t *cookie, const uint8_t *packet, uint16_t length, const uint8_t *expected_real_pk,
                                    Noise_Handshake *noise_handshake)
{
    LOGGER_DEBUG(c->log, "ENTERING");
    /* Noise-based handshake */
    if (noise_handshake != nullptr) {
        LOGGER_DEBUG(c->log, "NOISE handshake => INITIATOR or RESPONDER: %d", noise_handshake->initiator);

        uint8_t cookie_plain[COOKIE_DATA_LENGTH];

        /* -> e, es, s, ss */
        /* Initiator: Handshake packet structure handled here (Noise_IK_25519_ChaChaPoly_SHA512)
            [uint8_t 26]
            [session public key of the peer (32 bytes)] => currently in plain
            ~~[24 bytes nonce for static pub key encryption]~~ NOT necessary for ChaCha20-Poly1305
            [encrypted static public key of the INITIATOR (32 bytes)]
            [MAC encrypted static pubkey 16 bytes]
            ~~[24 bytes nonce handshake payload encryption]~~ NOT necessary for ChaCha20-Poly1305
            [Encrypted message containing:
            [24 bytes base nonce] => WITH base Nonce, to be used for transport message encryption after handshake
            [Cookie 112 bytes] => Cookie encrypted and authenticated via AEAD
            [112 bytes Other Cookie (used by the other peer to respond to the handshake packet)]
            [MAC encrypted payload 16 bytes]
            => 345 bytes in total
            */
        if (!noise_handshake->initiator) {
            LOGGER_DEBUG(c->log, "RESPONDER: Noise HS handle/ReadMessage");
            if (length != NOISE_HANDSHAKE_PACKET_LENGTH_INITIATOR) {
                return false;
            }

            //TODO: remove from production code
            // char log_packet[NOISE_HANDSHAKE_PACKET_LENGTH_INITIATOR*2+1];
            // bytes2string(log_packet, sizeof(log_packet), packet, NOISE_HANDSHAKE_PACKET_LENGTH_INITIATOR, c->log);
            // LOGGER_DEBUG(c->log, "HS Packet I (R): %s", log_packet);

            //TODO: Check here if remote_ephemeral is already the same ephemeral key?

            /* e */
            memcpy(noise_handshake->remote_ephemeral, packet + 1, CRYPTO_PUBLIC_KEY_SIZE);
            noise_mix_hash(noise_handshake->hash, noise_handshake->remote_ephemeral, CRYPTO_PUBLIC_KEY_SIZE);

            //TODO: remove from production code
            // char log_hash1[CRYPTO_SHA512_SIZE*2+1];
            // bytes2string(log_hash1, sizeof(log_hash1), noise_handshake->hash, CRYPTO_SHA512_SIZE, c->log);
            // LOGGER_DEBUG(c->log, "hash1 RESPONDER: %s", log_hash1);
            // char log_static[CRYPTO_PUBLIC_KEY_SIZE * 2 + 1];
            // bytes2string(log_static, sizeof(log_static), noise_handshake->static_public, CRYPTO_PUBLIC_KEY_SIZE, c->log);
            // LOGGER_DEBUG(c->log, "local static pub: %s", log_static);
            // bytes2string(log_static, sizeof(log_static), noise_handshake->remote_ephemeral, CRYPTO_PUBLIC_KEY_SIZE, c->log);
            // LOGGER_DEBUG(c->log, "remote ephemeral: %s", log_static);

            /* es */
            uint8_t noise_handshake_temp_key[CRYPTO_SHARED_KEY_SIZE];
            noise_mix_key(noise_handshake->chaining_key, noise_handshake_temp_key, noise_handshake->static_private, noise_handshake->remote_ephemeral);
            
            /* s */
            /* Nonce for static pub key decryption is _always_ 0 in case of ChaCha20-Poly1305 */
            if (noise_decrypt_and_hash(noise_handshake->remote_static, packet + 1 + CRYPTO_PUBLIC_KEY_SIZE, CRYPTO_PUBLIC_KEY_SIZE + CRYPTO_MAC_SIZE,
                                       noise_handshake_temp_key, noise_handshake->hash) != CRYPTO_PUBLIC_KEY_SIZE) {
                LOGGER_DEBUG(c->log, "RESPONDER: Noise ReadMessage remote static decryption failed");
                return false;
            }

<<<<<<< HEAD
            //TODO: remove
            // bytes2string(log_static, sizeof(log_static), noise_handshake->remote_static, CRYPTO_PUBLIC_KEY_SIZE, c->log);
            // LOGGER_DEBUG(c->log, "local remote pub: %s", log_static);

            //TODO: remove from production code
            // char log_hash2[CRYPTO_SHA512_SIZE*2+1];
            // bytes2string(log_hash2, sizeof(log_hash2), noise_handshake->hash, CRYPTO_SHA512_SIZE, c->log);
            // LOGGER_DEBUG(c->log, "hash1 RESPONDER: %s", log_hash2);

            /* ss */
            noise_mix_key(noise_handshake->chaining_key, noise_handshake_temp_key, noise_handshake->static_private, noise_handshake->remote_static);
            /* Payload decryption */
            uint8_t handshake_payload_plain[NOISE_HANDSHAKE_PAYLOAD_PLAIN_LENGTH_INITIATOR];

            /* Nonce for payload decryption is _always_ 0 in case of ChaCha20-Poly1305 */
            if (noise_decrypt_and_hash(handshake_payload_plain, packet + 1 + CRYPTO_PUBLIC_KEY_SIZE + CRYPTO_PUBLIC_KEY_SIZE + CRYPTO_MAC_SIZE,
                                       sizeof(handshake_payload_plain) + CRYPTO_MAC_SIZE, noise_handshake_temp_key,
                                       noise_handshake->hash) != sizeof(handshake_payload_plain)) {
                LOGGER_DEBUG(c->log, "RESPONDER: Noise HS payload decryption failed");
                return false;
            }
=======
    if (open_cookie(c->mem, c->mono_time, cookie_plain, packet + 1, c->secret_symmetric_key) != 0) {
        return false;
    }
>>>>>>> 6460c25c

            crypto_memzero(noise_handshake_temp_key, CRYPTO_SHARED_KEY_SIZE);

            //TODO: Send/Receive cookies again outside of handshake payload encryption? Late check here
            if (open_cookie(c->mono_time, cookie_plain, handshake_payload_plain + CRYPTO_NONCE_SIZE, c->secret_symmetric_key) != 0) {
                return false;
            }

<<<<<<< HEAD
            /* Compares static identity public keys from the peer */
            if (expected_real_pk != nullptr && !pk_equal(cookie_plain, expected_real_pk)) {
                return false;
            }
=======
    uint8_t plain[CRYPTO_NONCE_SIZE + CRYPTO_PUBLIC_KEY_SIZE + CRYPTO_SHA512_SIZE + COOKIE_LENGTH];
    const int len = decrypt_data(c->mem, cookie_plain, c->self_secret_key, packet + 1 + COOKIE_LENGTH,
                                 packet + 1 + COOKIE_LENGTH + CRYPTO_NONCE_SIZE,
                                 HANDSHAKE_PACKET_LENGTH - (1 + COOKIE_LENGTH + CRYPTO_NONCE_SIZE), plain);
>>>>>>> 6460c25c

            /* received base nonce (from INITIATOR) */ 
            memcpy(nonce, handshake_payload_plain, CRYPTO_NONCE_SIZE);
            /* cookie necessary for Noise RESPONDER, used afterwards in create_send_handshake() */ 
            memcpy(cookie, handshake_payload_plain + CRYPTO_NONCE_SIZE + COOKIE_LENGTH, COOKIE_LENGTH);
            /* Noise: not necessary for Noise (=remote static), but necessary for friend_connection.c->handle_new_connections() */
            //TODO: check for nullptr when called via handle_packet_crypto_hs() (not necessary there)?
            memcpy(peer_real_pk, noise_handshake->remote_static, CRYPTO_PUBLIC_KEY_SIZE);
            /* necessary */ 
            memcpy(dht_public_key, cookie_plain + CRYPTO_PUBLIC_KEY_SIZE, CRYPTO_PUBLIC_KEY_SIZE);
            //TODO: memzero packet, unwatend side effects? TODO: not possible currently because const
            // crypto_memzero(packet, length);

            crypto_memzero(handshake_payload_plain, NOISE_HANDSHAKE_PAYLOAD_PLAIN_LENGTH_INITIATOR);

            LOGGER_DEBUG(c->log, "RESPONDER: END Noise HS handle/ReadMessage");
            return true;
        }
        /* Noise ReadMessage() if initiator:  <- e, ee, se */
         /* Responder: Handshake packet structure (Noise_IK_25519_ChaChaPoly_SHA512)
            [uint8_t 26]
            [session public key of the peer (32 bytes)] => currently in plain
            ~~[24 bytes nonce for handshake payload encryption]~~ NOT necessary for ChaCha20-Poly1305
            [Encrypted message containing:
            [24 bytes base nonce] => WITH base Nonce, to be used for transport message encryption after handshake
            [Cookie 112 bytes] => INITIATOR Cookie encrypted and authenticate via XAEAD
            ~~[112 bytes Other Cookie (used by the other to respond to the handshake packet)]~~ NOT necessary for NoiseIK
            [MAC encrypted payload 16 bytes]
            => ~~321~~ 185 bytes in total
            */
        else {
            LOGGER_DEBUG(c->log, "INITIATOR: Noise HS handle/ReadMessage");

            if (length != NOISE_HANDSHAKE_PACKET_LENGTH_RESPONDER) {
                return false;
            }

            memcpy(noise_handshake->remote_ephemeral, packet + 1, CRYPTO_PUBLIC_KEY_SIZE);
            noise_mix_hash(noise_handshake->hash, noise_handshake->remote_ephemeral, CRYPTO_PUBLIC_KEY_SIZE);

            //TODO: Remove
            // char log_ck[CRYPTO_SHA512_SIZE*2+1];
            // bytes2string(log_ck, sizeof(log_ck), noise_handshake->chaining_key, CRYPTO_SHA512_SIZE, c->log);
            // LOGGER_DEBUG(c->log, "INITIATOR pre ee ck: %s", log_ck);

            /* ee */
            uint8_t noise_handshake_temp_key[CRYPTO_SHARED_KEY_SIZE];
            noise_mix_key(noise_handshake->chaining_key, noise_handshake_temp_key, noise_handshake->ephemeral_private, noise_handshake->remote_ephemeral);

            //TODO: Remove
            // char log_temp_key[CRYPTO_SHARED_KEY_SIZE*2+1];
            // bytes2string(log_temp_key, sizeof(log_temp_key), noise_handshake_temp_key, CRYPTO_SHARED_KEY_SIZE, c->log);
            // LOGGER_DEBUG(c->log, "INITIATOR ee temp_key: %s", log_temp_key);

            /* se */
            noise_mix_key(noise_handshake->chaining_key, noise_handshake_temp_key, noise_handshake->static_private, noise_handshake->remote_ephemeral);
            //TODO: Remove
            // bytes2string(log_temp_key, sizeof(log_temp_key), noise_handshake_temp_key, CRYPTO_SHARED_KEY_SIZE, c->log);
            // LOGGER_DEBUG(c->log, "INITIATOR se temp_key: %s", log_temp_key);
            
            /* Payload decryption */
            uint8_t handshake_payload_plain[NOISE_HANDSHAKE_PAYLOAD_PLAIN_LENGTH_RESPONDER];

            /* Nonce for payload decryption is 0 in case of ChaCha20-Poly1305 */
            if (noise_decrypt_and_hash(handshake_payload_plain, packet + 1 + CRYPTO_PUBLIC_KEY_SIZE,
                                       sizeof(handshake_payload_plain) + CRYPTO_MAC_SIZE, noise_handshake_temp_key,
                                       noise_handshake->hash) != sizeof(handshake_payload_plain)) {
                LOGGER_DEBUG(c->log, "INITIATOR: Noise ReadMessage remote static decryption failed");
                return false;
            }

            crypto_memzero(noise_handshake_temp_key, CRYPTO_SHARED_KEY_SIZE);

            //TODO: Send/Receive cookies again outside of handshake payload encryption? Late check here
            if (open_cookie(c->mono_time, cookie_plain, handshake_payload_plain + CRYPTO_NONCE_SIZE, c->secret_symmetric_key) != 0) {
                return false;
            }

            /* Compares static identity public keys from the peer */
            if (expected_real_pk != nullptr && !pk_equal(cookie_plain, expected_real_pk)) {
                return false;
            }

            /* neccessary, base nonce (from Noise RESPONDER) */ 
            memcpy(nonce, handshake_payload_plain, CRYPTO_NONCE_SIZE);
            /* necessary */
            memcpy(dht_public_key, cookie_plain + CRYPTO_PUBLIC_KEY_SIZE, CRYPTO_PUBLIC_KEY_SIZE);

            //TODO: memzero packet, unwatend side effects? TODO: not possible currently because const
            // crypto_memzero(packet, length);

            crypto_memzero(handshake_payload_plain, NOISE_HANDSHAKE_PAYLOAD_PLAIN_LENGTH_RESPONDER);


            LOGGER_DEBUG(c->log, "INITIATOR: END Noise HS handle/ReadMessage");
            return true;
        }
    }
    /* non-Noise handshake, check for enabled backwards compatibility happens in calling functions */
    else {
        LOGGER_DEBUG(c->log, "non-Noise handshake");

        if (length != HANDSHAKE_PACKET_LENGTH) {
            return false;
        }

        uint8_t cookie_plain[COOKIE_DATA_LENGTH];

        if (open_cookie(c->mono_time, cookie_plain, packet + 1, c->secret_symmetric_key) != 0) {
            return false;
        }

        /* Compares static identity public keys from the peer */
        if (expected_real_pk != nullptr && !pk_equal(cookie_plain, expected_real_pk)) {
            return false;
        }

        uint8_t cookie_hash[CRYPTO_SHA512_SIZE];
        crypto_sha512(cookie_hash, packet + 1, COOKIE_LENGTH);

        uint8_t plain[CRYPTO_NONCE_SIZE + CRYPTO_PUBLIC_KEY_SIZE + CRYPTO_SHA512_SIZE + COOKIE_LENGTH];
        const int len = decrypt_data(cookie_plain, c->self_secret_key, packet + 1 + COOKIE_LENGTH,
                                     packet + 1 + COOKIE_LENGTH + CRYPTO_NONCE_SIZE,
                                     HANDSHAKE_PACKET_LENGTH - (1 + COOKIE_LENGTH + CRYPTO_NONCE_SIZE), plain);

        if (len != sizeof(plain)) {
            return false;
        }

        if (!crypto_sha512_eq(cookie_hash, plain + CRYPTO_NONCE_SIZE + CRYPTO_PUBLIC_KEY_SIZE)) {
            return false;
        }

        memcpy(nonce, plain, CRYPTO_NONCE_SIZE);
        memcpy(session_pk, plain + CRYPTO_NONCE_SIZE, CRYPTO_PUBLIC_KEY_SIZE);
        memcpy(cookie, plain + CRYPTO_NONCE_SIZE + CRYPTO_PUBLIC_KEY_SIZE + CRYPTO_SHA512_SIZE, COOKIE_LENGTH);
        memcpy(peer_real_pk, cookie_plain, CRYPTO_PUBLIC_KEY_SIZE);
        memcpy(dht_public_key, cookie_plain + CRYPTO_PUBLIC_KEY_SIZE, CRYPTO_PUBLIC_KEY_SIZE);

        //TODO: memzero packet, unwatend side effects?
        // crypto_memzero(packet, length);

        return true;
    }
}

non_null()
static Crypto_Connection *get_crypto_connection(const Net_Crypto *c, int crypt_connection_id)
{
    if (!crypt_connection_id_is_valid(c, crypt_connection_id)) {
        return nullptr;
    }

    return &c->crypto_connections[crypt_connection_id];
}

/** @brief Associate an ip_port to a connection.
 *
 * @retval -1 on failure.
 * @retval 0 on success.
 */
non_null()
static int add_ip_port_connection(Net_Crypto *c, int crypt_connection_id, const IP_Port *ip_port)
{
    Crypto_Connection *conn = get_crypto_connection(c, crypt_connection_id);

    if (conn == nullptr) {
        return -1;
    }

    if (net_family_is_ipv4(ip_port->ip.family)) {
        if (!ipport_equal(ip_port, &conn->ip_portv4) && !ip_is_lan(&conn->ip_portv4.ip)) {
            if (!bs_list_add(&c->ip_port_list, (const uint8_t *)ip_port, crypt_connection_id)) {
                return -1;
            }

            bs_list_remove(&c->ip_port_list, (uint8_t *)&conn->ip_portv4, crypt_connection_id);
            conn->ip_portv4 = *ip_port;
            return 0;
        }
    } else if (net_family_is_ipv6(ip_port->ip.family)) {
        if (!ipport_equal(ip_port, &conn->ip_portv6)) {
            if (!bs_list_add(&c->ip_port_list, (const uint8_t *)ip_port, crypt_connection_id)) {
                return -1;
            }

            bs_list_remove(&c->ip_port_list, (uint8_t *)&conn->ip_portv6, crypt_connection_id);
            conn->ip_portv6 = *ip_port;
            return 0;
        }
    }

    return -1;
}

/** @brief Return the IP_Port that should be used to send packets to the other peer.
 *
 * @retval IP_Port with family 0 on failure.
 * @return IP_Port on success.
 */
non_null()
static IP_Port return_ip_port_connection(const Net_Crypto *c, int crypt_connection_id)
{
    const IP_Port empty = {{{0}}};

    const Crypto_Connection *conn = get_crypto_connection(c, crypt_connection_id);

    if (conn == nullptr) {
        return empty;
    }

    const uint64_t current_time = mono_time_get(c->mono_time);
    bool v6 = false;
    bool v4 = false;

    if ((UDP_DIRECT_TIMEOUT + conn->direct_lastrecv_timev4) > current_time) {
        v4 = true;
    }

    if ((UDP_DIRECT_TIMEOUT + conn->direct_lastrecv_timev6) > current_time) {
        v6 = true;
    }

    /* Prefer IP_Ports which haven't timed out to those which have.
     * To break ties, prefer ipv4 lan, then ipv6, then non-lan ipv4.
     */
    if (v4 && ip_is_lan(&conn->ip_portv4.ip)) {
        return conn->ip_portv4;
    }

    if (v6 && net_family_is_ipv6(conn->ip_portv6.ip.family)) {
        return conn->ip_portv6;
    }

    if (v4 && net_family_is_ipv4(conn->ip_portv4.ip.family)) {
        return conn->ip_portv4;
    }

    if (ip_is_lan(&conn->ip_portv4.ip)) {
        return conn->ip_portv4;
    }

    if (net_family_is_ipv6(conn->ip_portv6.ip.family)) {
        return conn->ip_portv6;
    }

    if (net_family_is_ipv4(conn->ip_portv4.ip.family)) {
        return conn->ip_portv4;
    }

    return empty;
}

/** @brief Sends a packet to the peer using the fastest route.
 *
 * @retval -1 on failure.
 * @retval 0 on success.
 */
non_null()
static int send_packet_to(Net_Crypto *c, int crypt_connection_id, const uint8_t *data, uint16_t length)
{
// TODO(irungentoo): TCP, etc...
    Crypto_Connection *conn = get_crypto_connection(c, crypt_connection_id);

    if (conn == nullptr) {
        return -1;
    }

    //TODO: remove
    // LOGGER_DEBUG(c->log, "ENTERING: send_packet_to()");

    bool direct_send_attempt = false;

    const IP_Port ip_port = return_ip_port_connection(c, crypt_connection_id);

    // TODO(irungentoo): on bad networks, direct connections might not last indefinitely.
    if (!net_family_is_unspec(ip_port.ip.family)) {
        bool direct_connected = false;

        // FIXME(sudden6): handle return value
        crypto_connection_status(c, crypt_connection_id, &direct_connected, nullptr);

        if (direct_connected) {
            if ((uint32_t)sendpacket(dht_get_net(c->dht), &ip_port, data, length) == length) {
                return 0;
            }

            LOGGER_WARNING(c->log, "sending packet of length %d failed", length);
            return -1;
        }

        // TODO(irungentoo): a better way of sending packets directly to confirm the others ip.
        const uint64_t current_time = mono_time_get(c->mono_time);

        if ((((UDP_DIRECT_TIMEOUT / 2) + conn->direct_send_attempt_time) < current_time && length < 96)
                || data[0] == NET_PACKET_COOKIE_REQUEST || data[0] == NET_PACKET_CRYPTO_HS) {
            if ((uint32_t)sendpacket(dht_get_net(c->dht), &ip_port, data, length) == length) {
                direct_send_attempt = true;
                conn->direct_send_attempt_time = mono_time_get(c->mono_time);
            }
        }
    }

    const int ret = send_packet_tcp_connection(c->tcp_c, conn->connection_number_tcp, data, length);

    if (ret == 0) {
        conn->last_tcp_sent = current_time_monotonic(c->mono_time);
    }

    if (direct_send_attempt) {
        return 0;
    }

    return ret;
}

/*** START: Array Related functions */

/** @brief Return number of packets in array
 * Note that holes are counted too.
 */
non_null()
static uint32_t num_packets_array(const Packets_Array *array)
{
    return array->buffer_end - array->buffer_start;
}

/** @brief Add data with packet number to array.
 *
 * @retval -1 on failure.
 * @retval 0 on success.
 */
non_null()
static int add_data_to_buffer(const Memory *mem, Packets_Array *array, uint32_t number, const Packet_Data *data)
{
    if (number - array->buffer_start >= CRYPTO_PACKET_BUFFER_SIZE) {
        return -1;
    }

    const uint32_t num = number % CRYPTO_PACKET_BUFFER_SIZE;

    if (array->buffer[num] != nullptr) {
        return -1;
    }

    Packet_Data *new_d = (Packet_Data *)mem_alloc(mem, sizeof(Packet_Data));

    if (new_d == nullptr) {
        return -1;
    }

    *new_d = *data;
    array->buffer[num] = new_d;

    if (number - array->buffer_start >= num_packets_array(array)) {
        array->buffer_end = number + 1;
    }

    return 0;
}

/** @brief Get pointer of data with packet number.
 *
 * @retval -1 on failure.
 * @retval 0 if data at number is empty.
 * @retval 1 if data pointer was put in data.
 */
non_null()
static int get_data_pointer(const Packets_Array *array, Packet_Data **data, uint32_t number)
{
    const uint32_t num_spots = num_packets_array(array);

    if (array->buffer_end - number > num_spots || number - array->buffer_start >= num_spots) {
        return -1;
    }

    const uint32_t num = number % CRYPTO_PACKET_BUFFER_SIZE;

    if (array->buffer[num] == nullptr) {
        return 0;
    }

    *data = array->buffer[num];
    return 1;
}

/** @brief Add data to end of array.
 *
 * @retval -1 on failure.
 * @return packet number on success.
 */
non_null()
static int64_t add_data_end_of_buffer(const Logger *logger, const Memory *mem, Packets_Array *array, const Packet_Data *data)
{
    const uint32_t num_spots = num_packets_array(array);

    if (num_spots >= CRYPTO_PACKET_BUFFER_SIZE) {
        LOGGER_WARNING(logger, "crypto packet buffer size exceeded; rejecting packet of length %d", data->length);
        return -1;
    }

    Packet_Data *new_d = (Packet_Data *)mem_alloc(mem, sizeof(Packet_Data));

    if (new_d == nullptr) {
        LOGGER_ERROR(logger, "packet data allocation failed");
        return -1;
    }

    *new_d = *data;
    const uint32_t id = array->buffer_end;
    array->buffer[id % CRYPTO_PACKET_BUFFER_SIZE] = new_d;
    ++array->buffer_end;
    return id;
}

/** @brief Read data from beginning of array.
 *
 * @retval -1 on failure.
 * @return packet number on success.
 */
non_null()
static int64_t read_data_beg_buffer(const Memory *mem, Packets_Array *array, Packet_Data *data)
{
    if (array->buffer_end == array->buffer_start) {
        return -1;
    }

    const uint32_t num = array->buffer_start % CRYPTO_PACKET_BUFFER_SIZE;

    if (array->buffer[num] == nullptr) {
        return -1;
    }

    *data = *array->buffer[num];
    const uint32_t id = array->buffer_start;
    ++array->buffer_start;
    mem_delete(mem, array->buffer[num]);
    array->buffer[num] = nullptr;
    return id;
}

/** @brief Delete all packets in array before number (but not number)
 *
 * @retval -1 on failure.
 * @retval 0 on success
 */
non_null()
static int clear_buffer_until(const Memory *mem, Packets_Array *array, uint32_t number)
{
    const uint32_t num_spots = num_packets_array(array);

    if (array->buffer_end - number >= num_spots || number - array->buffer_start > num_spots) {
        return -1;
    }

    uint32_t i;

    for (i = array->buffer_start; i != number; ++i) {
        const uint32_t num = i % CRYPTO_PACKET_BUFFER_SIZE;

        if (array->buffer[num] != nullptr) {
            mem_delete(mem, array->buffer[num]);
            array->buffer[num] = nullptr;
        }
    }

    array->buffer_start = i;
    return 0;
}

non_null()
static int clear_buffer(const Memory *mem, Packets_Array *array)
{
    uint32_t i;

    for (i = array->buffer_start; i != array->buffer_end; ++i) {
        const uint32_t num = i % CRYPTO_PACKET_BUFFER_SIZE;

        if (array->buffer[num] != nullptr) {
            mem_delete(mem, array->buffer[num]);
            array->buffer[num] = nullptr;
        }
    }

    array->buffer_start = i;
    return 0;
}

/** @brief Set array buffer end to number.
 *
 * @retval -1 on failure.
 * @retval 0 on success.
 */
non_null()
static int set_buffer_end(Packets_Array *array, uint32_t number)
{
    if (number - array->buffer_start > CRYPTO_PACKET_BUFFER_SIZE) {
        return -1;
    }

    if (number - array->buffer_end > CRYPTO_PACKET_BUFFER_SIZE) {
        return -1;
    }

    array->buffer_end = number;
    return 0;
}

/**
 * @brief Create a packet request packet from recv_array and send_buffer_end into
 *   data of length.
 *
 * @retval -1 on failure.
 * @return length of packet on success.
 */
non_null()
static int generate_request_packet(uint8_t *data, uint16_t length, const Packets_Array *recv_array)
{
    if (length == 0) {
        return -1;
    }

    data[0] = PACKET_ID_REQUEST;

    uint16_t cur_len = 1;

    if (recv_array->buffer_start == recv_array->buffer_end) {
        return cur_len;
    }

    if (length <= cur_len) {
        return cur_len;
    }

    uint32_t n = 1;

    for (uint32_t i = recv_array->buffer_start; i != recv_array->buffer_end; ++i) {
        const uint32_t num = i % CRYPTO_PACKET_BUFFER_SIZE;

        if (recv_array->buffer[num] == nullptr) {
            data[cur_len] = n;
            n = 0;
            ++cur_len;

            if (length <= cur_len) {
                return cur_len;
            }
        } else if (n == 255) {
            data[cur_len] = 0;
            n = 0;
            ++cur_len;

            if (length <= cur_len) {
                return cur_len;
            }
        }

        ++n;
    }

    return cur_len;
}

/** @brief Handle a request data packet.
 * Remove all the packets the other received from the array.
 *
 * @retval -1 on failure.
 * @return number of requested packets on success.
 */
non_null()
static int handle_request_packet(const Memory *mem, Mono_Time *mono_time, Packets_Array *send_array,
                                 const uint8_t *data, uint16_t length,
                                 uint64_t *latest_send_time, uint64_t rtt_time)
{
    if (length == 0) {
        return -1;
    }

    if (data[0] != PACKET_ID_REQUEST) {
        return -1;
    }

    if (length == 1) {
        return 0;
    }

    ++data;
    --length;

    uint32_t n = 1;
    uint32_t requested = 0;

    const uint64_t temp_time = current_time_monotonic(mono_time);
    uint64_t l_sent_time = 0;

    for (uint32_t i = send_array->buffer_start; i != send_array->buffer_end; ++i) {
        if (length == 0) {
            break;
        }

        const uint32_t num = i % CRYPTO_PACKET_BUFFER_SIZE;

        if (n == data[0]) {
            if (send_array->buffer[num] != nullptr) {
                const uint64_t sent_time = send_array->buffer[num]->sent_time;

                if ((sent_time + rtt_time) < temp_time) {
                    send_array->buffer[num]->sent_time = 0;
                }
            }

            ++data;
            --length;
            n = 0;
            ++requested;
        } else {
            if (send_array->buffer[num] != nullptr) {
                l_sent_time = max_u64(l_sent_time, send_array->buffer[num]->sent_time);

                mem_delete(mem, send_array->buffer[num]);
                send_array->buffer[num] = nullptr;
            }
        }

        if (n == 255) {
            n = 1;

            if (data[0] != 0) {
                return -1;
            }

            ++data;
            --length;
        } else {
            ++n;
        }
    }

    *latest_send_time = max_u64(*latest_send_time, l_sent_time);

    return requested;
}

/** END: Array Related functions */

#define MAX_DATA_DATA_PACKET_SIZE (MAX_CRYPTO_PACKET_SIZE - (1 + sizeof(uint16_t) + CRYPTO_MAC_SIZE))

/** @brief Creates and sends a data packet to the peer using the fastest route. Currently only supports Noise (XChaCha20-Poly1305)
 * transport encryption.
 *
 *
 * @retval -1 on failure.
 * @retval 0 on success.
 */
non_null()
static int send_data_packet(Net_Crypto *c, int crypt_connection_id, const uint8_t *data, uint16_t length)
{
    //TODO: remove
    // LOGGER_DEBUG(c->log, "ENTERING");

    const uint16_t max_length = MAX_CRYPTO_PACKET_SIZE - (1 + sizeof(uint16_t) + CRYPTO_MAC_SIZE);

    if (length == 0 || length > max_length) {
        LOGGER_ERROR(c->log, "zero-length or too large data packet: %d (max: %d)", length, max_length);
        return -1;
    }

    Crypto_Connection *conn = get_crypto_connection(c, crypt_connection_id);

    if (conn == nullptr) {
        LOGGER_ERROR(c->log, "connection id %d not found", crypt_connection_id);
        return -1;
    }

    const uint16_t packet_size = 1 + sizeof(uint16_t) + length + CRYPTO_MAC_SIZE;
    VLA(uint8_t, packet, packet_size);
    packet[0] = NET_PACKET_CRYPTO_DATA;
    memcpy(packet + 1, conn->sent_nonce + (CRYPTO_NONCE_SIZE - sizeof(uint16_t)), sizeof(uint16_t));
<<<<<<< HEAD

    //TODO: remove
    // char key[CRYPTO_SECRET_KEY_SIZE*2+1];
    // bytes2string(key, sizeof(key), conn->send_key, CRYPTO_SECRET_KEY_SIZE, c->log);
    // LOGGER_DEBUG(c->log, "send_key: %s", key);
    // char nonce_print[CRYPTO_NONCE_SIZE*2+1];
    // bytes2string(nonce_print, sizeof(nonce_print), conn->sent_nonce, CRYPTO_NONCE_SIZE, c->log);
    // LOGGER_DEBUG(c->log, "nonce: %s", nonce_print);

    //TODO: len was const
    int len = 0;
    if (conn->noise_handshake_enabled) { /* Case NoiseIK handshake */
        //TODO: add ad? only packet ID and last two bytes of nonce sent in plain
        len = encrypt_data_symmetric_xaead(conn->send_key, conn->sent_nonce, data, length, packet + 1 + sizeof(uint16_t), nullptr, 0);
    } else { /* Case non-Noise handshake */
        len = encrypt_data_symmetric(conn->shared_key, conn->sent_nonce, data, length, packet + 1 + sizeof(uint16_t));
    }
    
=======
    const int len = encrypt_data_symmetric(c->mem, conn->shared_key, conn->sent_nonce, data, length, packet + 1 + sizeof(uint16_t));
>>>>>>> 6460c25c

    if (len + 1 + sizeof(uint16_t) != packet_size) {
        LOGGER_ERROR(c->log, "encryption failed: %d", len);
        return -1;
    }

    increment_nonce(conn->sent_nonce);

    return send_packet_to(c, crypt_connection_id, packet, packet_size);
}

/** @brief Creates and sends a data packet with buffer_start and num to the peer using the fastest route.
 *
 * @retval -1 on failure.
 * @retval 0 on success.
 */
non_null()
static int send_data_packet_helper(Net_Crypto *c, int crypt_connection_id, uint32_t buffer_start, uint32_t num,
                                   const uint8_t *data, uint16_t length)
{
    if (length == 0 || length > MAX_CRYPTO_DATA_SIZE) {
        LOGGER_ERROR(c->log, "zero-length or too large data packet: %d (max: %d)", length, MAX_CRYPTO_PACKET_SIZE);
        return -1;
    }

    num = net_htonl(num);
    buffer_start = net_htonl(buffer_start);
    const uint16_t padding_length = (MAX_CRYPTO_DATA_SIZE - length) % CRYPTO_MAX_PADDING;
    const uint16_t packet_size = sizeof(uint32_t) + sizeof(uint32_t) + padding_length + length;
    VLA(uint8_t, packet, packet_size);
    memcpy(packet, &buffer_start, sizeof(uint32_t));
    memcpy(packet + sizeof(uint32_t), &num, sizeof(uint32_t));
    memzero(packet + (sizeof(uint32_t) * 2), padding_length);
    memcpy(packet + (sizeof(uint32_t) * 2) + padding_length, data, length);

    return send_data_packet(c, crypt_connection_id, packet, packet_size);
}

non_null()
static int reset_max_speed_reached(Net_Crypto *c, int crypt_connection_id)
{
    Crypto_Connection *conn = get_crypto_connection(c, crypt_connection_id);

    if (conn == nullptr) {
        return -1;
    }

    /* If last packet send failed, try to send packet again.
     * If sending it fails we won't be able to send the new packet. */
    if (conn->maximum_speed_reached) {
        Packet_Data *dt = nullptr;
        const uint32_t packet_num = conn->send_array.buffer_end - 1;
        const int ret = get_data_pointer(&conn->send_array, &dt, packet_num);

        if (ret == 1 && dt->sent_time == 0) {
            if (send_data_packet_helper(c, crypt_connection_id, conn->recv_array.buffer_start, packet_num,
                                        dt->data, dt->length) != 0) {
                return -1;
            }

            dt->sent_time = current_time_monotonic(c->mono_time);
        }

        conn->maximum_speed_reached = false;
    }

    return 0;
}

/**
 * @retval -1 if data could not be put in packet queue.
 * @return positive packet number if data was put into the queue.
 */
non_null()
static int64_t send_lossless_packet(Net_Crypto *c, int crypt_connection_id, const uint8_t *data, uint16_t length,
                                    bool congestion_control)
{
    if (length == 0 || length > MAX_CRYPTO_DATA_SIZE) {
        LOGGER_ERROR(c->log, "rejecting too large (or empty) packet of size %d on crypt connection %d", length,
                     crypt_connection_id);
        return -1;
    }

    Crypto_Connection *conn = get_crypto_connection(c, crypt_connection_id);

    if (conn == nullptr) {
        return -1;
    }

    /* If last packet send failed, try to send packet again.
     * If sending it fails we won't be able to send the new packet. */
    reset_max_speed_reached(c, crypt_connection_id);

    if (conn->maximum_speed_reached && congestion_control) {
        LOGGER_INFO(c->log, "congestion control: maximum speed reached on crypt connection %d", crypt_connection_id);
        return -1;
    }

    Packet_Data dt;
    dt.sent_time = 0;
    dt.length = length;
    memcpy(dt.data, data, length);
    const int64_t packet_num = add_data_end_of_buffer(c->log, c->mem, &conn->send_array, &dt);

    if (packet_num == -1) {
        return -1;
    }

    if (!congestion_control && conn->maximum_speed_reached) {
        return packet_num;
    }

    if (send_data_packet_helper(c, crypt_connection_id, conn->recv_array.buffer_start, packet_num, data, length) == 0) {
        Packet_Data *dt1 = nullptr;

        if (get_data_pointer(&conn->send_array, &dt1, packet_num) == 1) {
            dt1->sent_time = current_time_monotonic(c->mono_time);
        }
    } else {
        conn->maximum_speed_reached = true;
        LOGGER_DEBUG(c->log, "send_data_packet failed (packet_num = %ld)", (long)packet_num);
    }

    return packet_num;
}

/**
 * @brief Get the lowest 2 bytes from the nonce and convert
 *   them to host byte format before returning them.
 */
non_null()
static uint16_t get_nonce_uint16(const uint8_t *nonce)
{
    uint16_t num;
    memcpy(&num, nonce + (CRYPTO_NONCE_SIZE - sizeof(uint16_t)), sizeof(uint16_t));
    return net_ntohs(num);
}

#define DATA_NUM_THRESHOLD 21845

/** @brief Handle a data packet.
 * Decrypt packet of length and put it into data.
 * data must be at least MAX_DATA_DATA_PACKET_SIZE big.
 * Currently only supports Noise (XChaCha20-Poly1305)
 * transport decryption.
 *
 *
 * @retval -1 on failure.
 * @return length of data on success.
 */
non_null()
static int handle_data_packet(const Net_Crypto *c, int crypt_connection_id, uint8_t *data, const uint8_t *packet,
                              uint16_t length)
{
    const uint16_t crypto_packet_overhead = 1 + sizeof(uint16_t) + CRYPTO_MAC_SIZE;

    if (length <= crypto_packet_overhead || length > MAX_CRYPTO_PACKET_SIZE) {
        return -1;
    }

    Crypto_Connection *conn = get_crypto_connection(c, crypt_connection_id);

    if (conn == nullptr) {
        return -1;
    }

    uint8_t nonce[CRYPTO_NONCE_SIZE];
    memcpy(nonce, conn->recv_nonce, CRYPTO_NONCE_SIZE);
    const uint16_t num_cur_nonce = get_nonce_uint16(nonce);
    uint16_t num;
    net_unpack_u16(packet + 1, &num);
    const uint16_t diff = num - num_cur_nonce;
    increment_nonce_number(nonce, diff);
<<<<<<< HEAD

    //TODO: remove
    // char key[CRYPTO_SECRET_KEY_SIZE*2+1];
    // bytes2string(key, sizeof(key), conn->recv_key, CRYPTO_SECRET_KEY_SIZE, c->log);
    // LOGGER_DEBUG(c->log, "recv_key: %s", key);
    // char nonce_print[CRYPTO_NONCE_SIZE*2+1];
    // bytes2string(nonce_print, sizeof(nonce_print), nonce, CRYPTO_NONCE_SIZE, c->log);
    // LOGGER_DEBUG(c->log, "nonce: %s", nonce_print);

    //TODO: len was const
    int len = 0;
    if (conn->noise_handshake_enabled) { /* case NoiseIK handshake */
        //TODO: add ad? only packet ID and last two bytes of nonce sent in plain
        len = decrypt_data_symmetric_xaead(conn->recv_key, nonce, packet + 1 + sizeof(uint16_t), length - (1 + sizeof(uint16_t)), data,
                    nullptr, 0);
    } else { /* case non-Noise handshake */
        len = decrypt_data_symmetric(conn->shared_key, nonce, packet + 1 + sizeof(uint16_t),
=======
    const int len = decrypt_data_symmetric(c->mem, conn->shared_key, nonce, packet + 1 + sizeof(uint16_t),
>>>>>>> 6460c25c
                                           length - (1 + sizeof(uint16_t)), data);
    }

    

    //TODO: remove
    // LOGGER_DEBUG(c->log, "data packet decrypt len: %d", len);

    if ((unsigned int)len != length - crypto_packet_overhead) {
        return -1;
    }

    if (diff > DATA_NUM_THRESHOLD * 2) {
        increment_nonce_number(conn->recv_nonce, DATA_NUM_THRESHOLD);
    }

    return len;
}

/** @brief Send a request packet.
 *
 * @retval -1 on failure.
 * @retval 0 on success.
 */
non_null()
static int send_request_packet(Net_Crypto *c, int crypt_connection_id)
{
    const Crypto_Connection *conn = get_crypto_connection(c, crypt_connection_id);

    if (conn == nullptr) {
        return -1;
    }

    uint8_t data[MAX_CRYPTO_DATA_SIZE];
    const int len = generate_request_packet(data, sizeof(data), &conn->recv_array);

    if (len == -1) {
        return -1;
    }

    return send_data_packet_helper(c, crypt_connection_id, conn->recv_array.buffer_start, conn->send_array.buffer_end, data,
                                   len);
}

/** @brief Send up to max num previously requested data packets.
 *
 * @retval -1 on failure.
 * @return number of packets sent on success.
 */
non_null()
static int send_requested_packets(Net_Crypto *c, int crypt_connection_id, uint32_t max_num)
{
    if (max_num == 0) {
        return -1;
    }

    const Crypto_Connection *conn = get_crypto_connection(c, crypt_connection_id);

    if (conn == nullptr) {
        return -1;
    }

    const uint64_t temp_time = current_time_monotonic(c->mono_time);
    const uint32_t array_size = num_packets_array(&conn->send_array);
    uint32_t num_sent = 0;

    for (uint32_t i = 0; i < array_size; ++i) {
        Packet_Data *dt;
        const uint32_t packet_num = i + conn->send_array.buffer_start;
        const int ret = get_data_pointer(&conn->send_array, &dt, packet_num);

        if (ret == -1) {
            return -1;
        }

        if (ret == 0) {
            continue;
        }

        if (dt->sent_time != 0) {
            continue;
        }

        if (send_data_packet_helper(c, crypt_connection_id, conn->recv_array.buffer_start, packet_num, dt->data,
                                    dt->length) == 0) {
            dt->sent_time = temp_time;
            ++num_sent;
        }

        if (num_sent >= max_num) {
            break;
        }
    }

    return num_sent;
}

/** @brief Add a new temp packet to send repeatedly.
 *
 * @retval -1 on failure.
 * @retval 0 on success.
 */
non_null()
static int new_temp_packet(const Net_Crypto *c, int crypt_connection_id, const uint8_t *packet, uint16_t length)
{
    if (length == 0 || length > MAX_CRYPTO_PACKET_SIZE) {
        return -1;
    }

    Crypto_Connection *conn = get_crypto_connection(c, crypt_connection_id);

    if (conn == nullptr) {
        return -1;
    }

    uint8_t *temp_packet = (uint8_t *)mem_balloc(c->mem, length);

    if (temp_packet == nullptr) {
        return -1;
    }

    if (conn->temp_packet != nullptr) {
        mem_delete(c->mem, conn->temp_packet);
    }

    memcpy(temp_packet, packet, length);
    conn->temp_packet = temp_packet;
    conn->temp_packet_length = length;
    conn->temp_packet_sent_time = 0;
    //TODO: remove
    // LOGGER_DEBUG(c->log, "conn->temp_packet_sent_time = 0");
    conn->temp_packet_num_sent = 0;
    return 0;
}

/** @brief Clear the temp packet.
 *
 * @retval -1 on failure.
 * @retval 0 on success.
 */
non_null()
static int clear_temp_packet(const Net_Crypto *c, int crypt_connection_id)
{
    Crypto_Connection *conn = get_crypto_connection(c, crypt_connection_id);

    if (conn == nullptr) {
        return -1;
    }

    if (conn->temp_packet != nullptr) {
        mem_delete(c->mem, conn->temp_packet);
    }

    conn->temp_packet = nullptr;
    conn->temp_packet_length = 0;
    conn->temp_packet_sent_time = 0;
    conn->temp_packet_num_sent = 0;
    return 0;
}

/** @brief Send the temp packet.
 *
 * @retval -1 on failure.
 * @retval 0 on success.
 */
non_null()
static int send_temp_packet(Net_Crypto *c, int crypt_connection_id)
{
    //TODO: remove
    // LOGGER_DEBUG(c->log, "ENTERING");

    Crypto_Connection *conn = get_crypto_connection(c, crypt_connection_id);

    if (conn == nullptr) {
        return -1;
    }

    if (conn->temp_packet == nullptr) {
        return -1;
    }

    if (send_packet_to(c, crypt_connection_id, conn->temp_packet, conn->temp_packet_length) != 0) {
        return -1;
    }

    conn->temp_packet_sent_time = current_time_monotonic(c->mono_time);
    // LOGGER_DEBUG(c->log, "conn->temp_packet_sent_time: %lu", conn->temp_packet_sent_time);
    ++conn->temp_packet_num_sent;
    return 0;
}

/** @brief Create a handshake packet and set it as a temp packet. Currently supports non-Noise and
 * Noise-based handshake.
 * @param cookie must be COOKIE_LENGTH.
 *
 * @retval -1 on failure.
 * @retval 0 on success.
 */
non_null()
static int create_send_handshake(Net_Crypto *c, int crypt_connection_id, const uint8_t *cookie,
                                 const uint8_t *dht_public_key)
{
    LOGGER_DEBUG(c->log, "ENTERING");

    const Crypto_Connection *conn = get_crypto_connection(c, crypt_connection_id);

    if (conn == nullptr) {
        //TODO: remove
        // LOGGER_DEBUG(c->log, "nullptr");
        return -1;
    }

    LOGGER_DEBUG(c->log, "conn->noise_handshake->initiator: %d", conn->noise_handshake->initiator);

    /* Noise-based handshake */
    if (conn->noise_handshake_enabled && conn->noise_handshake != nullptr) {
        LOGGER_DEBUG(c->log, "NoiseIK handshake");
        if (conn->noise_handshake->initiator) {
            uint8_t handshake_packet[NOISE_HANDSHAKE_PACKET_LENGTH_INITIATOR];

            if (create_crypto_handshake(c, handshake_packet, cookie, conn->sent_nonce, conn->sessionsecret_key, conn->sessionpublic_key,
                                        conn->public_key, dht_public_key, conn->noise_handshake) != sizeof(handshake_packet)) {
                return -1;
            }

            if (new_temp_packet(c, crypt_connection_id, handshake_packet, sizeof(handshake_packet)) != 0) {
                return -1;
            }
        } else { /* Noise RESPONDER */
            uint8_t handshake_packet[NOISE_HANDSHAKE_PACKET_LENGTH_RESPONDER];

            if (create_crypto_handshake(c, handshake_packet, cookie, conn->sent_nonce, conn->sessionsecret_key, conn->sessionpublic_key,
                                        conn->public_key, dht_public_key, conn->noise_handshake) != sizeof(handshake_packet)) {
                return -1;
            }

            if (new_temp_packet(c, crypt_connection_id, handshake_packet, sizeof(handshake_packet)) != 0) {
                return -1;
            }
        }
    }
    /* non-Noise handshake*/
    else if(c->noise_compatibility_enabled) {
        LOGGER_DEBUG(c->log, "non-Noise handshake");
        uint8_t handshake_packet[HANDSHAKE_PACKET_LENGTH];

        /* ephemeral_private and noise_handshake not necessary for old handshake */
        if (create_crypto_handshake(c, handshake_packet, cookie, conn->sent_nonce, nullptr, conn->sessionpublic_key,
                                    conn->public_key, dht_public_key, nullptr) != sizeof(handshake_packet)) {
            return -1;
        }

        if (new_temp_packet(c, crypt_connection_id, handshake_packet, sizeof(handshake_packet)) != 0) {
            return -1;
        }
    }
    else {
        return -1;
    }

    send_temp_packet(c, crypt_connection_id);
    return 0;
}

/** @brief Send a kill packet.
 *
 * @retval -1 on failure.
 * @retval 0 on success.
 */
non_null()
static int send_kill_packet(Net_Crypto *c, int crypt_connection_id)
{
    const Crypto_Connection *conn = get_crypto_connection(c, crypt_connection_id);

    if (conn == nullptr) {
        return -1;
    }

    const uint8_t kill_packet[1] = {PACKET_ID_KILL};

    //TODO: remove
    LOGGER_DEBUG(c->log, "KILL PACKET");

    return send_data_packet_helper(c, crypt_connection_id, conn->recv_array.buffer_start, conn->send_array.buffer_end,
                                   kill_packet, sizeof(kill_packet));
}

non_null(1) nullable(3)
static void connection_kill(Net_Crypto *c, int crypt_connection_id, void *userdata)
{
    const Crypto_Connection *conn = get_crypto_connection(c, crypt_connection_id);

    //TODO: remove
    LOGGER_DEBUG(c->log, "CONNECTION KILL");

    if (conn == nullptr) {
        return;
    }

    if (conn->connection_status_callback != nullptr) {
        conn->connection_status_callback(conn->connection_status_callback_object, conn->connection_status_callback_id,
                                         false, userdata);
    }

    crypto_kill(c, crypt_connection_id);
}

/** @brief Handle a received data packet.
 *
 * @retval -1 on failure.
 * @retval 0 on success.
 */
non_null(1, 3) nullable(6)
static int handle_data_packet_core(Net_Crypto *c, int crypt_connection_id, const uint8_t *packet, uint16_t length,
                                   bool udp, void *userdata)
{
    LOGGER_DEBUG(c->log, "ENTERING: PACKET: %d", packet[0]);

    if (length > MAX_CRYPTO_PACKET_SIZE || length <= CRYPTO_DATA_PACKET_MIN_SIZE) {
        return -1;
    }

    Crypto_Connection *conn = get_crypto_connection(c, crypt_connection_id);

    if (conn == nullptr) {
        return -1;
    }

    uint8_t data[MAX_DATA_DATA_PACKET_SIZE];
    const int len = handle_data_packet(c, crypt_connection_id, data, packet, length);

    if (len <= (int)(sizeof(uint32_t) * 2)) {
        LOGGER_DEBUG(c->log, "connection_kill() because data packet decryption failure, crypt_connection_id: %d", crypt_connection_id);
        //TODO: unwanted side effects? leave here?
        connection_kill(c, crypt_connection_id, userdata);
        return -1;
    }

    uint32_t buffer_start;
    uint32_t num;
    memcpy(&buffer_start, data, sizeof(uint32_t));
    memcpy(&num, data + sizeof(uint32_t), sizeof(uint32_t));
    buffer_start = net_ntohl(buffer_start);
    num = net_ntohl(num);

    uint64_t rtt_calc_time = 0;

    if (buffer_start != conn->send_array.buffer_start) {
        Packet_Data *packet_time;

        if (get_data_pointer(&conn->send_array, &packet_time, conn->send_array.buffer_start) == 1) {
            rtt_calc_time = packet_time->sent_time;
        }

        if (clear_buffer_until(c->mem, &conn->send_array, buffer_start) != 0) {
            return -1;
        }
    }

    const uint8_t *real_data = data + (sizeof(uint32_t) * 2);
    uint16_t real_length = len - (sizeof(uint32_t) * 2);

    //TODO: remove
    // LOGGER_DEBUG(c->log, "DATA ID: %d", real_data[0]);

    while (real_data[0] == 0) { /* Remove Padding */
        ++real_data;
        --real_length;

        if (real_length == 0) {
            return -1;
        }
    }

    //TODO: remove
    // LOGGER_DEBUG(c->log, "DATA ID after PADDING: %d", real_data[0]);

    if (real_data[0] == PACKET_ID_KILL) {
        LOGGER_DEBUG(c->log, "KILL PACKET RECEIVED");
        connection_kill(c, crypt_connection_id, userdata);
        return 0;
    }

    if (conn->status == CRYPTO_CONN_NOT_CONFIRMED) {
        clear_temp_packet(c, crypt_connection_id);
        conn->status = CRYPTO_CONN_ESTABLISHED;

        LOGGER_DEBUG(c->log, "CRYPTO_CONN_ESTABLISHED");

        /* Noise: noise_handshake not necessary anymore => memzero and free */ 
        crypto_memzero(conn->noise_handshake, sizeof(Noise_Handshake));
        mem_delete(c->mem, conn->noise_handshake);
        conn->noise_handshake = nullptr;
        //TODO: non-Noise: also crypto_memzero() values from conn?

        if (conn->connection_status_callback != nullptr) {
            conn->connection_status_callback(conn->connection_status_callback_object, conn->connection_status_callback_id,
                                             true, userdata);
        }
    }

    if (real_data[0] == PACKET_ID_REQUEST) {
        uint64_t rtt_time;

        if (udp) {
            rtt_time = conn->rtt_time;
        } else {
            rtt_time = DEFAULT_TCP_PING_CONNECTION;
        }

        const int requested = handle_request_packet(c->mem, c->mono_time, &conn->send_array, real_data, real_length, &rtt_calc_time, rtt_time);

        if (requested == -1) {
            return -1;
        }

        set_buffer_end(&conn->recv_array, num);
    } else if (real_data[0] >= PACKET_ID_RANGE_LOSSLESS_START && real_data[0] <= PACKET_ID_RANGE_LOSSLESS_END) {
        Packet_Data dt = {0};
        dt.length = real_length;
        memcpy(dt.data, real_data, real_length);

        if (add_data_to_buffer(c->mem, &conn->recv_array, num, &dt) != 0) {
            return -1;
        }

        while (true) {
            const int ret = read_data_beg_buffer(c->mem, &conn->recv_array, &dt);

            if (ret == -1) {
                break;
            }

            if (conn->connection_data_callback != nullptr) {
                conn->connection_data_callback(conn->connection_data_callback_object, conn->connection_data_callback_id, dt.data,
                                               dt.length, userdata);
            }

            /* conn might get killed in callback. */
            conn = get_crypto_connection(c, crypt_connection_id);

            if (conn == nullptr) {
                return -1;
            }
        }

        /* Packet counter. */
        ++conn->packet_counter;
    } else if (real_data[0] >= PACKET_ID_RANGE_LOSSY_START && real_data[0] <= PACKET_ID_RANGE_LOSSY_END) {

        set_buffer_end(&conn->recv_array, num);

        if (conn->connection_lossy_data_callback != nullptr) {
            conn->connection_lossy_data_callback(conn->connection_lossy_data_callback_object,
                                                 conn->connection_lossy_data_callback_id, real_data, real_length, userdata);
        }
    } else {
        return -1;
    }

    if (rtt_calc_time != 0) {
        const uint64_t rtt_time = current_time_monotonic(c->mono_time) - rtt_calc_time;

        if (rtt_time < conn->rtt_time) {
            conn->rtt_time = rtt_time;
        }
    }

    return 0;
}

non_null()
/**
 * @brief Handles a cookie response packet. Currently supports non-Noise and Noise-bashed handshake.
 *
 * @return -1 in case of failure
 * @return 0 if cookie response handled successfully
 */
static int handle_packet_cookie_response(Net_Crypto *c, int crypt_connection_id, const uint8_t *packet, uint16_t length)
{
    Crypto_Connection *conn = get_crypto_connection(c, crypt_connection_id);

    if (conn == nullptr) {
        return -1;
    }

    LOGGER_DEBUG(c->log, "ENTERING: crypto_connection_id: %d => PACKET: %d => CRYPTO CONN STATE: %d",
                 crypt_connection_id,
                 packet[0],
                 conn->status);

    if (conn->status != CRYPTO_CONN_COOKIE_REQUESTING) {
        return -1;
    }

    uint8_t cookie[COOKIE_LENGTH];
    uint64_t number;

    if (handle_cookie_response(c->mem, cookie, &number, packet, length, conn->shared_key) != sizeof(cookie)) {
        return -1;
    }

    if (number != conn->cookie_request_number) {
        return -1;
    }

    /* Noise: only necessary if Cookie response was successful */ 
    if (conn->noise_handshake_enabled && noise_handshake_init(conn->noise_handshake, c->self_secret_key, conn->public_key, true, nullptr, 0) != 0) {
        return -1;
    }

    if (conn->noise_handshake != nullptr) {
        if (conn->noise_handshake->initiator) {
            LOGGER_DEBUG(c->log, "INITIATOR: Noise handshake");
            if (create_send_handshake(c, crypt_connection_id, cookie, conn->dht_public_key) != 0) {
                return -1;
            }
        } else {
            return -1;
        }
    } else if (c->noise_compatibility_enabled) {
        /* non-Noise handshake */
        LOGGER_DEBUG(c->log, "non-Noise handshake");
        if (create_send_handshake(c, crypt_connection_id, cookie, conn->dht_public_key) != 0) {
            return -1;
        }
    }
    else {
        return -1;
    }

    conn->status = CRYPTO_CONN_HANDSHAKE_SENT;
    return 0;
}

non_null(1, 3) nullable(5)
/**
 * @brief Handles receive handshake packets. Currently supports non-Noise and Noise-based handshake.
 *
 * @return -1 in case of failure
 * @return 0 if successful
 */
static int handle_packet_crypto_hs(Net_Crypto *c, int crypt_connection_id, const uint8_t *packet, uint16_t length,
                                   void *userdata)
{
    Crypto_Connection *conn = get_crypto_connection(c, crypt_connection_id);

    if (conn == nullptr) {
        return -1;
    }

    LOGGER_DEBUG(c->log, "ENTERING: crypt_connection_id: %d | PACKET: %d | CRYPTO CONN STATE: %d",
                 crypt_connection_id,
                 packet[0],
                 conn->status);

    //TODO: what if I remove CRYPTO_CONN_NOT_CONFIRMED from here? => doesn't work together with connection_kill() after decrypting failure (after new handshake)
    if (conn->status != CRYPTO_CONN_COOKIE_REQUESTING
            && conn->status != CRYPTO_CONN_HANDSHAKE_SENT
            && conn->status != CRYPTO_CONN_NOT_CONFIRMED) {
        return -1;
    }
    //TODO: unwanted side effects? => yes, see above
    // if (conn->status != CRYPTO_CONN_COOKIE_REQUESTING
    //         && conn->status != CRYPTO_CONN_HANDSHAKE_SENT) {
    //     return -1;
    // }

    /* necessary for Noise and non-Noise */ 
    uint8_t dht_public_key[CRYPTO_PUBLIC_KEY_SIZE];
    /* necessary for Noise RESPONDER and non-Noise */ 
    uint8_t cookie[COOKIE_LENGTH];

    if (length != HANDSHAKE_PACKET_LENGTH) {
        conn->noise_handshake_enabled = true;
        //TODO: Wipe noise_handshake etc. in this case?
    } else if (c->noise_compatibility_enabled) {
        conn->noise_handshake_enabled = false;
    } else {
        return -1;
    }

    if (conn->noise_handshake_enabled && conn->noise_handshake != nullptr) {
        LOGGER_DEBUG(c->log, "Noise handshake");
        if (conn->noise_handshake->initiator) {
            if (length == NOISE_HANDSHAKE_PACKET_LENGTH_RESPONDER) {
                LOGGER_DEBUG(c->log, "INITIATOR: Noise handshake -> NOISE_HANDSHAKE_PACKET_LENGTH_RESPONDER");
                //TODO: fails if peer receives two handshake packets.. check for send_key/recv_key?
                if (!handle_crypto_handshake(c, conn->recv_nonce, nullptr, nullptr, dht_public_key, nullptr,
                                             packet, length, conn->public_key, conn->noise_handshake)) {
                    return -1;
                }
            } else if (length == NOISE_HANDSHAKE_PACKET_LENGTH_INITIATOR) {
                LOGGER_DEBUG(c->log, "INITIATOR: Noise handshake -> CHANGED TO RESPONDER");
                if (noise_handshake_init(conn->noise_handshake, c->self_secret_key, nullptr, false, nullptr, 0) != 0) {
                    return -1;
                }

                /* Noise: peer_real_pk (=conn->public_key) not necessary here, but for call in handle_new_connection_handshake()
                    -> otherwise not working (call via friend_connection.c) */
                if (!handle_crypto_handshake(c, conn->recv_nonce, nullptr, conn->public_key, dht_public_key, cookie,
                                             packet, length, nullptr, conn->noise_handshake)) {
                    return -1;
                }

                //TODO: remove
                // char ck_print[CRYPTO_SHA512_SIZE*2+1];
                // bytes2string(ck_print, sizeof(ck_print), conn->noise_handshake->chaining_key, CRYPTO_SHA512_SIZE, c->log);
                // LOGGER_DEBUG(c->log, "ck: %s", ck_print);

                /* Noise RESPONDER needs to send handshake packet, afterwards finished */
                if (create_send_handshake(c, crypt_connection_id, cookie, dht_public_key) != 0) {
                    return -1;
                }
                //TODO: here?
                conn->status = CRYPTO_CONN_HANDSHAKE_SENT;
            } else {
                return -1;
            }
        }
        //TODO: Differentiate between change and not change? if not changed, no call to noise_handshake_init() necessary => TODO: need info in conn or noise_handshake
        //TODO: Or add new connection state?
        /* Case where RESPONDER with and without change from INITIATOR */
        else {
            if (length == NOISE_HANDSHAKE_PACKET_LENGTH_INITIATOR) {
                LOGGER_DEBUG(c->log, "RESPONDER: Noise handshake -> NOISE_HANDSHAKE_PACKET_LENGTH_INITIATOR");
                /* necessary, otherwise broken after INITIATOR to RESPONDER change; also necessary without change */
                if (noise_handshake_init(conn->noise_handshake, c->self_secret_key, nullptr, false, nullptr, 0) != 0) {
                    return -1;
                }
                /* Noise: peer_real_pk (=conn->public_key) not necessary here, but for call in handle_new_connection_handshake()
                    -> otherwise not working (call via friend_connection.c) */
                if (!handle_crypto_handshake(c, conn->recv_nonce, nullptr, conn->public_key, dht_public_key, cookie,
                                             packet, length, nullptr, conn->noise_handshake)) {
                    return -1;
                }
                /* RESPONDER needs to send handshake packet, afterwards finished */
                if (create_send_handshake(c, crypt_connection_id, cookie, dht_public_key) != 0) {
                    return -1;
                }
                //TODO: here?
                conn->status = CRYPTO_CONN_HANDSHAKE_SENT;
            } else if (length == NOISE_HANDSHAKE_PACKET_LENGTH_RESPONDER) {
                LOGGER_DEBUG(c->log, "RESPONDER: NOISE_HANDSHAKE_PACKET_LENGTH_RESPONDER");
                /* cannot chagne to INITIATOR here, connection broken */
                //TODO: leave here?
                connection_kill(c, crypt_connection_id, userdata);
                return -1;
            }
        }
    }
    /* non-Noise handshake */
    else {
        LOGGER_DEBUG(c->log, "non-Noise handshake");
        /* necessary only for non-Noise */ 
        uint8_t peer_real_pk[CRYPTO_PUBLIC_KEY_SIZE];
        if (!handle_crypto_handshake(c, conn->recv_nonce, conn->peersessionpublic_key, peer_real_pk, dht_public_key, cookie,
                                     packet, length, conn->public_key, nullptr)) {
            return -1;
        }
    }

    if (pk_equal(dht_public_key, conn->dht_public_key)) {

        LOGGER_DEBUG(c->log, "Crypto Conn Status: %d", conn->status);

        if (conn->noise_handshake_enabled && conn->noise_handshake != nullptr) {
            LOGGER_DEBUG(c->log, "Noise handshake");
            conn->status = CRYPTO_CONN_NOT_CONFIRMED;
            if (conn->noise_handshake->initiator) {
                //TODO: remove
                // char ck_print[CRYPTO_SHA512_SIZE*2+1];
                // bytes2string(ck_print, sizeof(ck_print), conn->noise_handshake->chaining_key, CRYPTO_SHA512_SIZE, c->log);
                // LOGGER_DEBUG(c->log, "ck: %s", ck_print);

                /* INITIATOR Noise Split(), nonces already set in crypto connection */
                crypto_hkdf(conn->send_key, CRYPTO_SYMMETRIC_KEY_SIZE, conn->recv_key, CRYPTO_SYMMETRIC_KEY_SIZE, nullptr, 0, conn->noise_handshake->chaining_key);
                LOGGER_DEBUG(c->log, "INITIATOR: After Noise Split()");

                //TODO: remove
                // char key[CRYPTO_SECRET_KEY_SIZE*2+1];
                // bytes2string(key, sizeof(key), conn->send_key, CRYPTO_SECRET_KEY_SIZE, c->log);
                // LOGGER_DEBUG(c->log, "send_key: %s", key);
                // bytes2string(key, sizeof(key), conn->recv_key, CRYPTO_SECRET_KEY_SIZE, c->log);
                // LOGGER_DEBUG(c->log, "recv_key: %s", key);
            }
            /* Noise RESPONDER */
            else {
                /* RESPONDER Noise Split(): vice-verse keys in comparison to initiator */
                crypto_hkdf(conn->recv_key, CRYPTO_SYMMETRIC_KEY_SIZE, conn->send_key, CRYPTO_SYMMETRIC_KEY_SIZE, nullptr, 0, conn->noise_handshake->chaining_key);
                //TODO: remove
                LOGGER_DEBUG(c->log, "RESPONDER: After Noise Split()");
            }
        }
        /* Backwards compatibility: non-Noise handshake case */
        else {
            LOGGER_DEBUG(c->log, "non-Noise handshake");
            // if (conn->status == CRYPTO_CONN_COOKIE_REQUESTING) { //TODO: doesn't work if Noise handshake packet was sent before
                if (create_send_handshake(c, crypt_connection_id, cookie, dht_public_key) != 0) {
                    return -1;
                }
            // }
            /* Backwards compatibility: necessary for non-Noise handshake */ 
            encrypt_precompute(conn->peersessionpublic_key, conn->sessionsecret_key, conn->shared_key);
            //TODO: why here and not before? => set before, in case of dht_pk_callback there is a new crypto connection created anyway
            /* Backwards compatibility: necessary for non-Noise handshake */ 
            conn->status = CRYPTO_CONN_NOT_CONFIRMED;
        }
    } else {
        if (conn->dht_pk_callback != nullptr) {
            conn->dht_pk_callback(conn->dht_pk_callback_object, conn->dht_pk_callback_number, dht_public_key, userdata);
        }
    }

    return 0;
}

non_null(1, 3) nullable(6)
static int handle_packet_crypto_data(Net_Crypto *c, int crypt_connection_id, const uint8_t *packet, uint16_t length,
                                     bool udp, void *userdata)
{
    const Crypto_Connection *conn = get_crypto_connection(c, crypt_connection_id);

    if (conn == nullptr) {
        return -1;
    }

    //TODO: remove from prod code
    LOGGER_DEBUG(c->log, "ENTERING: PACKET: %d | CRYPTO CONN STATE: %d",
                 packet[0],
                 conn->status);


    if (conn->status != CRYPTO_CONN_NOT_CONFIRMED && conn->status != CRYPTO_CONN_ESTABLISHED) {
        return -1;
    }

    return handle_data_packet_core(c, crypt_connection_id, packet, length, udp, userdata);
}

/** @brief Handle a packet that was received for the connection.
 *
 * @retval -1 on failure.
 * @retval 0 on success.
 */
non_null(1, 3) nullable(6)
static int handle_packet_connection(Net_Crypto *c, int crypt_connection_id, const uint8_t *packet, uint16_t length,
                                    bool udp, void *userdata)
{
    //TODO: remove from prod code
    LOGGER_DEBUG(c->log, "ENTERING: PACKET: %d", packet[0]);

    if (length == 0 || length > MAX_CRYPTO_PACKET_SIZE) {
        return -1;
    }

    switch (packet[0]) {
        case NET_PACKET_COOKIE_RESPONSE:
            return handle_packet_cookie_response(c, crypt_connection_id, packet, length);

        case NET_PACKET_CRYPTO_HS:
            return handle_packet_crypto_hs(c, crypt_connection_id, packet, length, userdata);

        case NET_PACKET_CRYPTO_DATA:
            return handle_packet_crypto_data(c, crypt_connection_id, packet, length, udp, userdata);

        default:
            return -1;
    }
}

/** @brief Set the size of the friend list to numfriends.
 *
 * @retval -1 if mem_vrealloc fails.
 * @retval 0 if it succeeds.
 */
non_null()
static int realloc_cryptoconnection(Net_Crypto *c, uint32_t num)
{
    //TODO: remove
    // LOGGER_DEBUG(c->log, "ENTERING: NUM: %d", num);

    if (num == 0) {
        mem_delete(c->mem, c->crypto_connections);
        c->crypto_connections = nullptr;
        //TODO: remove
        // LOGGER_DEBUG(c->log, "FREE crypto_connections");
        return 0;
    }

    Crypto_Connection *newcrypto_connections = (Crypto_Connection *)mem_vrealloc(
                c->mem, c->crypto_connections, num, sizeof(Crypto_Connection));

    if (newcrypto_connections == nullptr) {
        return -1;
    }

    c->crypto_connections = newcrypto_connections;

    //TODO: remove
    // LOGGER_DEBUG(c->log, "END: realloc done");
    return 0;
}

/** @brief Create a new empty crypto connection.
 *
 * @retval -1 on failure.
 * @return connection id on success.
 */
non_null()
static int create_crypto_connection(Net_Crypto *c)
{
    //TODO: remove
    LOGGER_DEBUG(c->log, "ENTERING");

    int id = -1;

    for (uint32_t i = 0; i < c->crypto_connections_length; ++i) {
        if (c->crypto_connections[i].status == CRYPTO_CONN_FREE) {
            id = i;
            //TODO: remove
            LOGGER_DEBUG(c->log, "NO realloc");
            break;
        }
    }

    if (id == -1) {
        if (realloc_cryptoconnection(c, c->crypto_connections_length + 1) == 0) {
            id = c->crypto_connections_length;
            ++c->crypto_connections_length;
            c->crypto_connections[id] = empty_crypto_connection;
            //TODO: remove
            LOGGER_DEBUG(c->log, "DONE realloc");
        }
    }

    if (id != -1) {
        c->crypto_connections[id].noise_handshake = (Noise_Handshake *) mem_alloc(c->mem, sizeof(Noise_Handshake));

        if (c->crypto_connections[id].noise_handshake == nullptr) {
            LOGGER_ERROR(c->log, "failed to alloc noise_handshake");
            return  -1;
        }

        // Memsetting float/double to 0 is non-portable, so we explicitly set them to 0
        c->crypto_connections[id].packet_recv_rate = 0.0;
        c->crypto_connections[id].packet_send_rate = 0.0;
        c->crypto_connections[id].last_packets_left_rem = 0.0;
        c->crypto_connections[id].packet_send_rate_requested = 0.0;
        c->crypto_connections[id].last_packets_left_requested_rem = 0.0;

        // TODO(Green-Sky): This enum is likely unneeded and the same as FREE.
        c->crypto_connections[id].status = CRYPTO_CONN_NO_CONNECTION;
    }

    //TODO: Remove
    // c->crypto_connections[id].handshake_send_interval = CRYPTO_SEND_PACKET_INTERVAL + (rand() % 800);
    // LOGGER_DEBUG(c->log, "handshake_send_interval: %d", c->crypto_connections[id].handshake_send_interval);
    return id;
}

/** @brief Wipe a crypto connection.
 *
 * @retval -1 on failure.
 * @retval 0 on success.
 */
non_null()
static int wipe_crypto_connection(Net_Crypto *c, int crypt_connection_id)
{
    //TODO: remove
    LOGGER_DEBUG(c->log, "ENTERING");

    if ((uint32_t)crypt_connection_id >= c->crypto_connections_length) {
        return -1;
    }

    if (c->crypto_connections == nullptr) {
        return -1;
    }

    const Crypto_Conn_State status = c->crypto_connections[crypt_connection_id].status;

    if (status == CRYPTO_CONN_FREE) {
        return -1;
    }

    LOGGER_DEBUG(c->log, "valid id provided, free()'ing");

    uint32_t i;

    /* Noise: necessary for backwards compatibility and because after CRYPTO_CONN_ESTABLISHED noise_handshake is already memzeroed/freed */
    if (c->crypto_connections[crypt_connection_id].noise_handshake != nullptr) {
        crypto_memzero(c->crypto_connections[crypt_connection_id].noise_handshake, sizeof(Noise_Handshake));
        mem_delete(c->mem, c->crypto_connections[crypt_connection_id].noise_handshake);
        c->crypto_connections[crypt_connection_id].noise_handshake = nullptr;
    }

    crypto_memzero(&c->crypto_connections[crypt_connection_id], sizeof(Crypto_Connection));

    /* check if we can resize the connections array */
    for (i = c->crypto_connections_length; i != 0; --i) {
        if (c->crypto_connections[i - 1].status != CRYPTO_CONN_FREE) {
            break;
        }
    }

    if (c->crypto_connections_length != i) {
        c->crypto_connections_length = i;
        realloc_cryptoconnection(c, c->crypto_connections_length);
    }

    return 0;
}

/** @brief Get crypto connection id from public key of peer.
 *
 * @retval -1 if there are no connections like we are looking for.
 * @return id if it found it.
 */
non_null()
static int getcryptconnection_id(const Net_Crypto *c, const uint8_t *public_key)
{
    for (uint32_t i = 0; i < c->crypto_connections_length; ++i) {
        if (!crypt_connection_id_is_valid(c, i)) {
            continue;
        }

        if (pk_equal(public_key, c->crypto_connections[i].public_key)) {
            return i;
        }
    }

    return -1;
}

/** @brief Add a source to the crypto connection.
 * This is to be used only when we have received a packet from that source.
 *
 * @retval -1 on failure.
 * @retval 0 if source was a direct UDP connection.
 * @return positive number on success.
 */
non_null()
static int crypto_connection_add_source(Net_Crypto *c, int crypt_connection_id, const IP_Port *source)
{
    Crypto_Connection *conn = get_crypto_connection(c, crypt_connection_id);

    if (conn == nullptr) {
        return -1;
    }

    if (net_family_is_ipv4(source->ip.family) || net_family_is_ipv6(source->ip.family)) {
        if (add_ip_port_connection(c, crypt_connection_id, source) != 0) {
            return -1;
        }

        if (net_family_is_ipv4(source->ip.family)) {
            conn->direct_lastrecv_timev4 = mono_time_get(c->mono_time);
        } else {
            conn->direct_lastrecv_timev6 = mono_time_get(c->mono_time);
        }

        return 0;
    }

    unsigned int tcp_connections_number;

    if (ip_port_to_tcp_connections_number(source, &tcp_connections_number)) {
        if (add_tcp_number_relay_connection(c->tcp_c, conn->connection_number_tcp, tcp_connections_number) == 0) {
            return 1;
        }
    }

    return -1;
}

/** @brief Set function to be called when someone requests a new connection to us.
 *
 * The set function should return -1 on failure and 0 on success.
 *
 * n_c is only valid for the duration of the function call.
 */
void new_connection_handler(Net_Crypto *c, new_connection_cb *new_connection_callback, void *object)
{
    c->new_connection_callback = new_connection_callback;
    c->new_connection_callback_object = object;
}

/** @brief Handle a handshake packet by someone who wants to initiate a new connection with us.
 * This calls the callback set by `new_connection_handler()` if the handshake is ok.
 *
 * @retval -1 on failure.
 * @retval 0 on success.
 */
non_null(1, 2, 3) nullable(5)
static int handle_new_connection_handshake(Net_Crypto *c, const IP_Port *source, const uint8_t *data, uint16_t length,
        void *userdata)
{
    //TODO: remove
    LOGGER_DEBUG(c->log, "ENTERING");

    uint8_t *cookie = (uint8_t *)mem_balloc(c->mem, COOKIE_LENGTH);

    if (cookie == nullptr) {
        return -1;
    }

    New_Connection n_c = {{{{0}}}};
    n_c.cookie = cookie;
    n_c.source = *source;
    n_c.cookie_length = COOKIE_LENGTH;


    /* Backwards comptability: Differention between non-Noise and Noise-based handshake based on received HS packet length */ 
    if (length != HANDSHAKE_PACKET_LENGTH) {
        //TODO: adapt static allocation?
        n_c.noise_handshake = &n_c.noise_handshake_data;    
        if (noise_handshake_init(n_c.noise_handshake, c->self_secret_key, nullptr, false, nullptr, 0) != 0) {
            crypto_memzero(n_c.noise_handshake, sizeof(Noise_Handshake));
            n_c.noise_handshake = nullptr;
            mem_delete(c->mem, n_c.cookie);
            return -1;
        }

        //TODO: remove
        LOGGER_DEBUG(c->log, "RESPONDER: After Handshake init");

        /* Noise: peer_real_pk (=n_c.public_key) not necessary for Noise, but need to include -> otherwise not working (call via friend_connection.c) */ 
        //TODO: adapt peer_real_pk (=n_c.public_key) for Noise?
        if (!handle_crypto_handshake(c, n_c.recv_nonce, nullptr, n_c.public_key, n_c.dht_public_key,
                                     n_c.cookie, data, length, nullptr, n_c.noise_handshake)) {
            crypto_memzero(n_c.noise_handshake, sizeof(Noise_Handshake));
            n_c.noise_handshake = nullptr;
            mem_delete(c->mem, n_c.cookie);
            return -1;
        }
    } 
    /* case non-Noise handshake */
    else if (c->noise_compatibility_enabled) {
        LOGGER_DEBUG(c->log, "non-Noise handshake");
        // Necessary for backwards compatibility
        n_c.noise_handshake = nullptr;
        if (!handle_crypto_handshake(c, n_c.recv_nonce, n_c.peersessionpublic_key, n_c.public_key, n_c.dht_public_key,
                                     n_c.cookie, data, length, nullptr, nullptr)) {
            mem_delete(c->mem, n_c.cookie);
            return -1;
        }
    } else {
        return -1;
    }

    //TODO: remove
    // char log_spub[CRYPTO_PUBLIC_KEY_SIZE*2+1];
    // bytes2string(log_spub, sizeof(log_spub), n_c.peersessionpublic_key, CRYPTO_PUBLIC_KEY_SIZE, c->log);
    // LOGGER_DEBUG(c->log, "RESPONDER: session pub: %s", log_spub);
    // char log_cookie[COOKIE_LENGTH*2+1];
    // bytes2string(log_cookie, sizeof(log_cookie), n_c.cookie, COOKIE_LENGTH, c->log);
    // LOGGER_DEBUG(c->log, "RESPONDER: cookie: %s", log_cookie);

    const int crypt_connection_id = getcryptconnection_id(c, n_c.public_key);

    //TODO: This is only called if new_crypto_connection() was already called in the meantime! Now Noise RESPONDER!
    //TODO: Does it make sense to handle this case for NoiseIK handshake?
    if (crypt_connection_id != -1) {
        LOGGER_DEBUG(c->log, "RESPONDER: CRYPTO CONN EXISTING");
        Crypto_Connection *conn = get_crypto_connection(c, crypt_connection_id);

        if (conn == nullptr) {
            return -1;
        }

        if (!pk_equal(n_c.dht_public_key, conn->dht_public_key)) {
            connection_kill(c, crypt_connection_id, userdata);
        } else  if(length != HANDSHAKE_PACKET_LENGTH) { /* case NoiseIK handshake */
            LOGGER_DEBUG(c->log, "Noise handshake");
            conn->noise_handshake_enabled = true;
            if (conn->status != CRYPTO_CONN_COOKIE_REQUESTING && conn->status != CRYPTO_CONN_HANDSHAKE_SENT) {
                mem_delete(c->mem, n_c.cookie);
                return -1;
            }
            /* there is already something in conn->noise_handshake -> necessary to memzero in this case! */
            crypto_memzero(conn->noise_handshake, sizeof(Noise_Handshake));
            memcpy(conn->noise_handshake, n_c.noise_handshake, sizeof(Noise_Handshake));

            memcpy(conn->recv_nonce, n_c.recv_nonce, CRYPTO_NONCE_SIZE);

            crypto_connection_add_source(c, crypt_connection_id, source);


            if (create_send_handshake(c, crypt_connection_id, n_c.cookie, n_c.dht_public_key) != 0) {
                mem_delete(c->mem, n_c.cookie);
                return -1;
            }

            conn->status = CRYPTO_CONN_NOT_CONFIRMED;

            /* RESPONDER Noise Split(): vice-verse keys in comparison to initiator */
            //TODO: remove here?
            crypto_hkdf(conn->recv_key, CRYPTO_SYMMETRIC_KEY_SIZE, conn->send_key, CRYPTO_SYMMETRIC_KEY_SIZE, nullptr, 0, conn->noise_handshake->chaining_key);
            //TODO: remove
            LOGGER_DEBUG(c->log, "RESPONDER: After Noise Split()");

            crypto_memzero(n_c.noise_handshake, sizeof(Noise_Handshake));
            n_c.noise_handshake = nullptr;

            mem_delete(c->mem, n_c.cookie);
            return 0;
        } 
        /* case non-Noise handshake */
        else { 
            LOGGER_DEBUG(c->log, "non-Noise handshake");
            conn->noise_handshake_enabled = false;
            if (conn->status != CRYPTO_CONN_COOKIE_REQUESTING && conn->status != CRYPTO_CONN_HANDSHAKE_SENT) {
                mem_delete(c->mem, n_c.cookie);
                return -1;
            }

            memcpy(conn->recv_nonce, n_c.recv_nonce, CRYPTO_NONCE_SIZE);
            memcpy(conn->peersessionpublic_key, n_c.peersessionpublic_key, CRYPTO_PUBLIC_KEY_SIZE);
            encrypt_precompute(conn->peersessionpublic_key, conn->sessionsecret_key, conn->shared_key);

            crypto_connection_add_source(c, crypt_connection_id, source);

            if (create_send_handshake(c, crypt_connection_id, n_c.cookie, n_c.dht_public_key) != 0) {
                mem_delete(c->mem, n_c.cookie);
                return -1;
            }

            conn->status = CRYPTO_CONN_NOT_CONFIRMED;
            mem_delete(c->mem, n_c.cookie);
            return 0;
        }
    }

    const int ret = c->new_connection_callback(c->new_connection_callback_object, &n_c);
    mem_delete(c->mem, n_c.cookie);
    //TODO: remove; ret value is from friend_connection.c:handle_new_connections()
    // LOGGER_DEBUG(c->log, "ret (!= 0?): %d", ret);
    return ret;
}

/** @brief Accept a crypto connection. Currently supports non-Noise and Noise-based handshake.
 *
 * return -1 on failure.
 * return connection id on success.
 */
int accept_crypto_connection(Net_Crypto *c, const New_Connection *n_c)
{

    //TODO: remove
    LOGGER_DEBUG(c->log, "ENTERING");

    if (getcryptconnection_id(c, n_c->public_key) != -1) {
        //TODO: remove
        LOGGER_DEBUG(c->log, "RESPONDER: Crypto Connection already exists");
        return -1;
    }

    const int crypt_connection_id = create_crypto_connection(c);

    //TODO: remove
    //TODO: Print pub key of peer?
    LOGGER_DEBUG(c->log, "RESPONDER: AFTER: create_crypto_connection() => crypt_connection_id: %d", crypt_connection_id);

    if (crypt_connection_id == -1) {
        LOGGER_ERROR(c->log, "Could not create new crypto connection");
        return -1;
    }

    Crypto_Connection *conn = &c->crypto_connections[crypt_connection_id];

    if (n_c->cookie_length != COOKIE_LENGTH) {
        wipe_crypto_connection(c, crypt_connection_id);
        return -1;
    }

    const int connection_number_tcp = new_tcp_connection_to(c->tcp_c, n_c->dht_public_key, crypt_connection_id);

    if (connection_number_tcp == -1) {
        wipe_crypto_connection(c, crypt_connection_id);
        return -1;
    }

    conn->connection_number_tcp = connection_number_tcp;

    // NoiseIK: only happening for RESPONDER
    if (n_c->noise_handshake != nullptr) {
        if (!n_c->noise_handshake->initiator) {
            conn->noise_handshake_enabled = true;
            //TODO: remove
            LOGGER_DEBUG(c->log, "Responder: Noise handshake -> Noise WriteMessage");
            memcpy(conn->noise_handshake, n_c->noise_handshake, sizeof(Noise_Handshake));

            //NOT possible here, need content afterwards!
            // crypto_memzero(n_c->noise_handshake, sizeof(struct noise_handshake));

            // necessary -> TODO: duplicated code necessary?
            memcpy(conn->public_key, n_c->public_key, CRYPTO_PUBLIC_KEY_SIZE);
            memcpy(conn->recv_nonce, n_c->recv_nonce, CRYPTO_NONCE_SIZE);
            random_nonce(c->rng, conn->sent_nonce);
            crypto_new_keypair(c->rng, conn->sessionpublic_key, conn->sessionsecret_key);

            /* IMPORTANT: in this case here/before create_send_handshake(), otherwise get_crypto_connection() in
            create_send_handshake() returns a nullptr */
            conn->status = CRYPTO_CONN_NOT_CONFIRMED;

            if (create_send_handshake(c, crypt_connection_id, n_c->cookie, n_c->dht_public_key) != 0) {
                kill_tcp_connection_to(c->tcp_c, conn->connection_number_tcp);
                wipe_crypto_connection(c, crypt_connection_id);
                return -1;
            }

            /* Noise Split(), base nonces already set */
            crypto_hkdf(conn->recv_key, CRYPTO_SYMMETRIC_KEY_SIZE, conn->send_key, CRYPTO_SYMMETRIC_KEY_SIZE, nullptr, 0, conn->noise_handshake->chaining_key);

            //TODO: remove
            LOGGER_DEBUG(c->log, "RESPONDER: After Noise Split()");
            //TODO: here correct?
            crypto_memzero(n_c->noise_handshake, sizeof(Noise_Handshake));
        } else {
            kill_tcp_connection_to(c->tcp_c, conn->connection_number_tcp);
            wipe_crypto_connection(c, crypt_connection_id);
            return -1;
        }

    }
    /* non-Noise handshake */
    else if (c->noise_compatibility_enabled) {
        //TODO: remove
        LOGGER_DEBUG(c->log, "non-Noise handshake");
        memcpy(conn->public_key, n_c->public_key, CRYPTO_PUBLIC_KEY_SIZE);
        memcpy(conn->recv_nonce, n_c->recv_nonce, CRYPTO_NONCE_SIZE);
        memcpy(conn->peersessionpublic_key, n_c->peersessionpublic_key, CRYPTO_PUBLIC_KEY_SIZE);
        random_nonce(c->rng, conn->sent_nonce);
        crypto_new_keypair(c->rng, conn->sessionpublic_key, conn->sessionsecret_key);
        encrypt_precompute(conn->peersessionpublic_key, conn->sessionsecret_key, conn->shared_key);
        conn->status = CRYPTO_CONN_NOT_CONFIRMED;

        if (create_send_handshake(c, crypt_connection_id, n_c->cookie, n_c->dht_public_key) != 0) {
            kill_tcp_connection_to(c->tcp_c, conn->connection_number_tcp);
            wipe_crypto_connection(c, crypt_connection_id);
            return -1;
        }
    } else {
        kill_tcp_connection_to(c->tcp_c, conn->connection_number_tcp);
        wipe_crypto_connection(c, crypt_connection_id);
        return -1;
    }

    memcpy(conn->dht_public_key, n_c->dht_public_key, CRYPTO_PUBLIC_KEY_SIZE);
    conn->packet_send_rate = CRYPTO_PACKET_MIN_RATE;
    conn->packet_send_rate_requested = CRYPTO_PACKET_MIN_RATE;
    conn->packets_left = CRYPTO_MIN_QUEUE_LENGTH;
    conn->rtt_time = DEFAULT_PING_CONNECTION;
    crypto_connection_add_source(c, crypt_connection_id, &n_c->source);

    //TODO: here correct? => nope, crashes backwards compatbility
    // crypto_memzero(n_c->noise_handshake, sizeof(Noise_Handshake));

    return crypt_connection_id;
}

/** @brief Create a crypto connection. Currently supports both non-Noise and NoiseIK handshake.
 * If one to that real public key already exists, return it.
 *
 * return -1 on failure.
 * return connection id on success.
 */
int new_crypto_connection(Net_Crypto *c, const uint8_t *real_public_key, const uint8_t *dht_public_key)
{
    //TODO: remove
    LOGGER_DEBUG(c->log, "ENTERING");

    int crypt_connection_id = getcryptconnection_id(c, real_public_key);

    if (crypt_connection_id != -1) {
        //TODO: remove
        //TODO: Print pub key?
        LOGGER_DEBUG(c->log, "Crypto connection already exists => crypt_connection_id: %d", crypt_connection_id);
        return crypt_connection_id;
    }

    crypt_connection_id = create_crypto_connection(c);

    //TODO: remove
    LOGGER_DEBUG(c->log, "AFTER create_crypto_connection() => crypt_connection_id: %d", crypt_connection_id);

    if (crypt_connection_id == -1) {
        return -1;
    }

    Crypto_Connection *conn = &c->crypto_connections[crypt_connection_id];

    const int connection_number_tcp = new_tcp_connection_to(c->tcp_c, dht_public_key, crypt_connection_id);

    if (connection_number_tcp == -1) {
        wipe_crypto_connection(c, crypt_connection_id);
        return -1;
    }

    conn->connection_number_tcp = connection_number_tcp;
    memcpy(conn->public_key, real_public_key, CRYPTO_PUBLIC_KEY_SIZE);
    random_nonce(c->rng, conn->sent_nonce);
    crypto_new_keypair(c->rng, conn->sessionpublic_key, conn->sessionsecret_key);
    conn->status = CRYPTO_CONN_COOKIE_REQUESTING;
    conn->packet_send_rate = CRYPTO_PACKET_MIN_RATE;
    conn->packet_send_rate_requested = CRYPTO_PACKET_MIN_RATE;
    conn->packets_left = CRYPTO_MIN_QUEUE_LENGTH;
    conn->rtt_time = DEFAULT_PING_CONNECTION;
    memcpy(conn->dht_public_key, dht_public_key, CRYPTO_PUBLIC_KEY_SIZE);

    /* Necessary for backwards compatibility to switch to non-Noise handshake (only if enabled with option noise_compatibility_enabled) */
    conn->noise_handshake_enabled = true;

    conn->cookie_request_number = random_u64(c->rng);
    uint8_t cookie_request[COOKIE_REQUEST_LENGTH];

    //TODO: remove
    // LOGGER_DEBUG(c->log, "INITIATOR: BEFORE: create_cookie_request()");

    if (create_cookie_request(c, cookie_request, conn->dht_public_key, conn->cookie_request_number,
                              conn->shared_key) != sizeof(cookie_request)
            || new_temp_packet(c, crypt_connection_id, cookie_request, sizeof(cookie_request)) != 0) {
        kill_tcp_connection_to(c->tcp_c, conn->connection_number_tcp);
        wipe_crypto_connection(c, crypt_connection_id);
        return -1;
    }

    //TODO: remove
    // LOGGER_DEBUG(c->log, "AFTER: create_cookie_request()");

    //TODO: here?
    // only necessary if Cookie request was successful
    // if (noise_handshake_init(c->log, conn->noise_handshake, c->self_secret_key, real_public_key, true) != 0) {
    //     // crypto_memzero(conn->noise_handshake, sizeof(struct noise_handshake));
    //    mem_delete(c->mem, conn->noise_handshake);
    //     pthread_mutex_lock(&c->tcp_mutex);
    //     kill_tcp_connection_to(c->tcp_c, conn->connection_number_tcp);
    //     pthread_mutex_unlock(&c->tcp_mutex);
    //     wipe_crypto_connection(c, crypt_connection_id);
    //     return -1;
    // }

    //TODO: remove
    LOGGER_DEBUG(c->log, "INITIATOR: END");

    return crypt_connection_id;
}

/** @brief Set the direct ip of the crypto connection.
 *
 * Connected is 0 if we are not sure we are connected to that person, 1 if we are sure.
 *
 * return -1 on failure.
 * return 0 on success.
 */
int set_direct_ip_port(Net_Crypto *c, int crypt_connection_id, const IP_Port *ip_port, bool connected)
{
    Crypto_Connection *conn = get_crypto_connection(c, crypt_connection_id);

    if (conn == nullptr) {
        return -1;
    }

    if (add_ip_port_connection(c, crypt_connection_id, ip_port) != 0) {
        return -1;
    }

    const uint64_t direct_lastrecv_time = connected ? mono_time_get(c->mono_time) : 0;

    if (net_family_is_ipv4(ip_port->ip.family)) {
        conn->direct_lastrecv_timev4 = direct_lastrecv_time;
    } else {
        conn->direct_lastrecv_timev6 = direct_lastrecv_time;
    }

    return 0;
}

non_null(1, 3) nullable(5)
static int tcp_data_callback(void *object, int crypt_connection_id, const uint8_t *packet, uint16_t length,
                             void *userdata)
{
    Net_Crypto *c = (Net_Crypto *)object;

    //TODO: remove
    LOGGER_DEBUG(c->log, "ENTERING => PACKET: %d", packet[0]);

    if (length == 0 || length > MAX_CRYPTO_PACKET_SIZE) {
        return -1;
    }

    const Crypto_Connection *conn = get_crypto_connection(c, crypt_connection_id);

    if (conn == nullptr) {
        return -1;
    }

    if (packet[0] == NET_PACKET_COOKIE_REQUEST) {
        return tcp_handle_cookie_request(c, conn->connection_number_tcp, packet, length);
    }

    const int ret = handle_packet_connection(c, crypt_connection_id, packet, length, false, userdata);

    if (ret != 0) {
        return -1;
    }

    // TODO(irungentoo): detect and kill bad TCP connections.
    return 0;
}

non_null(1, 2, 4) nullable(6)
static int tcp_oob_callback(void *object, const uint8_t *public_key, unsigned int tcp_connections_number,
                            const uint8_t *packet, uint16_t length, void *userdata)
{
    Net_Crypto *c = (Net_Crypto *)object;

    //TODO: remove
    LOGGER_DEBUG(c->log, "ENTERING => PACKET: %d", packet[0]);

    if (length == 0 || length > MAX_CRYPTO_PACKET_SIZE) {
        return -1;
    }

    if (packet[0] == NET_PACKET_COOKIE_REQUEST) {
        return tcp_oob_handle_cookie_request(c, tcp_connections_number, public_key, packet, length);
    }

    if (packet[0] == NET_PACKET_CRYPTO_HS) {
        const IP_Port source = tcp_connections_number_to_ip_port(tcp_connections_number);

        if (handle_new_connection_handshake(c, &source, packet, length, userdata) != 0) {
            return -1;
        }

        return 0;
    }

    return -1;
}

/** @brief Add a tcp relay, associating it to a crypt_connection_id.
 *
 * return 0 if it was added.
 * return -1 if it wasn't.
 */
int add_tcp_relay_peer(Net_Crypto *c, int crypt_connection_id, const IP_Port *ip_port, const uint8_t *public_key)
{
    const Crypto_Connection *conn = get_crypto_connection(c, crypt_connection_id);

    if (conn == nullptr) {
        return -1;
    }

    return add_tcp_relay_connection(c->tcp_c, conn->connection_number_tcp, ip_port, public_key);
}

/** @brief Add a tcp relay to the array.
 *
 * return 0 if it was added.
 * return -1 if it wasn't.
 */
int add_tcp_relay(Net_Crypto *c, const IP_Port *ip_port, const uint8_t *public_key)
{
    return add_tcp_relay_global(c->tcp_c, ip_port, public_key);
}

/** @brief Return a random TCP connection number for use in send_tcp_onion_request.
 *
 * TODO(irungentoo): This number is just the index of an array that the elements can
 * change without warning.
 *
 * return TCP connection number on success.
 * return -1 on failure.
 */
int get_random_tcp_con_number(const Net_Crypto *c)
{
    return get_random_tcp_onion_conn_number(c->tcp_c);
}

/** @brief Put IP_Port of a random onion TCP connection in ip_port.
 *
 * return true on success.
 * return false on failure.
 */
bool get_random_tcp_conn_ip_port(const Net_Crypto *c, IP_Port *ip_port)
{
    return tcp_get_random_conn_ip_port(c->tcp_c, ip_port);
}

/** @brief Send an onion packet via the TCP relay corresponding to tcp_connections_number.
 *
 * return 0 on success.
 * return -1 on failure.
 */
int send_tcp_onion_request(Net_Crypto *c, unsigned int tcp_connections_number, const uint8_t *data, uint16_t length)
{
    return tcp_send_onion_request(c->tcp_c, tcp_connections_number, data, length);
}

/**
 * Send a forward request to the TCP relay with IP_Port tcp_forwarder,
 * requesting to forward data via a chain of dht nodes starting with dht_node.
 * A chain_length of 0 means that dht_node is the final destination of data.
 *
 * return 0 on success.
 * return -1 on failure.
 */
int send_tcp_forward_request(const Logger *logger, Net_Crypto *c, const IP_Port *tcp_forwarder, const IP_Port *dht_node,
                             const uint8_t *chain_keys, uint16_t chain_length,
                             const uint8_t *data, uint16_t data_length)
{
    return tcp_send_forward_request(logger, c->tcp_c, tcp_forwarder, dht_node,
                    chain_keys, chain_length, data, data_length);
}

/** @brief Copy a maximum of num random TCP relays we are connected to to tcp_relays.
 *
 * NOTE that the family of the copied ip ports will be set to TCP_INET or TCP_INET6.
 *
 * return number of relays copied to tcp_relays on success.
 * return 0 on failure.
 */
unsigned int copy_connected_tcp_relays(const Net_Crypto *c, Node_format *tcp_relays, uint16_t num)
{
    if (num == 0) {
        return 0;
    }

    return tcp_copy_connected_relays(c->tcp_c, tcp_relays, num);
}

uint32_t copy_connected_tcp_relays_index(const Net_Crypto *c, Node_format *tcp_relays, uint16_t num, uint32_t idx)
{
    if (num == 0) {
        return 0;
    }

    return tcp_copy_connected_relays_index(c->tcp_c, tcp_relays, num, idx);
}

non_null()
static void do_tcp(Net_Crypto *c, void *userdata)
{
    do_tcp_connections(c->log, c->tcp_c, userdata);

    for (uint32_t i = 0; i < c->crypto_connections_length; ++i) {
        const Crypto_Connection *conn = get_crypto_connection(c, i);

        if (conn == nullptr) {
            continue;
        }

        if (conn->status != CRYPTO_CONN_ESTABLISHED) {
            continue;
        }

        bool direct_connected = false;

        if (!crypto_connection_status(c, i, &direct_connected, nullptr)) {
            continue;
        }

        set_tcp_connection_to_status(c->tcp_c, conn->connection_number_tcp, !direct_connected);
    }
}

/** @brief Set function to be called when connection with crypt_connection_id goes connects/disconnects.
 *
 * The set function should return -1 on failure and 0 on success.
 * Note that if this function is set, the connection will clear itself on disconnect.
 * Object and id will be passed to this function untouched.
 * status is 1 if the connection is going online, 0 if it is going offline.
 *
 * return -1 on failure.
 * return 0 on success.
 */
int connection_status_handler(const Net_Crypto *c, int crypt_connection_id,
                              connection_status_cb *connection_status_callback, void *object, int id)
{
    Crypto_Connection *conn = get_crypto_connection(c, crypt_connection_id);

    if (conn == nullptr) {
        return -1;
    }

    conn->connection_status_callback = connection_status_callback;
    conn->connection_status_callback_object = object;
    conn->connection_status_callback_id = id;
    return 0;
}

/** @brief Set function to be called when connection with crypt_connection_id receives a lossless data packet of length.
 *
 * The set function should return -1 on failure and 0 on success.
 * Object and id will be passed to this function untouched.
 *
 * return -1 on failure.
 * return 0 on success.
 */
int connection_data_handler(const Net_Crypto *c, int crypt_connection_id,
                            connection_data_cb *connection_data_callback, void *object, int id)
{
    Crypto_Connection *conn = get_crypto_connection(c, crypt_connection_id);

    //TODO: remove
    LOGGER_DEBUG(c->log, "ENTERING");

    if (conn == nullptr) {
        return -1;
    }

    conn->connection_data_callback = connection_data_callback;
    conn->connection_data_callback_object = object;
    conn->connection_data_callback_id = id;
    return 0;
}

/** @brief Set function to be called when connection with crypt_connection_id receives a lossy data packet of length.
 *
 * The set function should return -1 on failure and 0 on success.
 * Object and id will be passed to this function untouched.
 *
 * return -1 on failure.
 * return 0 on success.
 */
int connection_lossy_data_handler(const Net_Crypto *c, int crypt_connection_id,
                                  connection_lossy_data_cb *connection_lossy_data_callback,
                                  void *object, int id)
{
    Crypto_Connection *conn = get_crypto_connection(c, crypt_connection_id);

    //TODO: remove
    LOGGER_DEBUG(c->log, "ENTERING");

    if (conn == nullptr) {
        return -1;
    }

    conn->connection_lossy_data_callback = connection_lossy_data_callback;
    conn->connection_lossy_data_callback_object = object;
    conn->connection_lossy_data_callback_id = id;
    return 0;
}

/** @brief Set the function for this friend that will be callbacked with object and number if
 * the friend sends us a different dht public key than we have associated to him.
 *
 * If this function is called, the connection should be recreated with the new public key.
 *
 * object and number will be passed as argument to this function.
 *
 * return -1 on failure.
 * return 0 on success.
 */
int nc_dht_pk_callback(const Net_Crypto *c, int crypt_connection_id, dht_pk_cb *function, void *object, uint32_t number)
{
    Crypto_Connection *conn = get_crypto_connection(c, crypt_connection_id);

    //TODO: remove
    LOGGER_DEBUG(c->log, "ENTERING");

    if (conn == nullptr) {
        return -1;
    }

    conn->dht_pk_callback = function;
    conn->dht_pk_callback_object = object;
    conn->dht_pk_callback_number = number;
    return 0;
}

/** @brief Get the crypto connection id from the ip_port.
 *
 * return -1 on failure.
 * return connection id on success.
 */
non_null()
static int crypto_id_ip_port(const Net_Crypto *c, const IP_Port *ip_port)
{
    return bs_list_find(&c->ip_port_list, (const uint8_t *)ip_port);
}

#define CRYPTO_MIN_PACKET_SIZE (1 + sizeof(uint16_t) + CRYPTO_MAC_SIZE)

/** @brief Handle raw UDP packets coming directly from the socket.
 *
 * Handles:
 * Cookie response packets.
 * Crypto handshake packets.
 * Crypto data packets.
 *
 */
non_null(1, 2, 3) nullable(5)
static int udp_handle_packet(void *object, const IP_Port *source, const uint8_t *packet, uint16_t length,
                             void *userdata)
{
    Net_Crypto *c = (Net_Crypto *)object;

    //TODO: remove
    LOGGER_DEBUG(c->log, "ENTERING => PACKET: %d", packet[0]);

    if (length <= CRYPTO_MIN_PACKET_SIZE || length > MAX_CRYPTO_PACKET_SIZE) {
        return 1;
    }

    const int crypt_connection_id = crypto_id_ip_port(c, source);

    /* No crypto connection yet = RESPONDER case */
    if (crypt_connection_id == -1) {
        if (packet[0] != NET_PACKET_CRYPTO_HS) {
            return 1;
        }

        if (handle_new_connection_handshake(c, source, packet, length, userdata) != 0) {
            return 1;
        }

        return 0;
    }

    //TODO: return -1 if RESPONDER?

    if (handle_packet_connection(c, crypt_connection_id, packet, length, true, userdata) != 0) {
        return 1;
    }

    Crypto_Connection *conn = get_crypto_connection(c, crypt_connection_id);

    if (conn == nullptr) {
        return -1;
    }

    if (net_family_is_ipv4(source->ip.family)) {
        conn->direct_lastrecv_timev4 = mono_time_get(c->mono_time);
    } else {
        conn->direct_lastrecv_timev6 = mono_time_get(c->mono_time);
    }

    return 0;
}

/** @brief The dT for the average packet receiving rate calculations.
 * Also used as the
 */
#define PACKET_COUNTER_AVERAGE_INTERVAL 50

/** @brief Ratio of recv queue size / recv packet rate (in seconds) times
 * the number of ms between request packets to send at that ratio
 */
#define REQUEST_PACKETS_COMPARE_CONSTANT (0.125 * 100.0)

/** @brief Timeout for increasing speed after congestion event (in ms). */
#define CONGESTION_EVENT_TIMEOUT 1000

/**
 * If the send queue is SEND_QUEUE_RATIO times larger than the
 * calculated link speed the packet send speed will be reduced
 * by a value depending on this number.
 */
#define SEND_QUEUE_RATIO 2.0

non_null()
static void send_crypto_packets(Net_Crypto *c)
{
    const uint64_t temp_time = current_time_monotonic(c->mono_time);
    double total_send_rate = 0;
    uint32_t peak_request_packet_interval = -1;

    for (uint32_t i = 0; i < c->crypto_connections_length; ++i) {
        Crypto_Connection *conn = get_crypto_connection(c, i);

        if (conn == nullptr) {
            continue;
        }

        //TODO: remove TODO: interesting if want to adapt interval
        // LOGGER_DEBUG(c->log, "conn->handshake_send_interval: %d", conn->handshake_send_interval);
        // LOGGER_DEBUG(c->log, "conn->temp_packet_sent_time: %lu", conn->temp_packet_sent_time);
        // LOGGER_DEBUG(c->log, "(conn->handshake_send_interval + conn->temp_packet_sent_time): %lu", (conn->handshake_send_interval + conn->temp_packet_sent_time));
        // LOGGER_DEBUG(c->log, "temp_time: %lu", temp_time);

        //TODO: Use again? / TODO: adapt interval?
        if ((CRYPTO_SEND_PACKET_INTERVAL + conn->temp_packet_sent_time) < temp_time) {
            //TODO: remove
            //LOGGER_DEBUG(c->log, "=> call send_temp_packet() => random_backoff: %d", random_backoff);
            // c_sleep(random_backoff);
            send_temp_packet(c, i);
        }

        //TODO: remove? where to add?
        // if ((conn->handshake_send_interval + conn->temp_packet_sent_time) < temp_time) {
        //     send_temp_packet(c, i);
        // }

        if ((conn->status == CRYPTO_CONN_NOT_CONFIRMED || conn->status == CRYPTO_CONN_ESTABLISHED)
                && (CRYPTO_SEND_PACKET_INTERVAL + conn->last_request_packet_sent) < temp_time) {
            if (send_request_packet(c, i) == 0) {
                conn->last_request_packet_sent = temp_time;
            }
        }

        if (conn->status == CRYPTO_CONN_ESTABLISHED) {
            if (conn->packet_recv_rate > CRYPTO_PACKET_MIN_RATE) {
                double request_packet_interval = REQUEST_PACKETS_COMPARE_CONSTANT / ((num_packets_array(
                                                     &conn->recv_array) + 1.0) / (conn->packet_recv_rate + 1.0));

                const double request_packet_interval2 = ((CRYPTO_PACKET_MIN_RATE / conn->packet_recv_rate) *
                                                        (double)CRYPTO_SEND_PACKET_INTERVAL) + (double)PACKET_COUNTER_AVERAGE_INTERVAL;

                if (request_packet_interval2 < request_packet_interval) {
                    request_packet_interval = request_packet_interval2;
                }

                if (request_packet_interval < PACKET_COUNTER_AVERAGE_INTERVAL) {
                    request_packet_interval = PACKET_COUNTER_AVERAGE_INTERVAL;
                }

                if (request_packet_interval > CRYPTO_SEND_PACKET_INTERVAL) {
                    request_packet_interval = CRYPTO_SEND_PACKET_INTERVAL;
                }

                if (temp_time - conn->last_request_packet_sent > (uint64_t)request_packet_interval) {
                    if (send_request_packet(c, i) == 0) {
                        conn->last_request_packet_sent = temp_time;
                    }
                }

                if (request_packet_interval < peak_request_packet_interval) {
                    peak_request_packet_interval = request_packet_interval;
                }
            }

            if ((PACKET_COUNTER_AVERAGE_INTERVAL + conn->packet_counter_set) < temp_time) {
                const double dt = (double)(temp_time - conn->packet_counter_set);

                conn->packet_recv_rate = (double)conn->packet_counter / (dt / 1000.0);
                conn->packet_counter = 0;
                conn->packet_counter_set = temp_time;

                const uint32_t packets_sent = conn->packets_sent;
                conn->packets_sent = 0;

                const uint32_t packets_resent = conn->packets_resent;
                conn->packets_resent = 0;

                /* conjestion control
                 *  calculate a new value of conn->packet_send_rate based on some data
                 */

                const unsigned int pos = conn->last_sendqueue_counter % CONGESTION_QUEUE_ARRAY_SIZE;
                conn->last_sendqueue_size[pos] = num_packets_array(&conn->send_array);

                long signed int sum = 0;
                sum = (long signed int)conn->last_sendqueue_size[pos] -
                      (long signed int)conn->last_sendqueue_size[(pos + 1) % CONGESTION_QUEUE_ARRAY_SIZE];

                const unsigned int n_p_pos = conn->last_sendqueue_counter % CONGESTION_LAST_SENT_ARRAY_SIZE;
                conn->last_num_packets_sent[n_p_pos] = packets_sent;
                conn->last_num_packets_resent[n_p_pos] = packets_resent;

                conn->last_sendqueue_counter = (conn->last_sendqueue_counter + 1) %
                                               (CONGESTION_QUEUE_ARRAY_SIZE * CONGESTION_LAST_SENT_ARRAY_SIZE);

                bool direct_connected = false;
                /* return value can be ignored since the `if` above ensures the connection is established */
                crypto_connection_status(c, i, &direct_connected, nullptr);

                /* When switching from TCP to UDP, don't change the packet send rate for CONGESTION_EVENT_TIMEOUT ms. */
                if (!(direct_connected && conn->last_tcp_sent + CONGESTION_EVENT_TIMEOUT > temp_time)) {
                    long signed int total_sent = 0;
                    long signed int total_resent = 0;

                    // TODO(irungentoo): use real delay
                    unsigned int delay = (unsigned int)(((double)conn->rtt_time / PACKET_COUNTER_AVERAGE_INTERVAL) + 0.5);
                    const unsigned int packets_set_rem_array = CONGESTION_LAST_SENT_ARRAY_SIZE - CONGESTION_QUEUE_ARRAY_SIZE;

                    if (delay > packets_set_rem_array) {
                        delay = packets_set_rem_array;
                    }

                    for (unsigned j = 0; j < CONGESTION_QUEUE_ARRAY_SIZE; ++j) {
                        const unsigned int ind = (j + (packets_set_rem_array  - delay) + n_p_pos) % CONGESTION_LAST_SENT_ARRAY_SIZE;
                        total_sent += conn->last_num_packets_sent[ind];
                        total_resent += conn->last_num_packets_resent[ind];
                    }

                    if (sum > 0) {
                        total_sent -= sum;
                    } else {
                        if (total_resent > -sum) {
                            total_resent = -sum;
                        }
                    }

                    /* if queue is too big only allow resending packets. */
                    const uint32_t npackets = num_packets_array(&conn->send_array);
                    double min_speed = 1000.0 * (((double)total_sent) / ((double)CONGESTION_QUEUE_ARRAY_SIZE *
                                                 PACKET_COUNTER_AVERAGE_INTERVAL));

                    const double min_speed_request = 1000.0 * (((double)(total_sent + total_resent)) / (
                                                         (double)CONGESTION_QUEUE_ARRAY_SIZE * PACKET_COUNTER_AVERAGE_INTERVAL));

                    if (min_speed < CRYPTO_PACKET_MIN_RATE) {
                        min_speed = CRYPTO_PACKET_MIN_RATE;
                    }

                    const double send_array_ratio = (double)npackets / min_speed;

                    // TODO(irungentoo): Improve formula?
                    if (send_array_ratio > SEND_QUEUE_RATIO && CRYPTO_MIN_QUEUE_LENGTH < npackets) {
                        conn->packet_send_rate = min_speed * (1.0 / (send_array_ratio / SEND_QUEUE_RATIO));
                    } else if (conn->last_congestion_event + CONGESTION_EVENT_TIMEOUT < temp_time) {
                        conn->packet_send_rate = min_speed * 1.2;
                    } else {
                        conn->packet_send_rate = min_speed * 0.9;
                    }

                    conn->packet_send_rate_requested = min_speed_request * 1.2;

                    if (conn->packet_send_rate < CRYPTO_PACKET_MIN_RATE) {
                        conn->packet_send_rate = CRYPTO_PACKET_MIN_RATE;
                    }

                    if (conn->packet_send_rate_requested < conn->packet_send_rate) {
                        conn->packet_send_rate_requested = conn->packet_send_rate;
                    }
                }
            }

            if (conn->last_packets_left_set == 0 || conn->last_packets_left_requested_set == 0) {
                conn->last_packets_left_requested_set = temp_time;
                conn->last_packets_left_set = temp_time;
                conn->packets_left_requested = CRYPTO_MIN_QUEUE_LENGTH;
                conn->packets_left = CRYPTO_MIN_QUEUE_LENGTH;
            } else {
                if (((uint64_t)((1000.0 / conn->packet_send_rate) + 0.5) + conn->last_packets_left_set) <= temp_time) {
                    double n_packets = conn->packet_send_rate * (((double)(temp_time - conn->last_packets_left_set)) / 1000.0);
                    n_packets += conn->last_packets_left_rem;

                    const uint32_t num_packets = n_packets;
                    const double rem = n_packets - (double)num_packets;

                    if (conn->packets_left > num_packets * 4 + CRYPTO_MIN_QUEUE_LENGTH) {
                        conn->packets_left = num_packets * 4 + CRYPTO_MIN_QUEUE_LENGTH;
                    } else {
                        conn->packets_left += num_packets;
                    }

                    conn->last_packets_left_set = temp_time;
                    conn->last_packets_left_rem = rem;
                }

                if (((uint64_t)((1000.0 / conn->packet_send_rate_requested) + 0.5) + conn->last_packets_left_requested_set) <=
                        temp_time) {
                    double n_packets = conn->packet_send_rate_requested * (((double)(temp_time - conn->last_packets_left_requested_set)) /
                                       1000.0);
                    n_packets += conn->last_packets_left_requested_rem;

                    const uint32_t num_packets = n_packets;
                    const double rem = n_packets - (double)num_packets;
                    conn->packets_left_requested = num_packets;

                    conn->last_packets_left_requested_set = temp_time;
                    conn->last_packets_left_requested_rem = rem;
                }

                if (conn->packets_left > conn->packets_left_requested) {
                    conn->packets_left_requested = conn->packets_left;
                }
            }

            const int ret = send_requested_packets(c, i, conn->packets_left_requested);

            if (ret != -1) {
                conn->packets_left_requested -= ret;
                conn->packets_resent += ret;

                if ((unsigned int)ret < conn->packets_left) {
                    conn->packets_left -= ret;
                } else {
                    conn->last_congestion_event = temp_time;
                    conn->packets_left = 0;
                }
            }

            if (conn->packet_send_rate > CRYPTO_PACKET_MIN_RATE * 1.5) {
                total_send_rate += conn->packet_send_rate;
            }
        }
    }

    c->current_sleep_time = -1;
    uint32_t sleep_time = peak_request_packet_interval;

    if (c->current_sleep_time > sleep_time) {
        c->current_sleep_time = sleep_time;
    }

    if (total_send_rate > CRYPTO_PACKET_MIN_RATE) {
        sleep_time = 1000.0 / total_send_rate;

        if (c->current_sleep_time > sleep_time) {
            c->current_sleep_time = sleep_time + 1;
        }
    }

    sleep_time = CRYPTO_SEND_PACKET_INTERVAL;

    if (c->current_sleep_time > sleep_time) {
        c->current_sleep_time = sleep_time;
    }
}

/**
 * @retval 1 if max speed was reached for this connection (no more data can be physically through the pipe).
 * @retval 0 if it wasn't reached.
 */
bool max_speed_reached(Net_Crypto *c, int crypt_connection_id)
{
    return reset_max_speed_reached(c, crypt_connection_id) != 0;
}

/**
 * @return the number of packet slots left in the sendbuffer.
 * @retval 0 if failure.
 */
uint32_t crypto_num_free_sendqueue_slots(const Net_Crypto *c, int crypt_connection_id)
{
    const Crypto_Connection *conn = get_crypto_connection(c, crypt_connection_id);

    if (conn == nullptr) {
        return 0;
    }

    const uint32_t max_packets = CRYPTO_PACKET_BUFFER_SIZE - num_packets_array(&conn->send_array);

    if (conn->packets_left < max_packets) {
        return conn->packets_left;
    }

    return max_packets;
}

/** @brief Sends a lossless cryptopacket.
 *
 * return -1 if data could not be put in packet queue.
 * return positive packet number if data was put into the queue.
 *
 * The first byte of data must be in the PACKET_ID_RANGE_LOSSLESS.
 *
 * congestion_control: should congestion control apply to this packet?
 */
int64_t write_cryptpacket(Net_Crypto *c, int crypt_connection_id, const uint8_t *data, uint16_t length,
                          bool congestion_control)
{
    if (length == 0) {
        // We need at least a packet id.
        LOGGER_ERROR(c->log, "rejecting empty packet for crypto connection %d", crypt_connection_id);
        return -1;
    }

    if (data[0] < PACKET_ID_RANGE_LOSSLESS_START || data[0] > PACKET_ID_RANGE_LOSSLESS_END) {
        LOGGER_ERROR(c->log, "rejecting lossless packet with out-of-range id %d", data[0]);
        return -1;
    }

    Crypto_Connection *conn = get_crypto_connection(c, crypt_connection_id);

    if (conn == nullptr) {
        LOGGER_WARNING(c->log, "invalid crypt connection id %d", crypt_connection_id);
        return -1;
    }

    if (conn->status != CRYPTO_CONN_ESTABLISHED) {
        LOGGER_WARNING(c->log, "attempted to send packet to non-established connection %d", crypt_connection_id);
        return -1;
    }

    if (congestion_control && conn->packets_left == 0) {
        LOGGER_ERROR(c->log, "congestion control: rejecting packet of length %d on crypt connection %d", length,
                     crypt_connection_id);
        return -1;
    }

    const int64_t ret = send_lossless_packet(c, crypt_connection_id, data, length, congestion_control);

    if (ret == -1) {
        return -1;
    }

    if (congestion_control) {
        --conn->packets_left;
        --conn->packets_left_requested;
        ++conn->packets_sent;
    }

    return ret;
}

/** @brief Check if packet_number was received by the other side.
 *
 * packet_number must be a valid packet number of a packet sent on this connection.
 *
 * return -1 on failure.
 * return 0 on success.
 *
 * Note: The condition `buffer_end - buffer_start < packet_number - buffer_start` is
 * a trick which handles situations `buffer_end >= buffer_start` and
 * `buffer_end < buffer_start` (when buffer_end overflowed) both correctly.
 *
 * It CANNOT be simplified to `packet_number < buffer_start`, as it will fail
 * when `buffer_end < buffer_start`.
 */
int cryptpacket_received(const Net_Crypto *c, int crypt_connection_id, uint32_t packet_number)
{
    const Crypto_Connection *conn = get_crypto_connection(c, crypt_connection_id);

    //TODO: remove
    // LOGGER_DEBUG(c->log, "ENTERING");

    if (conn == nullptr) {
        return -1;
    }

    const uint32_t num = num_packets_array(&conn->send_array);
    const uint32_t num1 = packet_number - conn->send_array.buffer_start;

    if (num >= num1) {
        return -1;
    }

    return 0;
}

/** @brief Sends a lossy cryptopacket.
 *
 * return -1 on failure.
 * return 0 on success.
 *
 * The first byte of data must be in the PACKET_ID_RANGE_LOSSY.
 */
int send_lossy_cryptpacket(Net_Crypto *c, int crypt_connection_id, const uint8_t *data, uint16_t length)
{
    if (length == 0 || length > MAX_CRYPTO_DATA_SIZE) {
        return -1;
    }

    if (data[0] < PACKET_ID_RANGE_LOSSY_START || data[0] > PACKET_ID_RANGE_LOSSY_END) {
        return -1;
    }

    Crypto_Connection *conn = get_crypto_connection(c, crypt_connection_id);

    int ret = -1;

    if (conn != nullptr) {
        const uint32_t buffer_start = conn->recv_array.buffer_start;
        const uint32_t buffer_end = conn->send_array.buffer_end;
        ret = send_data_packet_helper(c, crypt_connection_id, buffer_start, buffer_end, data, length);
    }

    return ret;
}

/** @brief Kill a crypto connection.
 *
 * return -1 on failure.
 * return 0 on success.
 */
int crypto_kill(Net_Crypto *c, int crypt_connection_id)
{
    Crypto_Connection *conn = get_crypto_connection(c, crypt_connection_id);

    LOGGER_DEBUG(c->log, "ENTERING: crypto conn: %d", crypt_connection_id);

    int ret = -1;

    if (conn != nullptr) {
        if (conn->status == CRYPTO_CONN_ESTABLISHED) {
            send_kill_packet(c, crypt_connection_id);
        }

        kill_tcp_connection_to(c->tcp_c, conn->connection_number_tcp);

        bs_list_remove(&c->ip_port_list, (uint8_t *)&conn->ip_portv4, crypt_connection_id);
        bs_list_remove(&c->ip_port_list, (uint8_t *)&conn->ip_portv6, crypt_connection_id);
        clear_temp_packet(c, crypt_connection_id);
        clear_buffer(c->mem, &conn->send_array);
        clear_buffer(c->mem, &conn->recv_array);
        ret = wipe_crypto_connection(c, crypt_connection_id);
    }

    return ret;
}

bool crypto_connection_status(const Net_Crypto *c, int crypt_connection_id, bool *direct_connected,
                              uint32_t *online_tcp_relays)
{
    const Crypto_Connection *conn = get_crypto_connection(c, crypt_connection_id);

    if (conn == nullptr) {
        return false;
    }

    if (direct_connected != nullptr) {
        *direct_connected = false;

        const uint64_t current_time = mono_time_get(c->mono_time);

        if ((UDP_DIRECT_TIMEOUT + conn->direct_lastrecv_timev4) > current_time ||
                (UDP_DIRECT_TIMEOUT + conn->direct_lastrecv_timev6) > current_time) {
            *direct_connected = true;
        }
    }

    if (online_tcp_relays != nullptr) {
        *online_tcp_relays = tcp_connection_to_online_tcp_relays(c->tcp_c, conn->connection_number_tcp);
    }

    return true;
}

void new_keys(Net_Crypto *c)
{
    //TODO: remove
    LOGGER_DEBUG(c->log, "ENTERING");
    crypto_new_keypair(c->rng, c->self_public_key, c->self_secret_key);
}

/** @brief Save the public and private keys to the keys array.
 * Length must be CRYPTO_PUBLIC_KEY_SIZE + CRYPTO_SECRET_KEY_SIZE.
 *
 * TODO(irungentoo): Save only secret key.
 */
void save_keys(const Net_Crypto *c, uint8_t *keys)
{
    memcpy(keys, c->self_public_key, CRYPTO_PUBLIC_KEY_SIZE);
    memcpy(keys + CRYPTO_PUBLIC_KEY_SIZE, c->self_secret_key, CRYPTO_SECRET_KEY_SIZE);
}

/** @brief Load the secret key.
 * Length must be CRYPTO_SECRET_KEY_SIZE.
 */
void load_secret_key(Net_Crypto *c, const uint8_t *sk)
{
    memcpy(c->self_secret_key, sk, CRYPTO_SECRET_KEY_SIZE);
    crypto_derive_public_key(c->self_public_key, c->self_secret_key);
}

/** @brief Create new instance of Net_Crypto.
 * Sets all the global connection variables to their default values.
 */
Net_Crypto *new_net_crypto(const Logger *log, const Memory *mem, const Random *rng, const Network *ns,
                           Mono_Time *mono_time, DHT *dht, const TCP_Proxy_Info *proxy_info, const bool noise_compatibility_enabled)
{
    if (dht == nullptr) {
        return nullptr;
    }

    Net_Crypto *temp = (Net_Crypto *)mem_alloc(mem, sizeof(Net_Crypto));

    if (temp == nullptr) {
        return nullptr;
    }

    temp->log = log;
    temp->mem = mem;
    temp->rng = rng;
    temp->mono_time = mono_time;
    temp->ns = ns;

    temp->tcp_c = new_tcp_connections(log, mem, rng, ns, mono_time, dht_get_self_secret_key(dht), proxy_info);

    if (temp->tcp_c == nullptr) {
        mem_delete(mem, temp);
        return nullptr;
    }

    set_packet_tcp_connection_callback(temp->tcp_c, &tcp_data_callback, temp);
    set_oob_packet_tcp_connection_callback(temp->tcp_c, &tcp_oob_callback, temp);

    /* Sets backwards compatibility to non-Noise handshake to true or false */
    temp->noise_compatibility_enabled = noise_compatibility_enabled;

    temp->dht = dht;

    new_keys(temp);
    new_symmetric_key(rng, temp->secret_symmetric_key);

    temp->current_sleep_time = CRYPTO_SEND_PACKET_INTERVAL;

    networking_registerhandler(dht_get_net(dht), NET_PACKET_COOKIE_REQUEST, &udp_handle_cookie_request, temp);
    networking_registerhandler(dht_get_net(dht), NET_PACKET_COOKIE_RESPONSE, &udp_handle_packet, temp);
    networking_registerhandler(dht_get_net(dht), NET_PACKET_CRYPTO_HS, &udp_handle_packet, temp);
    networking_registerhandler(dht_get_net(dht), NET_PACKET_CRYPTO_DATA, &udp_handle_packet, temp);

    bs_list_init(&temp->ip_port_list, sizeof(IP_Port), 8, ipport_cmp_handler);

    LOGGER_DEBUG(temp->log, "DONE");

    return temp;
}

non_null(1) nullable(2)
static void kill_timedout(Net_Crypto *c, void *userdata)
{
    for (uint32_t i = 0; i < c->crypto_connections_length; ++i) {
        const Crypto_Connection *conn = get_crypto_connection(c, i);

        if (conn == nullptr) {
            continue;
        }

        if (conn->status == CRYPTO_CONN_COOKIE_REQUESTING || conn->status == CRYPTO_CONN_HANDSHAKE_SENT
                || conn->status == CRYPTO_CONN_NOT_CONFIRMED) {
            if (conn->temp_packet_num_sent < MAX_NUM_SENDPACKET_TRIES) {
                continue;
            }

            //TODO: remove
            LOGGER_DEBUG(c->log, "connection_kill");
            connection_kill(c, i, userdata);
        }

#if 0

        if (conn->status == CRYPTO_CONN_ESTABLISHED) {
            // TODO(irungentoo): add a timeout here?
            /* do_timeout_here(); */
        }

#endif /* 0 */
    }
}

/** return the optimal interval in ms for running do_net_crypto. */
uint32_t crypto_run_interval(const Net_Crypto *c)
{
    return c->current_sleep_time;
}

/** Main loop. */
void do_net_crypto(Net_Crypto *c, void *userdata)
{
    kill_timedout(c, userdata);
    do_tcp(c, userdata);
    send_crypto_packets(c);
}

void kill_net_crypto(Net_Crypto *c)
{
    if (c == nullptr) {
        return;
    }

    //TODO: remove
    LOGGER_DEBUG(c->log, "ENTERING");

    const Memory *mem = c->mem;

    for (uint32_t i = 0; i < c->crypto_connections_length; ++i) {
        crypto_kill(c, i);
    }

    kill_tcp_connections(c->tcp_c);
    bs_list_free(&c->ip_port_list);
    networking_registerhandler(dht_get_net(c->dht), NET_PACKET_COOKIE_REQUEST, nullptr, nullptr);
    networking_registerhandler(dht_get_net(c->dht), NET_PACKET_COOKIE_RESPONSE, nullptr, nullptr);
    networking_registerhandler(dht_get_net(c->dht), NET_PACKET_CRYPTO_HS, nullptr, nullptr);
    networking_registerhandler(dht_get_net(c->dht), NET_PACKET_CRYPTO_DATA, nullptr, nullptr);
    crypto_memzero(c, sizeof(Net_Crypto));
    mem_delete(mem, c);
}<|MERGE_RESOLUTION|>--- conflicted
+++ resolved
@@ -609,7 +609,6 @@
                 return -1;
             }
 
-<<<<<<< HEAD
             /* Nonce for payload encryption is _always_ 0 in case of ChaCha20-Poly1305 */
             noise_encrypt_and_hash(packet + 1 + CRYPTO_PUBLIC_KEY_SIZE + CRYPTO_PUBLIC_KEY_SIZE + CRYPTO_MAC_SIZE,
                                    handshake_payload_plain, sizeof(handshake_payload_plain), noise_handshake_temp_key,
@@ -621,16 +620,6 @@
             // bytes2string(log_ciphertext, sizeof(log_ciphertext), (packet + 1 + COOKIE_LENGTH + CRYPTO_PUBLIC_KEY_SIZE + CRYPTO_NONCE_SIZE + CRYPTO_PUBLIC_KEY_SIZE + CRYPTO_MAC_SIZE + CRYPTO_NONCE_SIZE),
             //             (sizeof(handshake_payload_plain)+CRYPTO_MAC_SIZE), c->log);
             // LOGGER_DEBUG(c->log, "Ciphertext INITIATOR: %s", log_ciphertext);
-=======
-    if (create_cookie(c->mem, c->rng, c->mono_time, plain + CRYPTO_NONCE_SIZE + CRYPTO_PUBLIC_KEY_SIZE + CRYPTO_SHA512_SIZE,
-                      cookie_plain, c->secret_symmetric_key) != 0) {
-        return -1;
-    }
-
-    random_nonce(c->rng, packet + 1 + COOKIE_LENGTH);
-    const int len = encrypt_data(c->mem, peer_real_pk, c->self_secret_key, packet + 1 + COOKIE_LENGTH, plain, sizeof(plain),
-                                 packet + 1 + COOKIE_LENGTH + CRYPTO_NONCE_SIZE);
->>>>>>> 6460c25c
 
             packet[0] = NET_PACKET_CRYPTO_HS;
 
@@ -717,14 +706,14 @@
         memcpy(cookie_plain, peer_real_pk, CRYPTO_PUBLIC_KEY_SIZE);
         memcpy(cookie_plain + CRYPTO_PUBLIC_KEY_SIZE, peer_dht_pubkey, CRYPTO_PUBLIC_KEY_SIZE);
 
-        if (create_cookie(c->rng, c->mono_time, plain + CRYPTO_NONCE_SIZE + CRYPTO_PUBLIC_KEY_SIZE + CRYPTO_SHA512_SIZE,
-                          cookie_plain, c->secret_symmetric_key) != 0) {
-            return -1;
-        }
-
-        random_nonce(c->rng, packet + 1 + COOKIE_LENGTH);
-        const int len = encrypt_data(peer_real_pk, c->self_secret_key, packet + 1 + COOKIE_LENGTH, plain, sizeof(plain),
-                                     packet + 1 + COOKIE_LENGTH + CRYPTO_NONCE_SIZE);
+    if (create_cookie(c->mem, c->rng, c->mono_time, plain + CRYPTO_NONCE_SIZE + CRYPTO_PUBLIC_KEY_SIZE + CRYPTO_SHA512_SIZE,
+                      cookie_plain, c->secret_symmetric_key) != 0) {
+        return -1;
+    }
+
+    random_nonce(c->rng, packet + 1 + COOKIE_LENGTH);
+    const int len = encrypt_data(c->mem, peer_real_pk, c->self_secret_key, packet + 1 + COOKIE_LENGTH, plain, sizeof(plain),
+                                 packet + 1 + COOKIE_LENGTH + CRYPTO_NONCE_SIZE);
 
         if (len != HANDSHAKE_PACKET_LENGTH - (1 + COOKIE_LENGTH + CRYPTO_NONCE_SIZE)) {
             return -1;
@@ -824,7 +813,6 @@
                 return false;
             }
 
-<<<<<<< HEAD
             //TODO: remove
             // bytes2string(log_static, sizeof(log_static), noise_handshake->remote_static, CRYPTO_PUBLIC_KEY_SIZE, c->log);
             // LOGGER_DEBUG(c->log, "local remote pub: %s", log_static);
@@ -846,11 +834,6 @@
                 LOGGER_DEBUG(c->log, "RESPONDER: Noise HS payload decryption failed");
                 return false;
             }
-=======
-    if (open_cookie(c->mem, c->mono_time, cookie_plain, packet + 1, c->secret_symmetric_key) != 0) {
-        return false;
-    }
->>>>>>> 6460c25c
 
             crypto_memzero(noise_handshake_temp_key, CRYPTO_SHARED_KEY_SIZE);
 
@@ -859,17 +842,10 @@
                 return false;
             }
 
-<<<<<<< HEAD
             /* Compares static identity public keys from the peer */
             if (expected_real_pk != nullptr && !pk_equal(cookie_plain, expected_real_pk)) {
                 return false;
             }
-=======
-    uint8_t plain[CRYPTO_NONCE_SIZE + CRYPTO_PUBLIC_KEY_SIZE + CRYPTO_SHA512_SIZE + COOKIE_LENGTH];
-    const int len = decrypt_data(c->mem, cookie_plain, c->self_secret_key, packet + 1 + COOKIE_LENGTH,
-                                 packet + 1 + COOKIE_LENGTH + CRYPTO_NONCE_SIZE,
-                                 HANDSHAKE_PACKET_LENGTH - (1 + COOKIE_LENGTH + CRYPTO_NONCE_SIZE), plain);
->>>>>>> 6460c25c
 
             /* received base nonce (from INITIATOR) */ 
             memcpy(nonce, handshake_payload_plain, CRYPTO_NONCE_SIZE);
@@ -978,9 +954,9 @@
 
         uint8_t cookie_plain[COOKIE_DATA_LENGTH];
 
-        if (open_cookie(c->mono_time, cookie_plain, packet + 1, c->secret_symmetric_key) != 0) {
-            return false;
-        }
+    if (open_cookie(c->mem, c->mono_time, cookie_plain, packet + 1, c->secret_symmetric_key) != 0) {
+        return false;
+    }
 
         /* Compares static identity public keys from the peer */
         if (expected_real_pk != nullptr && !pk_equal(cookie_plain, expected_real_pk)) {
@@ -990,10 +966,10 @@
         uint8_t cookie_hash[CRYPTO_SHA512_SIZE];
         crypto_sha512(cookie_hash, packet + 1, COOKIE_LENGTH);
 
-        uint8_t plain[CRYPTO_NONCE_SIZE + CRYPTO_PUBLIC_KEY_SIZE + CRYPTO_SHA512_SIZE + COOKIE_LENGTH];
-        const int len = decrypt_data(cookie_plain, c->self_secret_key, packet + 1 + COOKIE_LENGTH,
-                                     packet + 1 + COOKIE_LENGTH + CRYPTO_NONCE_SIZE,
-                                     HANDSHAKE_PACKET_LENGTH - (1 + COOKIE_LENGTH + CRYPTO_NONCE_SIZE), plain);
+    uint8_t plain[CRYPTO_NONCE_SIZE + CRYPTO_PUBLIC_KEY_SIZE + CRYPTO_SHA512_SIZE + COOKIE_LENGTH];
+    const int len = decrypt_data(c->mem, cookie_plain, c->self_secret_key, packet + 1 + COOKIE_LENGTH,
+                                 packet + 1 + COOKIE_LENGTH + CRYPTO_NONCE_SIZE,
+                                 HANDSHAKE_PACKET_LENGTH - (1 + COOKIE_LENGTH + CRYPTO_NONCE_SIZE), plain);
 
         if (len != sizeof(plain)) {
             return false;
@@ -1548,7 +1524,6 @@
     VLA(uint8_t, packet, packet_size);
     packet[0] = NET_PACKET_CRYPTO_DATA;
     memcpy(packet + 1, conn->sent_nonce + (CRYPTO_NONCE_SIZE - sizeof(uint16_t)), sizeof(uint16_t));
-<<<<<<< HEAD
 
     //TODO: remove
     // char key[CRYPTO_SECRET_KEY_SIZE*2+1];
@@ -1564,12 +1539,9 @@
         //TODO: add ad? only packet ID and last two bytes of nonce sent in plain
         len = encrypt_data_symmetric_xaead(conn->send_key, conn->sent_nonce, data, length, packet + 1 + sizeof(uint16_t), nullptr, 0);
     } else { /* Case non-Noise handshake */
-        len = encrypt_data_symmetric(conn->shared_key, conn->sent_nonce, data, length, packet + 1 + sizeof(uint16_t));
+        len = encrypt_data_symmetric(c->mem, conn->shared_key, conn->sent_nonce, data, length, packet + 1 + sizeof(uint16_t));
     }
     
-=======
-    const int len = encrypt_data_symmetric(c->mem, conn->shared_key, conn->sent_nonce, data, length, packet + 1 + sizeof(uint16_t));
->>>>>>> 6460c25c
 
     if (len + 1 + sizeof(uint16_t) != packet_size) {
         LOGGER_ERROR(c->log, "encryption failed: %d", len);
@@ -1743,7 +1715,6 @@
     net_unpack_u16(packet + 1, &num);
     const uint16_t diff = num - num_cur_nonce;
     increment_nonce_number(nonce, diff);
-<<<<<<< HEAD
 
     //TODO: remove
     // char key[CRYPTO_SECRET_KEY_SIZE*2+1];
@@ -1760,10 +1731,7 @@
         len = decrypt_data_symmetric_xaead(conn->recv_key, nonce, packet + 1 + sizeof(uint16_t), length - (1 + sizeof(uint16_t)), data,
                     nullptr, 0);
     } else { /* case non-Noise handshake */
-        len = decrypt_data_symmetric(conn->shared_key, nonce, packet + 1 + sizeof(uint16_t),
-=======
-    const int len = decrypt_data_symmetric(c->mem, conn->shared_key, nonce, packet + 1 + sizeof(uint16_t),
->>>>>>> 6460c25c
+        len = decrypt_data_symmetric(c->mem, conn->shared_key, nonce, packet + 1 + sizeof(uint16_t),
                                            length - (1 + sizeof(uint16_t)), data);
     }
 
