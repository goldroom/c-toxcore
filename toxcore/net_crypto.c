/* SPDX-License-Identifier: GPL-3.0-or-later
 * Copyright © 2016-2018 The TokTok team.
 * Copyright © 2013 Tox project.
 */

/*
 * Functions for the core network crypto.
 *
 * NOTE: This code has to be perfect. We don't mess around with encryption.
 */
#ifdef HAVE_CONFIG_H
#include "config.h"
#endif

#include "net_crypto.h"

//#include <noise/protocol.h>

#include <math.h>
#include <stdlib.h>
#include <stdio.h>
#include <string.h>

#include "mono_time.h"
#include "util.h"

typedef struct Packet_Data {
    uint64_t sent_time;
    uint16_t length;
    uint8_t data[MAX_CRYPTO_DATA_SIZE ];
} Packet_Data;

typedef struct Packets_Array {
    Packet_Data *buffer[CRYPTO_PACKET_BUFFER_SIZE];
<<<<<<< HEAD
    uint32_t buffer_start;
    uint32_t buffer_end; /* packet numbers in array: {buffer_start, buffer_end) */
} Packets_Array;

typedef enum Crypto_Conn_State {
    CRYPTO_CONN_FREE = 0, /* the connection slot is free; this value is 0 so it is valid after
     * crypto_memzero(...) of the parent struct
     */
    CRYPTO_CONN_NO_CONNECTION, /* the connection is allocated, but not yet used */
    CRYPTO_CONN_COOKIE_REQUESTING, /* we are sending cookie request packets */
    CRYPTO_CONN_HANDSHAKE_SENT, /* we are sending handshake packets */
    CRYPTO_CONN_NOT_CONFIRMED, /* we are sending handshake packets; // AKE: accepted
     * we have received one from the other, but no data */
    CRYPTO_CONN_ESTABLISHED, /* the connection is established */ // AKE: confirmed
=======
    uint32_t  buffer_start;
    uint32_t  buffer_end; /* packet numbers in array: `{buffer_start, buffer_end)` */
} Packets_Array;

typedef enum Crypto_Conn_State {
    CRYPTO_CONN_FREE = 0,            /* the connection slot is free. This value is 0 so it is valid after
                                      * `crypto_memzero(...)` of the parent struct
                                      */
    CRYPTO_CONN_NO_CONNECTION,       /* the connection is allocated, but not yet used */
    CRYPTO_CONN_COOKIE_REQUESTING,   /* we are sending cookie request packets */
    CRYPTO_CONN_HANDSHAKE_SENT,      /* we are sending handshake packets */
    CRYPTO_CONN_NOT_CONFIRMED,       /* we are sending handshake packets.
                                      * we have received one from the other, but no data */
    CRYPTO_CONN_ESTABLISHED,         /* the connection is established */
>>>>>>> 3d601fe3
} Crypto_Conn_State;

typedef struct Crypto_Connection {
    uint8_t public_key[CRYPTO_PUBLIC_KEY_SIZE]; /* The real public key of the peer. */
    //AKE NEW: nonces not needed for Noise => handshake object
//  uint8_t recv_nonce[CRYPTO_NONCE_SIZE]; /* Nonce of received packets. */
//  uint8_t sent_nonce[CRYPTO_NONCE_SIZE]; /* Nonce of sent packets. */
    //AKE NEW: session keys not needed for Noise => handshake object
//  uint8_t sessionpublic_key[CRYPTO_PUBLIC_KEY_SIZE]; /* Our public key for this session. */
//  uint8_t sessionsecret_key[CRYPTO_SECRET_KEY_SIZE]; /* Our private key for this session. */
//  uint8_t peersessionpublic_key[CRYPTO_PUBLIC_KEY_SIZE]; /* The session public key of the peer. */
    //AKE NEW: This shared_key should be hashed (HKDF) => done automatically in Noise => saved in handshake object
    //AKE NEW: shared_key still necessary for cookie phase / DHT-based shared_key
    uint8_t shared_key[CRYPTO_SHARED_KEY_SIZE]; /* The precomputed shared key from encrypt_precompute. */
    Crypto_Conn_State status; /* See Crypto_Conn_State documentation */
    uint64_t cookie_request_number; /* number used in the cookie request packets for this connection (echoID!) */
    uint8_t dht_public_key[CRYPTO_PUBLIC_KEY_SIZE]; /* The dht public key of the peer */

    //AKE NEW: Needed for Noise
    NoiseHandshakeState *handshake;
    NoiseCipherState *send_cipher;
    NoiseCipherState *recv_cipher;

    uint8_t *temp_packet; /* Where the cookie request/handshake packet is stored while it is being sent. */
    uint16_t temp_packet_length;
    uint64_t temp_packet_sent_time; /* The time at which the last temp_packet was sent in ms. */
    uint32_t temp_packet_num_sent;

    IP_Port ip_portv4; /* The ip and port to contact this guy directly.*/
    IP_Port ip_portv6;
    uint64_t direct_lastrecv_timev4; /* The Time at which we last received a direct packet in ms. */
    uint64_t direct_lastrecv_timev6;

    uint64_t last_tcp_sent; /* Time the last TCP packet was sent. */

    Packets_Array send_array;
    Packets_Array recv_array;

    connection_status_cb *connection_status_callback;
    void *connection_status_callback_object;
    int connection_status_callback_id;

    connection_data_cb *connection_data_callback;
    void *connection_data_callback_object;
    int connection_data_callback_id;

    connection_lossy_data_cb *connection_lossy_data_callback;
    void *connection_lossy_data_callback_object;
    int connection_lossy_data_callback_id;

    uint64_t last_request_packet_sent;
    uint64_t direct_send_attempt_time;

    uint32_t packet_counter;
    double packet_recv_rate;
    uint64_t packet_counter_set;

    double packet_send_rate;
    uint32_t packets_left;
    uint64_t last_packets_left_set;
    double last_packets_left_rem;

    double packet_send_rate_requested;
    uint32_t packets_left_requested;
    uint64_t last_packets_left_requested_set;
    double last_packets_left_requested_rem;

    uint32_t last_sendqueue_size[CONGESTION_QUEUE_ARRAY_SIZE];
    uint32_t last_sendqueue_counter;
    long signed int last_num_packets_sent[CONGESTION_LAST_SENT_ARRAY_SIZE];
    long signed int last_num_packets_resent[CONGESTION_LAST_SENT_ARRAY_SIZE];
    uint32_t packets_sent;
    uint32_t packets_resent;
    uint64_t last_congestion_event;
    uint64_t rtt_time;

    /* TCP_connection connection_number */
    unsigned int connection_number_tcp;

    uint8_t maximum_speed_reached;

    /* Must be a pointer, because the struct is moved in memory */
    pthread_mutex_t *mutex;

    dht_pk_cb *dht_pk_callback;
    void *dht_pk_callback_object;
    uint32_t dht_pk_callback_number;
} Crypto_Connection;

struct Net_Crypto {
    const Logger *log;
    Mono_Time *mono_time;

    DHT *dht;
    TCP_Connections *tcp_c;

    Crypto_Connection *crypto_connections;
    pthread_mutex_t tcp_mutex;

    pthread_mutex_t connections_mutex;
    unsigned int connection_use_counter;

    uint32_t crypto_connections_length; /* Length of connections array. */

    /* Our public and secret keys. */
    uint8_t self_public_key[CRYPTO_PUBLIC_KEY_SIZE];
    uint8_t self_secret_key[CRYPTO_SECRET_KEY_SIZE];

    /* The secret key used for cookies */
    uint8_t secret_symmetric_key[CRYPTO_SYMMETRIC_KEY_SIZE];

    new_connection_cb *new_connection_callback;
    void *new_connection_callback_object;

    /* The current optimal sleep time */
    uint32_t current_sleep_time;

    BS_List ip_port_list;
};

const uint8_t *nc_get_self_public_key(const Net_Crypto *c)
{
    return c->self_public_key;
}

const uint8_t *nc_get_self_secret_key(const Net_Crypto *c)
{
    return c->self_secret_key;
}

TCP_Connections *nc_get_tcp_c(const Net_Crypto *c)
{
    return c->tcp_c;
}

DHT *nc_get_dht(const Net_Crypto *c)
{
    return c->dht;
}

static bool crypt_connection_id_is_valid(const Net_Crypto *c, int crypt_connection_id)
{
<<<<<<< HEAD
    if ((uint32_t) crypt_connection_id >= c->crypto_connections_length) {
        return 1;
=======
    if ((uint32_t)crypt_connection_id >= c->crypto_connections_length) {
        return false;
>>>>>>> 3d601fe3
    }

    if (c->crypto_connections == nullptr) {
        return false;
    }

    const Crypto_Conn_State status = c->crypto_connections[crypt_connection_id].status;

    if (status == CRYPTO_CONN_NO_CONNECTION || status == CRYPTO_CONN_FREE) {
        return false;
    }

    return true;
}

/* cookie timeout in seconds */
#define COOKIE_TIMEOUT 15
#define COOKIE_DATA_LENGTH (uint16_t)(CRYPTO_PUBLIC_KEY_SIZE * 2)
#define COOKIE_CONTENTS_LENGTH (uint16_t)(sizeof(uint64_t) + COOKIE_DATA_LENGTH)
#define COOKIE_LENGTH (uint16_t)(CRYPTO_NONCE_SIZE + COOKIE_CONTENTS_LENGTH + CRYPTO_MAC_SIZE)

#define COOKIE_REQUEST_PLAIN_LENGTH (uint16_t)(COOKIE_DATA_LENGTH + sizeof(uint64_t))
#define COOKIE_REQUEST_LENGTH (uint16_t)(1 + CRYPTO_PUBLIC_KEY_SIZE + CRYPTO_NONCE_SIZE + COOKIE_REQUEST_PLAIN_LENGTH + CRYPTO_MAC_SIZE)
#define COOKIE_RESPONSE_LENGTH (uint16_t)(1 + CRYPTO_NONCE_SIZE + COOKIE_LENGTH + sizeof(uint64_t) + CRYPTO_MAC_SIZE)

/* Create a cookie request packet and put it in packet.
 * dht_public_key is the dht public key of the other
 *
 * packet must be of size COOKIE_REQUEST_LENGTH or bigger.
 *
 * AKE: Peer A/Initiator creates a cookie request
 * AKE NEW: same function as old handshake
 *
 * return -1 on failure.
 * return COOKIE_REQUEST_LENGTH on success.
 */
static int create_cookie_request(const Net_Crypto *c, uint8_t *packet, uint8_t *dht_public_key, uint64_t number,
                                 uint8_t *shared_key)
{
    fprintf(stderr, "ENTERING: create_cookie_request()\n");
    uint8_t plain[COOKIE_REQUEST_PLAIN_LENGTH ];
    uint8_t padding[CRYPTO_PUBLIC_KEY_SIZE] = { 0 };

    memcpy(plain, c->self_public_key, CRYPTO_PUBLIC_KEY_SIZE);
    memcpy(plain + CRYPTO_PUBLIC_KEY_SIZE, padding, CRYPTO_PUBLIC_KEY_SIZE);
    // AKE: number is echoID
    memcpy(plain + (CRYPTO_PUBLIC_KEY_SIZE * 2), &number, sizeof(uint64_t));

    // AKE: shared key in case of cookie request is calculated by using initiators DHT secret key and receivers DHT public key
    dht_get_shared_key_sent(c->dht, shared_key, dht_public_key);
    uint8_t nonce[CRYPTO_NONCE_SIZE];
    random_nonce(nonce);
    // AKE: set NET_PACKET_COOKIE_REQUEST => for packet handling
    packet[0] = NET_PACKET_COOKIE_REQUEST;
    memcpy(packet + 1, dht_get_self_public_key(c->dht), CRYPTO_PUBLIC_KEY_SIZE);
    memcpy(packet + 1 + CRYPTO_PUBLIC_KEY_SIZE, nonce, CRYPTO_NONCE_SIZE);
    // AKE: shared key for encryption is based on DHT keys (for cookies)
    int len = encrypt_data_symmetric(shared_key, nonce, plain, sizeof(plain),
                                     packet + 1 + CRYPTO_PUBLIC_KEY_SIZE + CRYPTO_NONCE_SIZE);

    if (len != COOKIE_REQUEST_PLAIN_LENGTH + CRYPTO_MAC_SIZE) {
        return -1;
    }

    return (1 + CRYPTO_PUBLIC_KEY_SIZE + CRYPTO_NONCE_SIZE + len);
}

/* Create cookie of length COOKIE_LENGTH from bytes of length COOKIE_DATA_LENGTH using encryption_key
 *
 * AKE: cookie creation helper function
 * AKE NEW: same function as old handshake
 *
 * return -1 on failure.
 * return 0 on success.
 */
static int create_cookie(const Logger *log, const Mono_Time *mono_time, uint8_t *cookie, const uint8_t *bytes,
                         const uint8_t *encryption_key)
{
    uint8_t contents[COOKIE_CONTENTS_LENGTH ];
    const uint64_t temp_time = mono_time_get(mono_time);
    // AKE:add the time to the Cookie content (will be encrypted)
    memcpy(contents, &temp_time, sizeof(temp_time));

    memcpy(contents + sizeof(temp_time), bytes, COOKIE_DATA_LENGTH);
    // AKE: "cookie" contains the Nonce used to encrypt the encrypted part of the cookie
    random_nonce(cookie);
    int len = encrypt_data_symmetric(encryption_key, cookie, contents, sizeof(contents), cookie + CRYPTO_NONCE_SIZE);

    if (len != COOKIE_LENGTH - CRYPTO_NONCE_SIZE) {
        return -1;
    }

    return 0;
}

/* Open cookie of length COOKIE_LENGTH to bytes of length COOKIE_DATA_LENGTH using encryption_key
 *
 * AKE: Open Cookie helper function - peer verifies if cookie is from him
 * AKE NEW: same function as old handshake
 *
 * return -1 on failure.
 * return 0 on success.
 */
static int open_cookie(const Logger *log, const Mono_Time *mono_time, uint8_t *bytes, const uint8_t *cookie,
                       const uint8_t *encryption_key)
{
    uint8_t contents[COOKIE_CONTENTS_LENGTH ];
    const int len = decrypt_data_symmetric(encryption_key, cookie, cookie + CRYPTO_NONCE_SIZE,
                                           COOKIE_LENGTH - CRYPTO_NONCE_SIZE, contents);

    if (len != sizeof(contents)) {
        return -1;
    }

    // AKE: Verify cookie timestamp (Toxcore has a time out of 15 seconds for cookie packets.)
    uint64_t cookie_time;
    memcpy(&cookie_time, contents, sizeof(cookie_time));
    const uint64_t temp_time = mono_time_get(mono_time);

    if (cookie_time + COOKIE_TIMEOUT < temp_time || temp_time < cookie_time) {
        return -1;
    }

    // AKE: copy static public key and DHT public key to bytes[]
    memcpy(bytes, contents + sizeof(cookie_time), COOKIE_DATA_LENGTH);
    return 0;
}

/* Create a cookie response packet and put it in packet.
 * request_plain must be COOKIE_REQUEST_PLAIN_LENGTH bytes.
 * packet must be of size COOKIE_RESPONSE_LENGTH or bigger.
 *
 * AKE: Peer B (receiver) receives a cookie request from another peer (e.g. Peer A)
 * AKE: Peer creates a cookie & the cookie response packet (using echoID_A from Initiator)
 * AKE NEW: same function as old handshake
 *
 * return -1 on failure.
 * return COOKIE_RESPONSE_LENGTH on success.
 */
static int create_cookie_response(const Net_Crypto *c, uint8_t *packet, const uint8_t *request_plain,
                                  const uint8_t *shared_key, const uint8_t *dht_public_key)
{
    fprintf(stderr, "ENTERING: create_cookie_response()\n");

    uint8_t cookie_plain[COOKIE_DATA_LENGTH ];
    // AKE copy the initiators/Peer A static public key to the (plain) cookie data
    memcpy(cookie_plain, request_plain, CRYPTO_PUBLIC_KEY_SIZE);

    /*
     * AKE NEW:########################################################
     * Here I would know the public key of the peer and could initialize the handshake!
     * But I don't have access to "conn" and conn->handshake
     * Also the peer shouldn't allocate any memory during the cookie phase (according to spec)
     * -> no temporary handshake variable
     */

    // AKE copy the initiators/Peer A DHT public key to the (plain) cookie data
    memcpy(cookie_plain + CRYPTO_PUBLIC_KEY_SIZE, dht_public_key, CRYPTO_PUBLIC_KEY_SIZE);
    uint8_t plain[COOKIE_LENGTH + sizeof(uint64_t)];

    if (create_cookie(c->log, c->mono_time, plain, cookie_plain, c->secret_symmetric_key) != 0) {
        return -1;
    }

    // AKE: this should be the line copying the echoID_A to the plaintext
    memcpy(plain + COOKIE_LENGTH, request_plain + COOKIE_DATA_LENGTH, sizeof(uint64_t));
    // AKE: set NET_PACKET_COOKIE_RESPONSE => for packet handling
    packet[0] = NET_PACKET_COOKIE_RESPONSE;
    // AKE: Nonce used to encrypt cookie response packet
    random_nonce(packet + 1);
    int len = encrypt_data_symmetric(shared_key, packet + 1, plain, sizeof(plain), packet + 1 + CRYPTO_NONCE_SIZE);

    if (len != COOKIE_RESPONSE_LENGTH - (1 + CRYPTO_NONCE_SIZE)) {
        return -1;
    }

    return COOKIE_RESPONSE_LENGTH ;
}

/* Handle the cookie request packet of length length.
 * Put what was in the request in request_plain (must be of size COOKIE_REQUEST_PLAIN_LENGTH)
 * Put the key used to decrypt the request into shared_key (of size CRYPTO_SHARED_KEY_SIZE) for use in the response.
 *
 * AKE: Peer B (receiver) handling a cookie request, retrieve plaintext from cookie request (echoID_A)
 * AKE NEW: same function as old handshake
 *
 * return -1 on failure.
 * return 0 on success.
 */
static int handle_cookie_request(const Net_Crypto *c, uint8_t *request_plain, uint8_t *shared_key,
                                 uint8_t *dht_public_key, const uint8_t *packet, uint16_t length)
{
    fprintf(stderr, "ENTERING: handle_cookie_request()\n");

    if (length != COOKIE_REQUEST_LENGTH) {
        return -1;
    }

    // AKE: copy initiators/Peer A DHT public key from cookie request packet
    memcpy(dht_public_key, packet + 1, CRYPTO_PUBLIC_KEY_SIZE);
    // AKE: calculate shared key from DHT keys
    dht_get_shared_key_sent(c->dht, shared_key, dht_public_key);
    // AKE: request plain contains: S_A^{pub}+Padding(32 bytes)+echoID_A
    int len = decrypt_data_symmetric(shared_key, packet + 1 + CRYPTO_PUBLIC_KEY_SIZE,
                                     packet + 1 + CRYPTO_PUBLIC_KEY_SIZE + CRYPTO_NONCE_SIZE, COOKIE_REQUEST_PLAIN_LENGTH + CRYPTO_MAC_SIZE,
                                     request_plain);

    if (len != COOKIE_REQUEST_PLAIN_LENGTH) {
        return -1;
    }

    return 0;
}

/* Handle the cookie request packet (for raw UDP)
 *
 * AKE: First of three functions triggering handle_cookie_request().
 * Triggered by receiving of NET_PACKET_COOKIE_REQUEST packet
 */
static int udp_handle_cookie_request(void *object, IP_Port source, const uint8_t *packet, uint16_t length,
                                     void *userdata)
{
    Net_Crypto *c = (Net_Crypto *) object;
    uint8_t request_plain[COOKIE_REQUEST_PLAIN_LENGTH ];
    uint8_t shared_key[CRYPTO_SHARED_KEY_SIZE];
    uint8_t dht_public_key[CRYPTO_PUBLIC_KEY_SIZE];

    if (handle_cookie_request(c, request_plain, shared_key, dht_public_key, packet, length) != 0) {
        return 1;
    }

    uint8_t data[COOKIE_RESPONSE_LENGTH ];

    if (create_cookie_response(c, data, request_plain, shared_key, dht_public_key) != sizeof(data)) {
        return 1;
    }

    if ((uint32_t) sendpacket(dht_get_net(c->dht), source, data, sizeof(data)) != sizeof(data)) {
        return 1;
    }

    return 0;
}

/* Handle the cookie request packet (for TCP)
 *
 * AKE: Second of three functions triggering handle_cookie_request().
 * Triggered by receiving of NET_PACKET_COOKIE_REQUEST packet
 */
static int tcp_handle_cookie_request(Net_Crypto *c, int connections_number, const uint8_t *packet, uint16_t length)
{
    uint8_t request_plain[COOKIE_REQUEST_PLAIN_LENGTH ];
    uint8_t shared_key[CRYPTO_SHARED_KEY_SIZE];
    uint8_t dht_public_key[CRYPTO_PUBLIC_KEY_SIZE];

    if (handle_cookie_request(c, request_plain, shared_key, dht_public_key, packet, length) != 0) {
        return -1;
    }

    uint8_t data[COOKIE_RESPONSE_LENGTH ];

    if (create_cookie_response(c, data, request_plain, shared_key, dht_public_key) != sizeof(data)) {
        return -1;
    }

    int ret = send_packet_tcp_connection(c->tcp_c, connections_number, data, sizeof(data));
    return ret;
}

/* Handle the cookie request packet (for TCP oob packets)
 *
 * AKE: Third of three functions triggering handle_cookie_request().
 * Triggered by receiving of NET_PACKET_COOKIE_REQUEST packet
 */
static int tcp_oob_handle_cookie_request(const Net_Crypto *c, unsigned int tcp_connections_number,
        const uint8_t *dht_public_key, const uint8_t *packet, uint16_t length)
{
    uint8_t request_plain[COOKIE_REQUEST_PLAIN_LENGTH ];
    uint8_t shared_key[CRYPTO_SHARED_KEY_SIZE];
    uint8_t dht_public_key_temp[CRYPTO_PUBLIC_KEY_SIZE];

    if (handle_cookie_request(c, request_plain, shared_key, dht_public_key_temp, packet, length) != 0) {
        return -1;
    }

    if (public_key_cmp(dht_public_key, dht_public_key_temp) != 0) {
        return -1;
    }

    uint8_t data[COOKIE_RESPONSE_LENGTH ];

    if (create_cookie_response(c, data, request_plain, shared_key, dht_public_key) != sizeof(data)) {
        return -1;
    }

    int ret = tcp_send_oob_packet(c->tcp_c, tcp_connections_number, dht_public_key, data, sizeof(data));
    return ret;
}

/* Handle a cookie response packet of length encrypted with shared_key.
 * put the cookie in the response in cookie
 *
 * cookie must be of length COOKIE_LENGTH.
 *
 * AKE: Peer A/initiator receives a cookie response packet after sending a cookie request packet
 * AKE: Retrieve cookie from the other peer and verify echoID
 * AKE NEW: same funtion as in old handshake
 *
 *
 * return -1 on failure.
 * return COOKIE_LENGTH on success.
 */
static int handle_cookie_response(const Logger *log, uint8_t *cookie, uint64_t *number,
                                  const uint8_t *packet, uint16_t length,
                                  const uint8_t *shared_key)
{
    fprintf(stderr, "ENTERING: handle_cookie_response()\n");

    if (length != COOKIE_RESPONSE_LENGTH) {
        return -1;
    }

    //AKE: Plaintext contains Cookie from responder + echoID from initiatior
    uint8_t plain[COOKIE_LENGTH + sizeof(uint64_t)];
    const int len = decrypt_data_symmetric(shared_key, packet + 1, packet + 1 + CRYPTO_NONCE_SIZE,
                                           length - (1 + CRYPTO_NONCE_SIZE), plain);

    if (len != sizeof(plain)) {
        return -1;
    }

    // AKE: copy the decrypted cookie into cookie
    memcpy(cookie, plain, COOKIE_LENGTH);
    // AKE: copy the echoID into number to compare it afterwards
    memcpy(number, plain + COOKIE_LENGTH, sizeof(uint64_t));
    return COOKIE_LENGTH ;
}

//AKE: Old handshake packet length
//#define HANDSHAKE_PACKET_LENGTH (1 + COOKIE_LENGTH + CRYPTO_NONCE_SIZE + CRYPTO_NONCE_SIZE + CRYPTO_PUBLIC_KEY_SIZE + CRYPTO_SHA512_SIZE + COOKIE_LENGTH + CRYPTO_MAC_SIZE)
//AKE NEW: first one with base nonce, second one without base nonce
//#define HANDSHAKE_PACKET_LENGTH_RESPONDER (1 + COOKIE_LENGTH + CRYPTO_PUBLIC_KEY_SIZE + CRYPTO_NONCE_SIZE + CRYPTO_SHA512_SIZE + COOKIE_LENGTH + CRYPTO_MAC_SIZE)
#define HANDSHAKE_PACKET_LENGTH_RESPONDER (1 + COOKIE_LENGTH + CRYPTO_PUBLIC_KEY_SIZE + CRYPTO_SHA512_SIZE + COOKIE_LENGTH + CRYPTO_MAC_SIZE)
//AKE NEW: Initiator also sends ENCRYPTED static public key with MAC (first one with, second one without base nonce)
//#define HANDSHAKE_PACKET_LENGTH_INITIATOR (1 + COOKIE_LENGTH + CRYPTO_PUBLIC_KEY_SIZE + CRYPTO_PUBLIC_KEY_SIZE + CRYPTO_MAC_SIZE + CRYPTO_NONCE_SIZE + CRYPTO_SHA512_SIZE + COOKIE_LENGTH + CRYPTO_MAC_SIZE)
#define HANDSHAKE_PACKET_LENGTH_INITIATOR (1 + COOKIE_LENGTH + CRYPTO_PUBLIC_KEY_SIZE + CRYPTO_PUBLIC_KEY_SIZE + CRYPTO_MAC_SIZE + CRYPTO_SHA512_SIZE + COOKIE_LENGTH + CRYPTO_MAC_SIZE)

/* Create a handshake packet and put it in packet.
 * cookie must be COOKIE_LENGTH bytes.
 * packet must be of size HANDSHAKE_PACKET_LENGTH or bigger.
 *
 * AKE: create a crypto handshake packet (both peers)
 * AKE NEW: function adapted, different handshake packets for INITIATOR and RESPONDER
 *
 * return -1 on failure.
 * return HANDSHAKE_PACKET_LENGTH on success.
 */
static int create_crypto_handshake(const Net_Crypto *c, uint8_t *packet, const uint8_t *cookie,
                                   const uint8_t *peer_real_pk, const uint8_t *peer_dht_pubkey, NoiseHandshakeState *handshake)
{
    fprintf(stderr, "ENTERING: create_crypto_handshake()\n");
    int role = noise_handshakestate_get_role(handshake);

    //AKE NEW: RESPONDER HANDSHAKE
    if (role == NOISE_ROLE_RESPONDER) {
        //AKE NEW: NOISE HANDSHAKE PACKET RESPONDER
        /* Handshake packet structure
         [uint8_t 26]
         [Cookie 112 bytes]
         [session public key of the peer (32 bytes)] => handled by Noise
         [Encrypted message containing:
         ~~[24 bytes base nonce]~~ => NO base Nonce -> handled by Noise/XSalsa20 not possible
         [64 bytes sha512 hash of the entire Cookie sitting outside the encrypted part]
         [112 bytes Other Cookie (used by the other to respond to the handshake packet)]
         ]
         [MAC 16 bytes]
         */
        //AKE NEW: Noise message + Application chosen payload
        NoiseBuffer noise_message;
        //AKE NEW: ephemeral public key of the RESPONDER + encrypted payload + MAC of encrypted payload (with and without base nonce)
//      uint8_t noise_message_buf[CRYPTO_PUBLIC_KEY_SIZE + CRYPTO_NONCE_SIZE + CRYPTO_SHA512_SIZE + COOKIE_LENGTH + CRYPTO_MAC_SIZE];
        uint8_t noise_message_buf[CRYPTO_PUBLIC_KEY_SIZE + CRYPTO_SHA512_SIZE + COOKIE_LENGTH + CRYPTO_MAC_SIZE];
        //AKE NEW: Application chosen payload of Noise message
        NoiseBuffer noise_payload;
        //AKE NEW: Payload contains NO base nonce, but sha512 hash of cookie (Initiator), and other cookie (Responder)
//      uint8_t noise_payload_buf[CRYPTO_NONCE_SIZE + CRYPTO_SHA512_SIZE + COOKIE_LENGTH ];
        uint8_t noise_payload_buf[CRYPTO_SHA512_SIZE + COOKIE_LENGTH ];
        //AKE NEW: Add Nonce to payload => NOT necessary
//      memcpy(noise_payload_buf, nonce, CRYPTO_NONCE_SIZE);
        //AKE NEW: Add SHA512 of cookie to payload
//      crypto_sha512(noise_payload_buf + CRYPTO_NONCE_SIZE, cookie, COOKIE_LENGTH);
        crypto_sha512(noise_payload_buf, cookie, COOKIE_LENGTH);
        uint8_t othercookie_plain[COOKIE_DATA_LENGTH ];
        // AKE: The cookie contains the static and DHT pubkey of the peer! not from the sender!
        memcpy(othercookie_plain, peer_real_pk, CRYPTO_PUBLIC_KEY_SIZE);
        // AKE: The cookie contains the static and DHT pubkey of the peer! not from the sender!
        memcpy(othercookie_plain + CRYPTO_PUBLIC_KEY_SIZE, peer_dht_pubkey, CRYPTO_PUBLIC_KEY_SIZE);

        // AKE: This is to create the OTHER cookie from Peer A/initiator
        // AKE: Also Peer B/responder sends a cookie again in the handshake packet
        if (create_cookie(c->log, c->mono_time, noise_payload_buf + CRYPTO_SHA512_SIZE,
                          othercookie_plain, c->secret_symmetric_key) != 0) {
            return -1;
        }

        //AKE NEW: Format the message payload into "payloadbuf".
        noise_buffer_set_input(noise_payload, noise_payload_buf, sizeof(noise_payload_buf));
        //AKE NEW: Points to the message buffer to be populated with handshake details and the message payload.
        noise_buffer_set_output(noise_message, noise_message_buf, sizeof(noise_message_buf));
        //AKE NEW: Computes Noise message B pattern "e, ee, se"
        int err = noise_handshakestate_write_message(handshake, &noise_message, &noise_payload);

        if (err != NOISE_ERROR_NONE) {
            noise_perror("write handshake", err);
            //AKE NEW: Nothing to do here, cannot really fail here
            return -1;
        }

        //AKE NEW: write packet kind, cookie and noise message incl. payload to packet
        packet[0] = NET_PACKET_CRYPTO_HS;
        memcpy(packet + 1, cookie, COOKIE_LENGTH);
        memcpy(packet + 1 + COOKIE_LENGTH, noise_message_buf, sizeof(noise_message_buf));

        return HANDSHAKE_PACKET_LENGTH_RESPONDER;
    } else if (role == NOISE_ROLE_INITIATOR) {
        //AKE NEW: NOISE HANDSHAKE PACKET RESPONDER
        /* Handshake packet structure
         [uint8_t 26]
         [Cookie 112 bytes]
         [session public key of the peer (32 bytes)] => handled by Noise
         [static public key of the INITIATOR (32 bytes)] => handled by Noise
         [Encrypted message containing:
         ~~[24 bytes base nonce]~~ => NO base Nonce -> handled by Noise/XSalsa20 not possible
         [64 bytes sha512 hash of the entire Cookie sitting outside the encrypted part]
         [112 bytes Other Cookie (used by the other to respond to the handshake packet)]
         ]
         [MAC 16 bytes]
         */
        //AKE NEW: Noise message + Application chosen payload
        NoiseBuffer noise_message;
        //AKE NEW: ephemeral pubkey INITIATOR + static pubkey INITIATOR + MAC static pubkey + encrypted payload (without base nonce) + MAC of encrypted payload
        uint8_t noise_message_buf[CRYPTO_PUBLIC_KEY_SIZE + CRYPTO_PUBLIC_KEY_SIZE + CRYPTO_MAC_SIZE + CRYPTO_SHA512_SIZE
                                                         + COOKIE_LENGTH
                                                         + CRYPTO_MAC_SIZE];
        //AKE NEW: Application chosen payload of Noise message
        NoiseBuffer noise_payload;
        // AKE NEW: Payload contains NO base nonce, but sha512 hash of cookie (RESPONDER), and other cookie (INITIATOR)
        uint8_t noise_payload_buf[CRYPTO_SHA512_SIZE + COOKIE_LENGTH ];
        // AKE NEW: Add Nonce to payload => NOT necessary
//      memcpy(noise_payload_buf, nonce, CRYPTO_NONCE_SIZE);
        crypto_sha512(noise_payload_buf, cookie, COOKIE_LENGTH);
        uint8_t othercookie_plain[COOKIE_DATA_LENGTH ];
        // AKE: The cookie contains the static and DHT pubkey of the peer! not from the sender!
        memcpy(othercookie_plain, peer_real_pk, CRYPTO_PUBLIC_KEY_SIZE);
        // AKE: The cookie contains the static and DHT pubkey of the peer! not from the sender!
        memcpy(othercookie_plain + CRYPTO_PUBLIC_KEY_SIZE, peer_dht_pubkey, CRYPTO_PUBLIC_KEY_SIZE);

        // AKE: This is to create the OTHER cookie from Peer A/initiator
        // AKE: Also Peer B sends a cookie again in the handshake packet
        if (create_cookie(c->log, c->mono_time, noise_payload_buf + CRYPTO_SHA512_SIZE,
                          othercookie_plain, c->secret_symmetric_key) != 0) {
            return -1;
        }

        //AKE NEW: Format the message payload into "payloadbuf".
        noise_buffer_set_input(noise_payload, noise_payload_buf, sizeof(noise_payload_buf));
        //AKE NW: Points to the message buffer to be populated with handshake details and the message payload.
        noise_buffer_set_output(noise_message, noise_message_buf, sizeof(noise_message_buf));
        //AKE NEW: Computes Noise message A pattern "e, es, s, ss"
        int err = noise_handshakestate_write_message(handshake, &noise_message, &noise_payload);

        if (err != NOISE_ERROR_NONE) {
            noise_perror("write handshake", err);
            //AKE NEW: Nothing to do here, cannot really fail here
            return -1;
        }

        //AKE NEW: write packet kind, cookie and noise message incl. payload to packet
        packet[0] = NET_PACKET_CRYPTO_HS;
        memcpy(packet + 1, cookie, COOKIE_LENGTH);
        memcpy(packet + 1 + COOKIE_LENGTH, noise_message_buf, sizeof(noise_message_buf));
        return HANDSHAKE_PACKET_LENGTH_INITIATOR;
    } else {
        return -1;
    }

    /*##################################################################################*/
    //AKE NEW: OLD HANDSHAKE PACKET
    //AKE NEW TODO: remove old stuff
    /* Handshake packet structure
     [uint8_t 26]
     [Cookie]
     [nonce (24 bytes)]
     [Encrypted message containing:
     [24 bytes base nonce]
     [session public key of the peer (32 bytes)]
     [sha512 hash of the entire Cookie sitting outside the encrypted part]
     [Other Cookie (used by the other to respond to the handshake packet)]
     ]
     */
//  uint8_t plain[CRYPTO_NONCE_SIZE + CRYPTO_PUBLIC_KEY_SIZE + CRYPTO_SHA512_SIZE + COOKIE_LENGTH ];
//  memcpy(plain, nonce, CRYPTO_NONCE_SIZE);
//  memcpy(plain + CRYPTO_NONCE_SIZE, session_pk, CRYPTO_PUBLIC_KEY_SIZE);
//  // AKE: This is the cookie from Peer B/receiver which is sent in plain (see handshake packet in spec)
//  crypto_sha512(plain + CRYPTO_NONCE_SIZE + CRYPTO_PUBLIC_KEY_SIZE, cookie, COOKIE_LENGTH);
//  uint8_t cookie_plain[COOKIE_DATA_LENGTH ];
//  memcpy(cookie_plain, peer_real_pk, CRYPTO_PUBLIC_KEY_SIZE);
//  memcpy(cookie_plain + CRYPTO_PUBLIC_KEY_SIZE, peer_dht_pubkey, CRYPTO_PUBLIC_KEY_SIZE);
//
//  // AKE: This is to create the OTHER cookie from Peer A/initiator
//  // AKE: Also Peer B sends a cookie again in the handshake packet
//  if (create_cookie(c->log, c->mono_time, plain + CRYPTO_NONCE_SIZE + CRYPTO_PUBLIC_KEY_SIZE + CRYPTO_SHA512_SIZE,
//          cookie_plain, c->secret_symmetric_key) != 0) {
//      return -1;
//  }
//
//  random_nonce(packet + 1 + COOKIE_LENGTH);
//  // AKE: handshake packet is using peers real STATIC public and self STATIC secret key for encryption
//  int len = encrypt_data(peer_real_pk, c->self_secret_key, packet + 1 + COOKIE_LENGTH, plain, sizeof(plain),
//          packet + 1 + COOKIE_LENGTH + CRYPTO_NONCE_SIZE);
//
//  //AKE NEW: I think in the Noise handshake this is not necessary
//  if (len != HANDSHAKE_PACKET_LENGTH - (1 + COOKIE_LENGTH + CRYPTO_NONCE_SIZE)) {
//      return -1;
//  }
//
//  packet[0] = NET_PACKET_CRYPTO_HS;
//  memcpy(packet + 1, cookie, COOKIE_LENGTH);
//
//  return HANDSHAKE_PACKET_LENGTH;
}

/* Handle a crypto handshake packet of length.
 * put the nonce contained in the packet in nonce,
 * the session public key in session_pk
 * the real public key of the peer in peer_real_pk
 * the dht public key of the peer in dht_public_key and
 * the cookie inside the encrypted part of the packet in cookie.
 *
 * if expected_real_pk isn't NULL it denotes the real public key
 * the packet should be from.
 *
 * nonce must be at least CRYPTO_NONCE_SIZE
 * session_pk must be at least CRYPTO_PUBLIC_KEY_SIZE
 * peer_real_pk must be at least CRYPTO_PUBLIC_KEY_SIZE
 * cookie must be at least COOKIE_LENGTH
 *
 * AKE: Peer B/receiver handle incoming handshake packet
 * AKE NEW: This function is called if Noise handshake state is NOISE_ACTION_READ_MESSAGE
 * AKE NEW: function adapted because of different handshake packets for INITIATOR and RESPONDER
 *
 * return -1 on failure.
 * return 0 on success.
 */
static int handle_crypto_handshake(const Net_Crypto *c, uint8_t *peer_real_pk,
                                   uint8_t *dht_public_key, uint8_t *cookie, const uint8_t *packet, uint16_t length, const uint8_t *expected_real_pk,
                                   NoiseHandshakeState *handshake)
{
    fprintf(stderr, "ENTERING: handle_crypto_handshake()\n");
    //AKE NEW: get handhake role => different handshake packet lengths
    int role = noise_handshakestate_get_role(handshake);

    if (role == NOISE_ROLE_RESPONDER) {
        if (length != HANDSHAKE_PACKET_LENGTH_INITIATOR) {
            return -1;
        }
    } else if (role == NOISE_ROLE_INITIATOR) {
        if (length != HANDSHAKE_PACKET_LENGTH_RESPONDER) {
            return -1;
        }
    } else {
        return -1;
    }

    uint8_t cookie_plain[COOKIE_DATA_LENGTH ];

    /*
     * AKE: COOKIES ARE ENCRYPTED WITH AN ADDITIONAL SECRET SYMMETRIC KEY WHICH IS ONLY KNOWN TO THE PEER HIMSELF!
     * AKE: The peer opens his cookie to verify it's really from him!
     * AKE: cookie_plain contains static public key and DHT public key of THIS peer
     */
    if (open_cookie(c->log, c->mono_time, cookie_plain, packet + 1, c->secret_symmetric_key) != 0) {
        return -1;
    }

    if (expected_real_pk) {
        if (public_key_cmp(cookie_plain, expected_real_pk) != 0) {
            return -1;
        }
    }

    uint8_t cookie_hash[CRYPTO_SHA512_SIZE];
    // AKE: calculating the hash of the cookie outside of the Noise payload
    crypto_sha512(cookie_hash, packet + 1, COOKIE_LENGTH);

    //AKE NEW: until here it's be the same
    /*###############################################################################*/

    //AKE NEW: RESPONDER receives handshake packet from INITIATOR = longer packet
    if (role == NOISE_ROLE_RESPONDER) {
        //AKE NEW: Noise message + Application chosen payload
        NoiseBuffer noise_message;
        //AKE NEW: ephemeral pubkey + encrypted INITIATOR static pubkey + MAC static pubkey + encrypted payload (without base nonce) + MAC of encrypted payload
        uint8_t noise_message_buf[CRYPTO_PUBLIC_KEY_SIZE + CRYPTO_PUBLIC_KEY_SIZE + CRYPTO_MAC_SIZE + CRYPTO_SHA512_SIZE
                                                         + COOKIE_LENGTH
                                                         + CRYPTO_MAC_SIZE];
        //AKE NEW: Copy the data from packet to the noise_message_buf
        memcpy(noise_message_buf, packet + 1 + COOKIE_LENGTH, HANDSHAKE_PACKET_LENGTH_INITIATOR - 1 - COOKIE_LENGTH);
        //AKE NEW: Application chosen payload of Noise message
        NoiseBuffer noise_payload;
        //AKE NEW: Payload contains NO base nonce, but sha512 hash of cookie (RESPONDER), and other cookie (INITIATOR)
        uint8_t noise_payload_buf[CRYPTO_SHA512_SIZE + COOKIE_LENGTH ];
        //AKE NEW: Format the message payload into "payloadbuf".
        noise_buffer_set_input(noise_payload, noise_payload_buf, sizeof(noise_payload_buf));
        //AKE NEW: Points to the message buffer to be populated with handshake details and the message payload.
        noise_buffer_set_input(noise_message, noise_message_buf, sizeof(noise_message_buf));
        //AKE NEW: Computes Noise message A pattern "e, es, s, ss" on RESPONDER side
        int err = noise_handshakestate_read_message(handshake, &noise_message, &noise_payload);

        if (err != NOISE_ERROR_NONE) {
            noise_perror("read handshake", err);
            return -1;
        }

        //AKE NEW: copy nonce from the decrypted payload => NOT necessary
//      memcpy(nonce, noise_payload.data, CRYPTO_NONCE_SIZE);
        //AKE NEW: copy other cookie
        memcpy(cookie, noise_payload.data + CRYPTO_SHA512_SIZE, COOKIE_LENGTH);

        if (crypto_memcmp(cookie_hash, noise_payload.data, CRYPTO_SHA512_SIZE) != 0) {
            return -1;
        }

        //AKE NEW: memcpy peer_real_pk from cookie_plain + dht_public_key
        memcpy(peer_real_pk, cookie_plain, CRYPTO_PUBLIC_KEY_SIZE);
        memcpy(dht_public_key, cookie_plain + CRYPTO_PUBLIC_KEY_SIZE, CRYPTO_PUBLIC_KEY_SIZE);
        //AKE NEW: memcpy session_pk shouldn't be necessary
    }
    //AKE NEW: INITIATOR receives handshake packet from RESPONDER = shorter packet
    else if (role == NOISE_ROLE_INITIATOR) {
        //AKE NEW: Noise message + Application chosen payload
        NoiseBuffer noise_message;
        //AKE NEW: ephemeral pubkey RESPONDER + encrypted payload (without base nonce) + MAC of encrypted payload
        uint8_t noise_message_buf[CRYPTO_PUBLIC_KEY_SIZE + CRYPTO_SHA512_SIZE + COOKIE_LENGTH + CRYPTO_MAC_SIZE];
        //AKE NEW: Copy the data from packet to the noise_message_buf
        memcpy(noise_message_buf, packet + 1 + COOKIE_LENGTH, HANDSHAKE_PACKET_LENGTH_RESPONDER - 1 - COOKIE_LENGTH);
        //AKE NEW: Application chosen payload of Noise message
        NoiseBuffer noise_payload;
        //AKE NEW: Payload contains NO base nonce, sha512 hash of cookie, and other cookie
        uint8_t noise_payload_buf[CRYPTO_SHA512_SIZE + COOKIE_LENGTH ];
        //AKE NEW: Format the message payload into "payloadbuf".
        noise_buffer_set_input(noise_payload, noise_payload_buf, sizeof(noise_payload_buf));
        //AKE NEW: Points to the message buffer to be populated with handshake details and the message payload.
        noise_buffer_set_input(noise_message, noise_message_buf, sizeof(noise_message_buf));
        //AKE NEW: Computes Noise message B pattern "e, ee, se" on INITIATOR side
        int err = noise_handshakestate_read_message(handshake, &noise_message, &noise_payload);

        if (err != NOISE_ERROR_NONE) {
            noise_perror("read handshake", err);
            return -1;
        }

        //AKE NEW: copy nonce from the decrypted payload => NOT necessary
//      memcpy(nonce, noise_payload.data, CRYPTO_NONCE_SIZE);
        //AKE NEW: copy other cookie
        memcpy(cookie, noise_payload.data + CRYPTO_SHA512_SIZE, COOKIE_LENGTH);

        if (crypto_memcmp(cookie_hash, noise_payload.data, CRYPTO_SHA512_SIZE) != 0) {
            return -1;
        }

        //AKE NEW: memcpy peer_real_pk from cookie_plain + dht_public_key
        memcpy(peer_real_pk, cookie_plain, CRYPTO_PUBLIC_KEY_SIZE);
        memcpy(dht_public_key, cookie_plain + CRYPTO_PUBLIC_KEY_SIZE, CRYPTO_PUBLIC_KEY_SIZE);
        //AKE NEW: memcpy session_pk shouldn't be necessary
    } else {
        return -1;
    }

    /*AKE NEW FINISHED####################################################################*/

    /* AKE OLD START #################################################################### */
    // AKE: everything in plaintext that was encrypted in the handshake packet
//  uint8_t plain[CRYPTO_NONCE_SIZE + CRYPTO_PUBLIC_KEY_SIZE + CRYPTO_SHA512_SIZE + COOKIE_LENGTH ];
//  int len = decrypt_data(cookie_plain, c->self_secret_key, packet + 1 + COOKIE_LENGTH,
//          packet + 1 + COOKIE_LENGTH + CRYPTO_NONCE_SIZE,
//          HANDSHAKE_PACKET_LENGTH - (1 + COOKIE_LENGTH + CRYPTO_NONCE_SIZE), plain);
//
//  if (len != sizeof(plain)) {
//      return -1;
//  }
//
//  if (crypto_memcmp(cookie_hash, plain + CRYPTO_NONCE_SIZE + CRYPTO_PUBLIC_KEY_SIZE,
//  CRYPTO_SHA512_SIZE) != 0) {
//      return -1;
//  }
//
//  memcpy(nonce, plain, CRYPTO_NONCE_SIZE);
//  memcpy(session_pk, plain + CRYPTO_NONCE_SIZE, CRYPTO_PUBLIC_KEY_SIZE);
//  // AKE: This is the OTHER cookie from Peer A/initiator
//  memcpy(cookie, plain + CRYPTO_NONCE_SIZE + CRYPTO_PUBLIC_KEY_SIZE + CRYPTO_SHA512_SIZE, COOKIE_LENGTH);
//  memcpy(peer_real_pk, cookie_plain, CRYPTO_PUBLIC_KEY_SIZE);
//  memcpy(dht_public_key, cookie_plain + CRYPTO_PUBLIC_KEY_SIZE, CRYPTO_PUBLIC_KEY_SIZE);
    /* AKE OLD FINISHED #################################################################### */

    return 0;
}

static Crypto_Connection *get_crypto_connection(const Net_Crypto *c, int crypt_connection_id)
{
    if (!crypt_connection_id_is_valid(c, crypt_connection_id)) {
        return nullptr;
    }

    return &c->crypto_connections[crypt_connection_id];
}

/* Associate an ip_port to a connection.
 *
 * return -1 on failure.
 * return 0 on success.
 */
static int add_ip_port_connection(Net_Crypto *c, int crypt_connection_id, IP_Port ip_port)
{
    Crypto_Connection *conn = get_crypto_connection(c, crypt_connection_id);

    if (conn == nullptr) {
        return -1;
    }

    if (net_family_is_ipv4(ip_port.ip.family)) {
        if (!ipport_equal(&ip_port, &conn->ip_portv4) && !ip_is_lan(conn->ip_portv4.ip)) {
            if (!bs_list_add(&c->ip_port_list, (uint8_t *) &ip_port, crypt_connection_id)) {
                return -1;
            }

            bs_list_remove(&c->ip_port_list, (uint8_t *) &conn->ip_portv4, crypt_connection_id);
            conn->ip_portv4 = ip_port;
            return 0;
        }
    } else if (net_family_is_ipv6(ip_port.ip.family)) {
        if (!ipport_equal(&ip_port, &conn->ip_portv6)) {
            if (!bs_list_add(&c->ip_port_list, (uint8_t *) &ip_port, crypt_connection_id)) {
                return -1;
            }

            bs_list_remove(&c->ip_port_list, (uint8_t *) &conn->ip_portv6, crypt_connection_id);
            conn->ip_portv6 = ip_port;
            return 0;
        }
    }

    return -1;
}

/* Return the IP_Port that should be used to send packets to the other peer.
 *
 * return IP_Port with family 0 on failure.
 * return IP_Port on success.
 */
static IP_Port return_ip_port_connection(Net_Crypto *c, int crypt_connection_id)
{
    const IP_Port empty = { { { 0 } } };

    Crypto_Connection *conn = get_crypto_connection(c, crypt_connection_id);

    if (conn == nullptr) {
        return empty;
    }

    const uint64_t current_time = mono_time_get(c->mono_time);
    bool v6 = 0;
    bool v4 = 0;

    if ((UDP_DIRECT_TIMEOUT + conn->direct_lastrecv_timev4) > current_time) {
        v4 = 1;
    }

    if ((UDP_DIRECT_TIMEOUT + conn->direct_lastrecv_timev6) > current_time) {
        v6 = 1;
    }

    /* Prefer IP_Ports which haven't timed out to those which have.
     * To break ties, prefer ipv4 lan, then ipv6, then non-lan ipv4.
     */
    if (v4 && ip_is_lan(conn->ip_portv4.ip)) {
        return conn->ip_portv4;
    }

    if (v6 && net_family_is_ipv6(conn->ip_portv6.ip.family)) {
        return conn->ip_portv6;
    }

    if (v4 && net_family_is_ipv4(conn->ip_portv4.ip.family)) {
        return conn->ip_portv4;
    }

    if (ip_is_lan(conn->ip_portv4.ip)) {
        return conn->ip_portv4;
    }

    if (net_family_is_ipv6(conn->ip_portv6.ip.family)) {
        return conn->ip_portv6;
    }

    if (net_family_is_ipv4(conn->ip_portv4.ip.family)) {
        return conn->ip_portv4;
    }

    return empty;
}

/*
 * AKE NEW: Initializes a NoiseHandshakeState with provided secret key and peer public key (if INITIATOR)
 * AKE NEW: Noise prologue used in Tox is CRYPTO_NOISE_PROTOCOL_NAME
 * AKE NEW: don't need *prologue and prologue_len as parameters (since it's fixed in Tox)
 *
 * return -1 on failure
 * return 0 on success
 */
static int initialize_handshake
//(NoiseHandshakeState *handshake, const Net_Crypto *c, int crypt_connection_id)
(NoiseHandshakeState *handshake, const uint8_t *self_secret_key, const uint8_t *peer_public_key)
{
    printf("ENTERING: initialize_handshake()");
    //AKE NEW: don't think this is necessary, just pass conn stuff diretly
    //Crypto_Connection *conn = get_crypto_connection(c, crypt_connection_id);

    //AKE NEW: DHState objects are used to store the keypairs for the local party or the public keys for remote parties.
    NoiseDHState *dh;
    size_t key_len = 0;
    int err;

    //AKE NEW: set prologue to CRYPTO_NOISE_PROTOCOL_NAME
    err = noise_handshakestate_set_prologue(handshake, CRYPTO_NOISE_PROTOCOL_NAME, sizeof(CRYPTO_NOISE_PROTOCOL_NAME));

    if (err != NOISE_ERROR_NONE) {
        noise_perror("prologue", err);
        return -1;
    }

    if (self_secret_key) {
        //AKE NEW: we need to load the local key pair of this peer
        dh = noise_handshakestate_get_local_keypair_dh(handshake);
        key_len = noise_dhstate_get_private_key_length(dh);
        //AKE NEW: set local peer "key" from Net_crypto *c: c->self_secret_key
        //err = noise_dhstate_set_keypair_private(dh, c->self_secret_key, key_len);
        err = noise_dhstate_set_keypair_private(dh, self_secret_key, key_len);

        if (err != NOISE_ERROR_NONE) {
            noise_perror("set client private key", err);
            return -1;
        }
    } else {
        fprintf(stderr, "Client private key required, but not provided.\n");
        return -1;
    }

    //AKE NEW: IK pattern: if role = INITIATOR => peer_public_key is also necessary
    int role = noise_handshakestate_get_role(handshake);

    if (role == NOISE_ROLE_INITIATOR) {
        if (peer_public_key) {
            fprintf(stderr, "ENTERING: initialize_handshake() / peer_public_key\n");
            dh = noise_handshakestate_get_remote_public_key_dh(handshake);
            key_len = noise_dhstate_get_public_key_length(dh);
            //AKE NEW: set remote peer "key" to Crypto_Connection *conn: conn->public_key
            //err = noise_dhstate_set_public_key(dh, conn->public_key, key_len);
            err = noise_dhstate_set_public_key(dh, peer_public_key, key_len);

            if (err != NOISE_ERROR_NONE) {
                noise_perror("set server public key", err);
                return -1;
            }
        } else {
            fprintf(stderr, "Server public key required, but not provided.\n");
            return -1;
        }
    }

    /* Ready to go */
    return 0;
}

/* Sends a packet to the peer using the fastest route.
 *
 * return -1 on failure.
 * return 0 on success.
 */
static int send_packet_to(Net_Crypto *c, int crypt_connection_id, const uint8_t *data, uint16_t length)
{
// TODO(irungentoo): TCP, etc...
    Crypto_Connection *conn = get_crypto_connection(c, crypt_connection_id);

    if (conn == nullptr) {
        return -1;
    }

    int direct_send_attempt = 0;

    pthread_mutex_lock(conn->mutex);
    IP_Port ip_port = return_ip_port_connection(c, crypt_connection_id);

    // TODO(irungentoo): on bad networks, direct connections might not last indefinitely.
    if (!net_family_is_unspec(ip_port.ip.family)) {
        bool direct_connected = 0;

        // FIXME(sudden6): handle return value
        crypto_connection_status(c, crypt_connection_id, &direct_connected, nullptr);

        if (direct_connected) {
            if ((uint32_t) sendpacket(dht_get_net(c->dht), ip_port, data, length) == length) {
                pthread_mutex_unlock(conn->mutex);
                return 0;
            }

            pthread_mutex_unlock(conn->mutex);
            return -1;
        }

        // TODO(irungentoo): a better way of sending packets directly to confirm the others ip.
        const uint64_t current_time = mono_time_get(c->mono_time);

        if ((((UDP_DIRECT_TIMEOUT / 2) + conn->direct_send_attempt_time) < current_time && length < 96)
                || data[0] == NET_PACKET_COOKIE_REQUEST || data[0] == NET_PACKET_CRYPTO_HS) {
            if ((uint32_t) sendpacket(dht_get_net(c->dht), ip_port, data, length) == length) {
                direct_send_attempt = 1;
                conn->direct_send_attempt_time = mono_time_get(c->mono_time);
            }
        }
    }

    pthread_mutex_unlock(conn->mutex);
    pthread_mutex_lock(&c->tcp_mutex);
    int ret = send_packet_tcp_connection(c->tcp_c, conn->connection_number_tcp, data, length);
    pthread_mutex_unlock(&c->tcp_mutex);

    pthread_mutex_lock(conn->mutex);

    if (ret == 0) {
        conn->last_tcp_sent = current_time_monotonic(c->mono_time);
    }

    pthread_mutex_unlock(conn->mutex);

    if (ret == 0 || direct_send_attempt) {
        return 0;
    }

    return -1;
}

/** START: Array Related functions */

/* Return number of packets in array
 * Note that holes are counted too.
 */
static uint32_t num_packets_array(const Packets_Array *array)
{
    return array->buffer_end - array->buffer_start;
}

/* Add data with packet number to array.
 *
 * return -1 on failure.
 * return 0 on success.
 */
static int add_data_to_buffer(const Logger *log, Packets_Array *array, uint32_t number, const Packet_Data *data)
{
    if (number - array->buffer_start >= CRYPTO_PACKET_BUFFER_SIZE) {
        return -1;
    }

    uint32_t num = number % CRYPTO_PACKET_BUFFER_SIZE;

    if (array->buffer[num]) {
        return -1;
    }

    Packet_Data *new_d = (Packet_Data *) malloc(sizeof(Packet_Data));

    if (new_d == nullptr) {
        return -1;
    }

    memcpy(new_d, data, sizeof(Packet_Data));
    array->buffer[num] = new_d;

    if (number - array->buffer_start >= num_packets_array(array)) {
        array->buffer_end = number + 1;
    }

    return 0;
}

/* Get pointer of data with packet number.
 *
 * return -1 on failure.
 * return 0 if data at number is empty.
 * return 1 if data pointer was put in data.
 */
static int get_data_pointer(const Logger *log, const Packets_Array *array, Packet_Data **data, uint32_t number)
{
    const uint32_t num_spots = num_packets_array(array);

    if (array->buffer_end - number > num_spots || number - array->buffer_start >= num_spots) {
        return -1;
    }

    uint32_t num = number % CRYPTO_PACKET_BUFFER_SIZE;

    if (!array->buffer[num]) {
        return 0;
    }

    *data = array->buffer[num];
    return 1;
}

/* Add data to end of array.
 *
 * return -1 on failure.
 * return packet number on success.
 */
static int64_t add_data_end_of_buffer(const Logger *log, Packets_Array *array, const Packet_Data *data)
{
    const uint32_t num_spots = num_packets_array(array);

    if (num_spots >= CRYPTO_PACKET_BUFFER_SIZE) {
        return -1;
    }

    Packet_Data *new_d = (Packet_Data *) malloc(sizeof(Packet_Data));

    if (new_d == nullptr) {
        return -1;
    }

    memcpy(new_d, data, sizeof(Packet_Data));
    uint32_t id = array->buffer_end;
    array->buffer[id % CRYPTO_PACKET_BUFFER_SIZE] = new_d;
    ++array->buffer_end;
    return id;
}

/* Read data from beginning of array.
 *
 * return -1 on failure.
 * return packet number on success.
 */
static int64_t read_data_beg_buffer(const Logger *log, Packets_Array *array, Packet_Data *data)
{
    if (array->buffer_end == array->buffer_start) {
        return -1;
    }

    const uint32_t num = array->buffer_start % CRYPTO_PACKET_BUFFER_SIZE;

    if (!array->buffer[num]) {
        return -1;
    }

    memcpy(data, array->buffer[num], sizeof(Packet_Data));
    uint32_t id = array->buffer_start;
    ++array->buffer_start;
    free(array->buffer[num]);
    array->buffer[num] = nullptr;
    return id;
}

/* Delete all packets in array before number (but not number)
 *
 * return -1 on failure.
 * return 0 on success
 */
static int clear_buffer_until(const Logger *log, Packets_Array *array, uint32_t number)
{
    const uint32_t num_spots = num_packets_array(array);

    if (array->buffer_end - number >= num_spots || number - array->buffer_start > num_spots) {
        return -1;
    }

    uint32_t i;

    for (i = array->buffer_start; i != number; ++i) {
        uint32_t num = i % CRYPTO_PACKET_BUFFER_SIZE;

        if (array->buffer[num]) {
            free(array->buffer[num]);
            array->buffer[num] = nullptr;
        }
    }

    array->buffer_start = i;
    return 0;
}

static int clear_buffer(Packets_Array *array)
{
    uint32_t i;

    for (i = array->buffer_start; i != array->buffer_end; ++i) {
        uint32_t num = i % CRYPTO_PACKET_BUFFER_SIZE;

        if (array->buffer[num]) {
            free(array->buffer[num]);
            array->buffer[num] = nullptr;
        }
    }

    array->buffer_start = i;
    return 0;
}

/* Set array buffer end to number.
 *
 * return -1 on failure.
 * return 0 on success.
 */
static int set_buffer_end(const Logger *log, Packets_Array *array, uint32_t number)
{
    if (number - array->buffer_start > CRYPTO_PACKET_BUFFER_SIZE) {
        return -1;
    }

    if (number - array->buffer_end > CRYPTO_PACKET_BUFFER_SIZE) {
        return -1;
    }

    array->buffer_end = number;
    return 0;
}

/* Create a packet request packet from recv_array and send_buffer_end into
 * data of length.
 *
 * return -1 on failure.
 * return length of packet on success.
 */
static int generate_request_packet(const Logger *log, uint8_t *data, uint16_t length, const Packets_Array *recv_array)
{
    if (length == 0) {
        return -1;
    }

    data[0] = PACKET_ID_REQUEST;

    uint16_t cur_len = 1;

    if (recv_array->buffer_start == recv_array->buffer_end) {
        return cur_len;
    }

    if (length <= cur_len) {
        return cur_len;
    }

    uint32_t n = 1;

    for (uint32_t i = recv_array->buffer_start; i != recv_array->buffer_end; ++i) {
        uint32_t num = i % CRYPTO_PACKET_BUFFER_SIZE;

        if (!recv_array->buffer[num]) {
            data[cur_len] = n;
            n = 0;
            ++cur_len;

            if (length <= cur_len) {
                return cur_len;
            }
        } else if (n == 255) {
            data[cur_len] = 0;
            n = 0;
            ++cur_len;

            if (length <= cur_len) {
                return cur_len;
            }
        }

        ++n;
    }

    return cur_len;
}

/* Handle a request data packet.
 * Remove all the packets the other received from the array.
 *
 * return -1 on failure.
 * return number of requested packets on success.
 */
static int handle_request_packet(Mono_Time *mono_time, const Logger *log, Packets_Array *send_array,
                                 const uint8_t *data, uint16_t length, uint64_t *latest_send_time, uint64_t rtt_time)
{
    if (length == 0) {
        return -1;
    }

    if (data[0] != PACKET_ID_REQUEST) {
        return -1;
    }

    if (length == 1) {
        return 0;
    }

    ++data;
    --length;

    uint32_t n = 1;
    uint32_t requested = 0;

    const uint64_t temp_time = current_time_monotonic(mono_time);
    uint64_t l_sent_time = -1;

    for (uint32_t i = send_array->buffer_start; i != send_array->buffer_end; ++i) {
        if (length == 0) {
            break;
        }

        uint32_t num = i % CRYPTO_PACKET_BUFFER_SIZE;

        if (n == data[0]) {
            if (send_array->buffer[num]) {
                uint64_t sent_time = send_array->buffer[num]->sent_time;

                if ((sent_time + rtt_time) < temp_time) {
                    send_array->buffer[num]->sent_time = 0;
                }
            }

            ++data;
            --length;
            n = 0;
            ++requested;
        } else {
            if (send_array->buffer[num]) {
                uint64_t sent_time = send_array->buffer[num]->sent_time;

                if (l_sent_time < sent_time) {
                    l_sent_time = sent_time;
                }

                free(send_array->buffer[num]);
                send_array->buffer[num] = nullptr;
            }
        }

        if (n == 255) {
            n = 1;

            if (data[0] != 0) {
                return -1;
            }

            ++data;
            --length;
        } else {
            ++n;
        }
    }

    if (*latest_send_time < l_sent_time) {
        *latest_send_time = l_sent_time;
    }

    return requested;
}

/** END: Array Related functions */

#define MAX_DATA_DATA_PACKET_SIZE (MAX_CRYPTO_PACKET_SIZE - (1 + sizeof(uint16_t) + CRYPTO_MAC_SIZE))

/* Creates and sends a data packet to the peer using the fastest route.
 *
 * AKE NEW: function adapted because we need to use ChaCha20 via noise_cipherstate_encrypt() because
 * there is (currently) no possibility to retrieve the symmetric key from a NoiseCipherState.
 *
 * return -1 on failure.
 * return 0 on success.
 */
static int send_data_packet(Net_Crypto *c, int crypt_connection_id, const uint8_t *data, uint16_t length)
{
    //AKE NEW: + sizeof(uint16_t) + => last 2 bytes nonce used for encryption -> removed
    //const uint16_t max_length = MAX_CRYPTO_PACKET_SIZE - (1 + sizeof(uint16_t) + CRYPTO_MAC_SIZE);
    const uint16_t max_length = MAX_CRYPTO_PACKET_SIZE - (1 + CRYPTO_MAC_SIZE);

    if (length == 0 || length > max_length) {
        return -1;
    }

    Crypto_Connection *conn = get_crypto_connection(c, crypt_connection_id);

    if (conn == nullptr) {
        return -1;
    }

    pthread_mutex_lock(conn->mutex);
    //AKE NEW: removed sizeof(uint16_t) => last 2 bytes of base nonce => NO base nonce
    //VLA(uint8_t, packet, 1 + sizeof(uint16_t) + length + CRYPTO_MAC_SIZE);
    VLA(uint8_t, packet, 1 + length + CRYPTO_MAC_SIZE);
    packet[0] = NET_PACKET_CRYPTO_DATA;
    //AKE NEW: copies the last 2 bytes of the nonce => NO base nonce
//  memcpy(packet + 1, conn->sent_nonce + (CRYPTO_NONCE_SIZE - sizeof(uint16_t)), sizeof(uint16_t));
    //AKE NEW: can't use conn->send_cipher directly because it's not only the key
//  const int len = encrypt_data_symmetric(conn->shared_key, conn->sent_nonce, data, length, packet + 1 + sizeof(uint16_t));

    /* AKE NEW: Encrypt the message and send it */
    NoiseBuffer noise_message;
    //AKE NEW: we cannot just use *data directly => we need memory for MAC
    uint8_t noise_message_buf[length + CRYPTO_MAC_SIZE];
    memcpy(noise_message_buf, data, length);
    noise_buffer_set_inout(noise_message, noise_message_buf, length, sizeof(noise_message_buf));
    //AKE NEW: Encryption of packet payload
    //AKE NEW TODO: OR noise_cipherstate_encrypt_with_ad? What would be ad?
    int err = noise_cipherstate_encrypt(conn->send_cipher, &noise_message);

    if (err != NOISE_ERROR_NONE) {
        if (err == NOISE_ERROR_INVALID_NONCE) {
            /*
             * AKE NEW: The threshold for the counter-based nonce in Noise is 2^64-1
             * From Noise paper:
             * "Incrementing nonces: Reusing a nonce value for n with the same key k for encryption would be catastrophic.
             * Implementations must carefully follow the rules for nonces. Nonces are not allowed to wrap back to zero due
             * to integer overflow, and the maximum nonce value is reserved. This means parties are not allowed to send more
             * than 2^64-1 transport messages."
             * "If EncryptWithAd() or DecryptWithAd() signal an error due to nonce exhaustion, then
             * the application must delete the CipherState and terminate the session."
             * => noise_cipherstate_decrypt() -> NOISE_ERROR_INVALID_NONCE if the nonce previously overflowed.
             */
            //AKE NEW TODO: connection_kill() / crypto_kill() / wipe_crypto_connection()? => wipe not available here
//          wipe_crypto_connection(c, crypt_connection_id);
            return -1;
        } else {
            noise_perror("noise_cipherstate_encrypt", err);
            return -1;
        }
    }

    //AKE NEW: copy ciphertext to packet
    memcpy(packet + 1, noise_message_buf, sizeof(noise_message_buf));
    /*
     * AKE NEW: own Noise encryption function like encrypt_data_symmetric() -> also there is padding?
     * => I think not necessary
     * Padding:
     * <@iphy> tb`: WARNING: Messages in the C NaCl API are 0-padded versions of messages in the C++ NaCl API.
     * Specifically: The caller must ensure, before calling the C NaCl crypto_box function, that the first
     * crypto_box_ZEROBYTES bytes of the message m are all 0. Typical higher-level applications
     * will work with the remaining bytes of the message; note, however, that mlen counts all of the bytes,
     * including the bytes required to be 0.
     */

    //AKE NEW TODO: do I need this?
//  if (len + 1 + sizeof(uint16_t) != SIZEOF_VLA(packet)) {
//      pthread_mutex_unlock(conn->mutex);
//      return -1;
//  }
    //AKE NEW: not necessary
//  increment_nonce(conn->sent_nonce);
    pthread_mutex_unlock(conn->mutex);

    return send_packet_to(c, crypt_connection_id, packet, SIZEOF_VLA(packet));
}

/* Creates and sends a data packet with buffer_start and num to the peer using the fastest route.
 *
 * return -1 on failure.
 * return 0 on success.
 */
static int send_data_packet_helper(Net_Crypto *c, int crypt_connection_id, uint32_t buffer_start, uint32_t num,
                                   const uint8_t *data, uint16_t length)
{
    if (length == 0 || length > MAX_CRYPTO_DATA_SIZE) {
        return -1;
    }

    num = net_htonl(num);
    buffer_start = net_htonl(buffer_start);
    uint16_t padding_length = (MAX_CRYPTO_DATA_SIZE - length) % CRYPTO_MAX_PADDING;
    VLA(uint8_t, packet, sizeof(uint32_t) + sizeof(uint32_t) + padding_length + length);
    memcpy(packet, &buffer_start, sizeof(uint32_t));
    memcpy(packet + sizeof(uint32_t), &num, sizeof(uint32_t));
    memset(packet + (sizeof(uint32_t) * 2), PACKET_ID_PADDING, padding_length);
    memcpy(packet + (sizeof(uint32_t) * 2) + padding_length, data, length);

    return send_data_packet(c, crypt_connection_id, packet, SIZEOF_VLA(packet));
}

static int reset_max_speed_reached(Net_Crypto *c, int crypt_connection_id)
{
    Crypto_Connection *conn = get_crypto_connection(c, crypt_connection_id);

    if (conn == nullptr) {
        return -1;
    }

    /* If last packet send failed, try to send packet again.
     If sending it fails we won't be able to send the new packet. */
    if (conn->maximum_speed_reached) {
        Packet_Data *dt = nullptr;
        const uint32_t packet_num = conn->send_array.buffer_end - 1;
        const int ret = get_data_pointer(c->log, &conn->send_array, &dt, packet_num);

        if (ret == 1 && dt->sent_time == 0) {
            if (send_data_packet_helper(c, crypt_connection_id, conn->recv_array.buffer_start, packet_num,
                                        dt->data, dt->length) != 0) {
                return -1;
            }

            dt->sent_time = current_time_monotonic(c->mono_time);
        }

        conn->maximum_speed_reached = 0;
    }

    return 0;
}

/*  return -1 if data could not be put in packet queue.
 *  return positive packet number if data was put into the queue.
 */
static int64_t send_lossless_packet(Net_Crypto *c, int crypt_connection_id, const uint8_t *data, uint16_t length,
                                    uint8_t congestion_control)
{
    if (length == 0 || length > MAX_CRYPTO_DATA_SIZE) {
        return -1;
    }

    Crypto_Connection *conn = get_crypto_connection(c, crypt_connection_id);

    if (conn == nullptr) {
        return -1;
    }

    /* If last packet send failed, try to send packet again.
     If sending it fails we won't be able to send the new packet. */
    reset_max_speed_reached(c, crypt_connection_id);

    if (conn->maximum_speed_reached && congestion_control) {
        return -1;
    }

    Packet_Data dt;
    dt.sent_time = 0;
    dt.length = length;
    memcpy(dt.data, data, length);
    pthread_mutex_lock(conn->mutex);
    int64_t packet_num = add_data_end_of_buffer(c->log, &conn->send_array, &dt);
    pthread_mutex_unlock(conn->mutex);

    if (packet_num == -1) {
        return -1;
    }

    if (!congestion_control && conn->maximum_speed_reached) {
        return packet_num;
    }

    if (send_data_packet_helper(c, crypt_connection_id, conn->recv_array.buffer_start, packet_num, data, length) == 0) {
        Packet_Data *dt1 = nullptr;

        if (get_data_pointer(c->log, &conn->send_array, &dt1, packet_num) == 1) {
            dt1->sent_time = current_time_monotonic(c->mono_time);
        }
    } else {
        conn->maximum_speed_reached = 1;
        LOGGER_DEBUG(c->log, "send_data_packet failed");
    }

    return packet_num;
}

/* Get the lowest 2 bytes from the nonce and convert
 * them to host byte format before returning them.
 */
static uint16_t get_nonce_uint16(const uint8_t *nonce)
{
    uint16_t num;
    memcpy(&num, nonce + (CRYPTO_NONCE_SIZE - sizeof(uint16_t)), sizeof(uint16_t));
    return net_ntohs(num);
}

#define DATA_NUM_THRESHOLD 21845

/* Handle a data packet.
 * Decrypt packet of length and put it into data.
 * data must be at least MAX_DATA_DATA_PACKET_SIZE big.
 *
 * AKE NEW: function adapted because we need to use ChaCha20 via noise_cipherstate_encrypt() because
 * there is (currently) no possibility to retrieve the symmetric key from a NoiseCipherState.
 * AKE NEW: Base nonce not necessary because nonce is included in NoiseCipherState
 *
 * return -1 on failure.
 * return length of data on success.
 */
static int handle_data_packet(const Net_Crypto *c, int crypt_connection_id, uint8_t *data, const uint8_t *packet,
                              uint16_t length)
{
    //AKE NEW: removed nonce from packet
    //const uint16_t crypto_packet_overhead = 1 + sizeof(uint16_t) + CRYPTO_MAC_SIZE;
    const uint16_t crypto_packet_overhead = 1 + CRYPTO_MAC_SIZE;

    //AKE NEW: length is 1 + encrypted payload + MAC
    if (length <= crypto_packet_overhead || length > MAX_CRYPTO_PACKET_SIZE) {
        return -1;
    }

    Crypto_Connection *conn = get_crypto_connection(c, crypt_connection_id);

    if (conn == nullptr) {
        return -1;
    }

    //AKE NEW: Nonce stuff not necessary
//  uint8_t nonce[CRYPTO_NONCE_SIZE];
//  // AKE: copy BASENONCE (= recv_nonce) into nonce
//  memcpy(nonce, conn->recv_nonce, CRYPTO_NONCE_SIZE);
//  uint16_t num_cur_nonce = get_nonce_uint16(nonce);
//  uint16_t num;
//  net_unpack_u16(packet + 1, &num);
//  uint16_t diff = num - num_cur_nonce;
//  increment_nonce_number(nonce, diff);
    //AKE NEW: instead of conn->shared_key Noise receiving key conn->recv_cipher => NOT POSSIBLE
//  int len = decrypt_data_symmetric(conn->shared_key, nonce, packet + 1 + sizeof(uint16_t),
//          length - (1 + sizeof(uint16_t)), data);

    NoiseBuffer noise_message;
    //AKE NEW: can't just use *data direclty => need memory for MAC
    uint8_t noise_message_buf[length - 1];
    //AKE NEW: copy encrypted payload and MAC
    memcpy(noise_message_buf, packet + 1, length - 1);

    /* AKE NEW: Decrypt the incoming message */
    noise_buffer_set_input(noise_message, noise_message_buf, sizeof(noise_message_buf));
    int err = noise_cipherstate_decrypt(conn->recv_cipher, &noise_message);

    if (err != NOISE_ERROR_NONE) {
        //AKE NEW: verify if Nonce overflowed
        if (err == NOISE_ERROR_INVALID_NONCE) {
            /*
             * NEW TODO: The threshold for the counter-based nonce in Noise is 2^64-1
             * From Noise paper:
             * "Incrementing nonces: Reusing a nonce value for n with the same key k for encryption would be catastrophic.
             * Implementations must carefully follow the rules for nonces. Nonces are not allowed to wrap back to zero due
             * to integer overflow, and the maximum nonce value is reserved. This means parties are not allowed to send more
             * than 2^64-1 transport messages."
             * "If EncryptWithAd() or DecryptWithAd() signal an error due to nonce exhaustion, then
             * the application must delete the CipherState and terminate the session."
             * => noise_cipherstate_decrypt() -> NOISE_ERROR_INVALID_NONCE if the nonce previously overflowed.
             */
            //AKE NEW TODO: connection_kill() / wipe? => wipe not available here
//          wipe_crypto_connection(c, crypt_connection_id);
            return -1;
        } else {
            noise_perror("noise_cipherstate_decrypt", err);
            return -1;
        }
    }

    //AKE NEW: memcpy plaintext to data
    memcpy(data, noise_message.data, noise_message.size);

    //AKE NEW: IIUC this is checked by noise_cipherstate_decrypt() anyway
//  if ((unsigned int) len != length - crypto_packet_overhead) {
//      return -1;
//  }

    //AKE NEW: verified via noise_cipherstate_decrypt() (see above)
//  if (diff > DATA_NUM_THRESHOLD * 2) {
//      increment_nonce_number(conn->recv_nonce, DATA_NUM_THRESHOLD);
//  }
    //return len;
    return noise_message.size;
}

/* Send a request packet.
 *
 * return -1 on failure.
 * return 0 on success.
 */
static int send_request_packet(Net_Crypto *c, int crypt_connection_id)
{
    Crypto_Connection *conn = get_crypto_connection(c, crypt_connection_id);

    if (conn == nullptr) {
        return -1;
    }

    uint8_t data[MAX_CRYPTO_DATA_SIZE ];
    int len = generate_request_packet(c->log, data, sizeof(data), &conn->recv_array);

    if (len == -1) {
        return -1;
    }

    return send_data_packet_helper(c, crypt_connection_id, conn->recv_array.buffer_start, conn->send_array.buffer_end, data,
                                   len);
}

/* Send up to max num previously requested data packets.
 *
 * return -1 on failure.
 * return number of packets sent on success.
 */
static int send_requested_packets(Net_Crypto *c, int crypt_connection_id, uint32_t max_num)
{
    if (max_num == 0) {
        return -1;
    }

    Crypto_Connection *conn = get_crypto_connection(c, crypt_connection_id);

    if (conn == nullptr) {
        return -1;
    }

    const uint64_t temp_time = current_time_monotonic(c->mono_time);
    const uint32_t array_size = num_packets_array(&conn->send_array);
    uint32_t num_sent = 0;

    for (uint32_t i = 0; i < array_size; ++i) {
        Packet_Data *dt;
        const uint32_t packet_num = i + conn->send_array.buffer_start;
        const int ret = get_data_pointer(c->log, &conn->send_array, &dt, packet_num);

        if (ret == -1) {
            return -1;
        }

        if (ret == 0) {
            continue;
        }

        if (dt->sent_time) {
            continue;
        }

        if (send_data_packet_helper(c, crypt_connection_id, conn->recv_array.buffer_start, packet_num, dt->data,
                                    dt->length) == 0) {
            dt->sent_time = temp_time;
            ++num_sent;
        }

        if (num_sent >= max_num) {
            break;
        }
    }

    return num_sent;
}

/* Add a new temp packet to send repeatedly.
 *
 * return -1 on failure.
 * return 0 on success.
 */
static int new_temp_packet(const Net_Crypto *c, int crypt_connection_id, const uint8_t *packet, uint16_t length)
{
    if (length == 0 || length > MAX_CRYPTO_PACKET_SIZE) {
        return -1;
    }

    Crypto_Connection *conn = get_crypto_connection(c, crypt_connection_id);

    if (conn == nullptr) {
        return -1;
    }

    uint8_t *temp_packet = (uint8_t *) malloc(length);

    if (temp_packet == nullptr) {
        return -1;
    }

    if (conn->temp_packet) {
        free(conn->temp_packet);
    }

    memcpy(temp_packet, packet, length);
    conn->temp_packet = temp_packet;
    conn->temp_packet_length = length;
    conn->temp_packet_sent_time = 0;
    conn->temp_packet_num_sent = 0;
    return 0;
}

/* Clear the temp packet.
 *
 * return -1 on failure.
 * return 0 on success.
 */
static int clear_temp_packet(const Net_Crypto *c, int crypt_connection_id)
{
    Crypto_Connection *conn = get_crypto_connection(c, crypt_connection_id);

    if (conn == nullptr) {
        return -1;
    }

    if (conn->temp_packet) {
        free(conn->temp_packet);
    }

    conn->temp_packet = nullptr;
    conn->temp_packet_length = 0;
    conn->temp_packet_sent_time = 0;
    conn->temp_packet_num_sent = 0;
    return 0;
}

/* Send the temp packet.
 *
 * return -1 on failure.
 * return 0 on success.
 */
static int send_temp_packet(Net_Crypto *c, int crypt_connection_id)
{
    //fprintf(stderr, "ENTERING: send_temp_packet()\n");
    Crypto_Connection *conn = get_crypto_connection(c, crypt_connection_id);

    if (conn == nullptr) {
        return -1;
    }

    if (!conn->temp_packet) {
        return -1;
    }

    if (send_packet_to(c, crypt_connection_id, conn->temp_packet, conn->temp_packet_length) != 0) {
        return -1;
    }

    conn->temp_packet_sent_time = current_time_monotonic(c->mono_time);
    ++conn->temp_packet_num_sent;
    return 0;
}

/* Create a handshake packet and set it as a temp packet.
 * cookie must be COOKIE_LENGTH.
 *
 * AKE: Peer A/Initiator sends handshake packet after receiving of cookie response. Function also used by Peer B/receiver
 * AKE NEW: function adapted because handshake packet lengths are now different for INITIATOR and RESPONDER
 *
 * return -1 on failure.
 * return 0 on success.
 */
static int create_send_handshake(Net_Crypto *c, int crypt_connection_id, const uint8_t *cookie,
                                 const uint8_t *dht_public_key)
{
    fprintf(stderr, "ENTERING: create_send_handshake()\n");
    Crypto_Connection *conn = get_crypto_connection(c, crypt_connection_id);

    if (conn == nullptr) {
        return -1;
    }

    //AKE NEW: Handshake packet length is different for INITIATOR and RESPONDER
    int role = noise_handshakestate_get_role(conn->handshake);

    if (role == NOISE_ROLE_INITIATOR) {
        uint8_t handshake_packet[HANDSHAKE_PACKET_LENGTH_INITIATOR];

        if (create_crypto_handshake(c, handshake_packet, cookie,
                                    conn->public_key, dht_public_key, conn->handshake) != sizeof(handshake_packet)) {
            return -1;
        }

        if (new_temp_packet(c, crypt_connection_id, handshake_packet, sizeof(handshake_packet)) != 0) {
            return -1;
        }
    } else if (role == NOISE_ROLE_RESPONDER) {
        uint8_t handshake_packet[HANDSHAKE_PACKET_LENGTH_RESPONDER];

        if (create_crypto_handshake(c, handshake_packet, cookie,
                                    conn->public_key, dht_public_key, conn->handshake) != sizeof(handshake_packet)) {
            return -1;
        }

        if (new_temp_packet(c, crypt_connection_id, handshake_packet, sizeof(handshake_packet)) != 0) {
            return -1;
        }
    } else {
        return -1;
    }

    send_temp_packet(c, crypt_connection_id);
    return 0;
}

/* Send a kill packet.
 *
 * return -1 on failure.
 * return 0 on success.
 */
static int send_kill_packet(Net_Crypto *c, int crypt_connection_id)
{
    Crypto_Connection *conn = get_crypto_connection(c, crypt_connection_id);

    if (conn == nullptr) {
        return -1;
    }

    uint8_t kill_packet = PACKET_ID_KILL;
    return send_data_packet_helper(c, crypt_connection_id, conn->recv_array.buffer_start, conn->send_array.buffer_end,
                                   &kill_packet, sizeof(kill_packet));
}

static void connection_kill(Net_Crypto *c, int crypt_connection_id, void *userdata)
{
    Crypto_Connection *conn = get_crypto_connection(c, crypt_connection_id);

    if (conn == nullptr) {
        return;
    }

    if (conn->connection_status_callback) {
        conn->connection_status_callback(conn->connection_status_callback_object, conn->connection_status_callback_id, 0,
                                         userdata);
    }

    while (1) { /* TODO(irungentoo): is this really the best way to do this? */
        pthread_mutex_lock(&c->connections_mutex);

        if (!c->connection_use_counter) {
            break;
        }

        pthread_mutex_unlock(&c->connections_mutex);
    }

    crypto_kill(c, crypt_connection_id);
    pthread_mutex_unlock(&c->connections_mutex);
}

/* Handle a received data packet.
 *
 * return -1 on failure.
 * return 0 on success.
 */
static int handle_data_packet_core(Net_Crypto *c, int crypt_connection_id, const uint8_t *packet, uint16_t length,
                                   bool udp, void *userdata)
{
    fprintf(stderr, "ENTERING: handle_data_packet_core(); PACKET: %d\n", packet[0]);

    if (length > MAX_CRYPTO_PACKET_SIZE || length <= CRYPTO_DATA_PACKET_MIN_SIZE) {
        return -1;
    }

    Crypto_Connection *conn = get_crypto_connection(c, crypt_connection_id);

    if (conn == nullptr) {
        return -1;
    }

    uint8_t data[MAX_DATA_DATA_PACKET_SIZE];
    int len = handle_data_packet(c, crypt_connection_id, data, packet, length);

    if (len <= (int)(sizeof(uint32_t) * 2)) {
        return -1;
    }

    uint32_t buffer_start;
    uint32_t num;
    memcpy(&buffer_start, data, sizeof(uint32_t));
    memcpy(&num, data + sizeof(uint32_t), sizeof(uint32_t));
    buffer_start = net_ntohl(buffer_start);
    num = net_ntohl(num);

    uint64_t rtt_calc_time = 0;

    if (buffer_start != conn->send_array.buffer_start) {
        Packet_Data *packet_time;

        if (get_data_pointer(c->log, &conn->send_array, &packet_time, conn->send_array.buffer_start) == 1) {
            rtt_calc_time = packet_time->sent_time;
        }

        if (clear_buffer_until(c->log, &conn->send_array, buffer_start) != 0) {
            return -1;
        }
    }

    uint8_t *real_data = data + (sizeof(uint32_t) * 2);
    uint16_t real_length = len - (sizeof(uint32_t) * 2);

    while (real_data[0] == PACKET_ID_PADDING) { /* Remove Padding */
        ++real_data;
        --real_length;

        if (real_length == 0) {
            return -1;
        }
    }

    if (real_data[0] == PACKET_ID_KILL) {
        connection_kill(c, crypt_connection_id, userdata);
        return 0;
    }

    if (conn->status == CRYPTO_CONN_NOT_CONFIRMED) {
        clear_temp_packet(c, crypt_connection_id);
        conn->status = CRYPTO_CONN_ESTABLISHED;

        if (conn->connection_status_callback) {
            conn->connection_status_callback(conn->connection_status_callback_object, conn->connection_status_callback_id, 1,
                                             userdata);
        }
    }

    if (real_data[0] == PACKET_ID_REQUEST) {
        uint64_t rtt_time;

        if (udp) {
            rtt_time = conn->rtt_time;
        } else {
            rtt_time = DEFAULT_TCP_PING_CONNECTION;
        }

        int requested = handle_request_packet(c->mono_time, c->log, &conn->send_array, real_data, real_length, &rtt_calc_time,
                                              rtt_time);

        if (requested == -1) {
            return -1;
        }

        set_buffer_end(c->log, &conn->recv_array, num);
    } else if (real_data[0] >= PACKET_ID_RANGE_LOSSLESS_START && real_data[0] <= PACKET_ID_RANGE_LOSSLESS_END) {
        Packet_Data dt = { 0 };
        dt.length = real_length;
        memcpy(dt.data, real_data, real_length);

        if (add_data_to_buffer(c->log, &conn->recv_array, num, &dt) != 0) {
            return -1;
        }

        while (1) {
            pthread_mutex_lock(conn->mutex);
            int ret = read_data_beg_buffer(c->log, &conn->recv_array, &dt);
            pthread_mutex_unlock(conn->mutex);

            if (ret == -1) {
                break;
            }

            if (conn->connection_data_callback) {
                conn->connection_data_callback(conn->connection_data_callback_object, conn->connection_data_callback_id, dt.data,
                                               dt.length, userdata);
            }

            /* conn might get killed in callback. */
            conn = get_crypto_connection(c, crypt_connection_id);

            if (conn == nullptr) {
                return -1;
            }
        }

        /* Packet counter. */
        ++conn->packet_counter;
    } else if (real_data[0] >= PACKET_ID_RANGE_LOSSY_START && real_data[0] <= PACKET_ID_RANGE_LOSSY_END) {

        set_buffer_end(c->log, &conn->recv_array, num);

        if (conn->connection_lossy_data_callback) {
            conn->connection_lossy_data_callback(conn->connection_lossy_data_callback_object,
                                                 conn->connection_lossy_data_callback_id, real_data, real_length, userdata);
        }
    } else {
        return -1;
    }

    if (rtt_calc_time != 0) {
        uint64_t rtt_time = current_time_monotonic(c->mono_time) - rtt_calc_time;

        if (rtt_time < conn->rtt_time) {
            conn->rtt_time = rtt_time;
        }
    }

    return 0;
}

/* Handle a packet that was received for the connection.
 *
 * AKE: handling of Cookie response packets, crypto handshake packets and crypto data packets
 * -> therefore used by Peer A/INITIATOR _AND_ Peer B/RESPONDER
 * AKE NEW: adapted for Noise handshake
 *
 * return -1 on failure.
 * return 0 on success.
 */
//
static int handle_packet_connection(Net_Crypto *c, int crypt_connection_id, const uint8_t *packet, uint16_t length,
                                    bool udp, void *userdata)
{
    fprintf(stderr, "ENTERING: handle_packet_connection(); PACKET: %d\n", packet[0]);

    if (length == 0 || length > MAX_CRYPTO_PACKET_SIZE) {
        return -1;
    }

    Crypto_Connection *conn = get_crypto_connection(c, crypt_connection_id);

    if (conn == nullptr) {
        return -1;
    }

    switch (packet[0]) {
        // AKE: case to handle cookie response packets (Peer A/initiator)
        case NET_PACKET_COOKIE_RESPONSE: {
            if (conn->status != CRYPTO_CONN_COOKIE_REQUESTING) {
                return -1;
            }

            uint8_t cookie[COOKIE_LENGTH ];
            uint64_t number;

            if (handle_cookie_response(c->log, cookie, &number, packet, length, conn->shared_key) != sizeof(cookie)) {
                return -1;
            }

            if (number != conn->cookie_request_number) {
                return -1;
            }

            //AKE NEW: This function can only be called if new_crypto_connection() was already called. No initialization necessary
            //AKE NEW TODO: But maybe it's better if we set the initiator here and not already in new_crypto_connection?

            //AKE NEW: Noise init
//      if (noise_init() != NOISE_ERROR_NONE) {
//          fprintf(stderr, "Noise initialization failed\n");
//          return -1;
//      }
//      //AKE NEW: If I receive a cockie response, I'm initiator
//      int err = noise_handshakestate_new_by_name(&conn->handshake, CRYPTO_NOISE_PROTOCOL_NAME, NOISE_ROLE_INITIATOR);
//      if (err != NOISE_ERROR_NONE) {
//          noise_perror(CRYPTO_NOISE_PROTOCOL_NAME, err);
//          return -1;
//      }
//      //AKE NEW: initialize_handshake
//      if (initialize_handshake(conn->handshake, c->self_secret_key, conn->public_key) == -1) {
//          noise_handshakestate_free(conn->handshake);
//          return -1;
//      }

            int role = noise_handshakestate_get_role(conn->handshake);

            if (role == NOISE_ROLE_INITIATOR) {
                int err = noise_handshakestate_start(conn->handshake);

                if (err != NOISE_ERROR_NONE) {
                    if (err == NOISE_ERROR_INVALID_STATE) {
                        //AKE NEW TODO kill crypto connection
                        // connection_kill() would be possible here
                    } else {
                        noise_perror("start handshake", err);
                    }

                    return -1;
                }

                int action = noise_handshakestate_get_action(conn->handshake);

                if (action == NOISE_ACTION_WRITE_MESSAGE) {
                    // AKE: if cookie response was ok, create and send handshake packet to Peer B/receiver
                    if (create_send_handshake(c, crypt_connection_id, cookie, conn->dht_public_key) != 0) {
                        return -1;
                    }
                }

            } else {
                return -1;
            }

            // AKE: change crypto conn state to CRYPTO_CONN_HANDSHAKE_SENT
            conn->status = CRYPTO_CONN_HANDSHAKE_SENT;
            return 0;
        }

        // AKE: case to handle handshake packets (Peer B/receiver)
        //AKE NEW TODO: but maybe possible by differentiating role by using CRYPTO_CONN_STATE?
        //AKE NEW: THIS SEEMS TO BE THE ONLY POSSIBILITY TO HANDLE A HANDSHAKE PACKET AS INITIATOR!
        case NET_PACKET_CRYPTO_HS: {
            fprintf(stderr, "ENTERING: handle_packet_connection(); PACKET: %d => NET_PACKET_CRYPTO_HS => CRYPTO CONN STATE: %d\n",
                    packet[0],
                    conn->status);

            // AKE: very likely, that "Peer B"/receiver (or Peer A/initiator) is in one of these states
            if (conn->status != CRYPTO_CONN_COOKIE_REQUESTING
                    && conn->status != CRYPTO_CONN_HANDSHAKE_SENT
                    // TODO AKE: why is this status also checked? If it's set after the if
                    && conn->status != CRYPTO_CONN_NOT_CONFIRMED) {
                return -1;
            }

            uint8_t peer_real_pk[CRYPTO_PUBLIC_KEY_SIZE];
            uint8_t dht_public_key[CRYPTO_PUBLIC_KEY_SIZE];
            uint8_t cookie[COOKIE_LENGTH ];

            int role = noise_handshakestate_get_role(conn->handshake);

            if (role == NOISE_ROLE_INITIATOR) {
                int action = noise_handshakestate_get_action(conn->handshake);

                if (action == NOISE_ACTION_READ_MESSAGE) {
                    fprintf(stderr, "handle_packet_connection(); ACTION: NOISE_ACTION_READ_MESSAGE\n");

                    if (handle_crypto_handshake(c, peer_real_pk, dht_public_key, cookie,
                                                packet, length, conn->public_key, conn->handshake) != 0) {
                        return -1;
                    }
                }

                //AKE NEW: INITIATOR is now finished with the handshake
                /*AKE NEW: If the action is not "split", then the handshake has failed */
                if (noise_handshakestate_get_action(conn->handshake) != NOISE_ACTION_SPLIT) {
                    fprintf(stderr, "protocol handshake failed\n");
                    noise_handshakestate_free(conn->handshake);
                    conn->handshake = 0;
                    //AKE NEW TODO: connection_kill() is possible here, or crypto_kill() or wipe_crypto_connection() => wipe not available here
//              wipe_crypto_connection(c, crypt_connection_id);
                    return -1;
                }
                /*AKE NEW: Split out the two CipherState objects for send and receive */
                else {
                    int err = noise_handshakestate_split(conn->handshake, &conn->send_cipher, &conn->recv_cipher);

                    if (err != NOISE_ERROR_NONE) {
                        noise_perror("split to start data transfer", err);
                        noise_handshakestate_free(conn->handshake);
                        conn->handshake = 0;
                        //AKE NEW TODO: crypto_kill() / wipe_crypto_connection() in this case? connection_kill is possible here wipe not available here
//                  wipe_crypto_connection(c, crypt_connection_id);
                        return -1;
                    }

                    fprintf(stderr, "handle_packet_connection(): NOISE SPLIT OK\n");
                    /*AKE NEW: We no longer need the HandshakeState */
                    noise_handshakestate_free(conn->handshake);
                    conn->handshake = 0;
                }
            } else {
                return -1;
            }

            //AKE NEW TODO: adapt? Don't think this is working with INITIATOR/RESPONDER roles
            //AKE NEW TODO: try to handle with Noise action/state
            if (public_key_cmp(dht_public_key, conn->dht_public_key) == 0) {
                // AKE: Peer B (or Peer A, whoever receives the handshake packet) calculation of shared session key
                //AKE NEW: handled by Noise
                //encrypt_precompute(conn->peersessionpublic_key, conn->sessionsecret_key, conn->shared_key);

                /*
                 * AKE: This seems to be an (error/not perfect handshake) case of Peer A
                 * i.e. if Peer A receives handshake packet from Peer B, but has already sent a cookie request to Peer B himself
                 */
                if (conn->status == CRYPTO_CONN_COOKIE_REQUESTING) {
                    if (create_send_handshake(c, crypt_connection_id, cookie, dht_public_key) != 0) {
                        return -1;
                    }
                }

                // AKE: change crypto conn state to CRYPTO_CONN_HANDSHAKE_SENT (cf. accepted in spec)
                conn->status = CRYPTO_CONN_NOT_CONFIRMED;
            } else {
                if (conn->dht_pk_callback) {
                    conn->dht_pk_callback(conn->dht_pk_callback_object, conn->dht_pk_callback_number, dht_public_key, userdata);
                }
            }

            return 0;
        }

        case NET_PACKET_CRYPTO_DATA: {
            if (conn->status != CRYPTO_CONN_NOT_CONFIRMED && conn->status != CRYPTO_CONN_ESTABLISHED) {
                fprintf(stderr, "ENTERING: handle_packet_connection(); PACKET: %d => ERROR => CRYPTO CONN STATE: %d\n", packet[0],
                        conn->status);
                return -1;
            }

            return handle_data_packet_core(c, crypt_connection_id, packet, length, udp, userdata);
        }

        default: {
            return -1;
        }
    }
}

/* Set the size of the friend list to numfriends.
 *
 *  return -1 if realloc fails.
 *  return 0 if it succeeds.
 */
static int realloc_cryptoconnection(Net_Crypto *c, uint32_t num)
{
    if (num == 0) {
        free(c->crypto_connections);
        c->crypto_connections = nullptr;
        return 0;
    }

    Crypto_Connection *newcrypto_connections = (Crypto_Connection *) realloc(c->crypto_connections,
            num * sizeof(Crypto_Connection));

    if (newcrypto_connections == nullptr) {
        return -1;
    }

    c->crypto_connections = newcrypto_connections;
    return 0;
}

/* Create a new empty crypto connection.
 *
 * return -1 on failure.
 * return connection id on success.
 */
static int create_crypto_connection(Net_Crypto *c)
{
    while (1) { /* TODO(irungentoo): is this really the best way to do this? */
        pthread_mutex_lock(&c->connections_mutex);

        if (!c->connection_use_counter) {
            break;
        }

        pthread_mutex_unlock(&c->connections_mutex);
    }

    int id = -1;

    for (uint32_t i = 0; i < c->crypto_connections_length; ++i) {
        if (c->crypto_connections[i].status == CRYPTO_CONN_FREE) {
            id = i;
            break;
        }
    }

    if (id == -1) {
        if (realloc_cryptoconnection(c, c->crypto_connections_length + 1) == 0) {
            id = c->crypto_connections_length;
            ++c->crypto_connections_length;
            memset(&c->crypto_connections[id], 0, sizeof(Crypto_Connection));
        }
    }

    if (id != -1) {
        // Memsetting float/double to 0 is non-portable, so we explicitly set them to 0
        c->crypto_connections[id].packet_recv_rate = 0;
        c->crypto_connections[id].packet_send_rate = 0;
        c->crypto_connections[id].last_packets_left_rem = 0;
        c->crypto_connections[id].packet_send_rate_requested = 0;
        c->crypto_connections[id].last_packets_left_requested_rem = 0;
        c->crypto_connections[id].mutex = (pthread_mutex_t *) malloc(sizeof(pthread_mutex_t));

        if (c->crypto_connections[id].mutex == nullptr) {
            pthread_mutex_unlock(&c->connections_mutex);
            return -1;
        }

        if (pthread_mutex_init(c->crypto_connections[id].mutex, nullptr) != 0) {
            free(c->crypto_connections[id].mutex);
            pthread_mutex_unlock(&c->connections_mutex);
            return -1;
        }

        c->crypto_connections[id].status = CRYPTO_CONN_NO_CONNECTION;
    }

    pthread_mutex_unlock(&c->connections_mutex);
    return id;
}

/* Wipe a crypto connection.
 *
 * return -1 on failure.
 * return 0 on success.
 */
static int wipe_crypto_connection(Net_Crypto *c, int crypt_connection_id)
{
    if ((uint32_t) crypt_connection_id >= c->crypto_connections_length) {
        return -1;
    }

    if (c->crypto_connections == nullptr) {
        return -1;
    }

    const Crypto_Conn_State status = c->crypto_connections[crypt_connection_id].status;

    if (status == CRYPTO_CONN_FREE) {
        return -1;
    }

    uint32_t i;

    pthread_mutex_destroy(c->crypto_connections[crypt_connection_id].mutex);
    free(c->crypto_connections[crypt_connection_id].mutex);
    crypto_memzero(&c->crypto_connections[crypt_connection_id], sizeof(Crypto_Connection));

    /* check if we can resize the connections array */
    for (i = c->crypto_connections_length; i != 0; --i) {
        if (c->crypto_connections[i - 1].status != CRYPTO_CONN_FREE) {
            break;
        }
    }

    if (c->crypto_connections_length != i) {
        c->crypto_connections_length = i;
        realloc_cryptoconnection(c, c->crypto_connections_length);
    }

    return 0;
}

/* Get crypto connection id from public key of peer.
 *
 *  return -1 if there are no connections like we are looking for.
 *  return id if it found it.
 */
static int getcryptconnection_id(const Net_Crypto *c, const uint8_t *public_key)
{
    for (uint32_t i = 0; i < c->crypto_connections_length; ++i) {
        if (!crypt_connection_id_is_valid(c, i)) {
            continue;
        }

        if (public_key_cmp(public_key, c->crypto_connections[i].public_key) == 0) {
            return i;
        }
    }

    return -1;
}

/* Add a source to the crypto connection.
 * This is to be used only when we have received a packet from that source.
 *
 *  return -1 on failure.
 *  return positive number on success.
 *  0 if source was a direct UDP connection.
 */
static int crypto_connection_add_source(Net_Crypto *c, int crypt_connection_id, IP_Port source)
{
    Crypto_Connection *conn = get_crypto_connection(c, crypt_connection_id);

    if (conn == nullptr) {
        return -1;
    }

    if (net_family_is_ipv4(source.ip.family) || net_family_is_ipv6(source.ip.family)) {
        if (add_ip_port_connection(c, crypt_connection_id, source) != 0) {
            return -1;
        }

        if (net_family_is_ipv4(source.ip.family)) {
            conn->direct_lastrecv_timev4 = mono_time_get(c->mono_time);
        } else {
            conn->direct_lastrecv_timev6 = mono_time_get(c->mono_time);
        }

        return 0;
    }

    if (net_family_is_tcp_family(source.ip.family)) {
        if (add_tcp_number_relay_connection(c->tcp_c, conn->connection_number_tcp, source.ip.ip.v6.uint32[0]) == 0) {
            return 1;
        }
    }

    return -1;
}

/* Set function to be called when someone requests a new connection to us.
 *
 * The set function should return -1 on failure and 0 on success.
 *
 * n_c is only valid for the duration of the function call.
 */
void new_connection_handler(Net_Crypto *c, new_connection_cb *new_connection_callback, void *object)
{
    c->new_connection_callback = new_connection_callback;
    c->new_connection_callback_object = object;
}

/* Handle a handshake packet by someone who wants to initiate a new connection with us.
 * This calls the callback set by new_connection_handler() if the handshake is ok.
 *
 * AKE: Peer B/receiver handles incoming handshake packet and sends a handshake packet himself
 * AKE NEW: function adapted for Noise handshake => RESPONDER case
 * AKE NEW: PROBLEM - I don't know the peers public key to initialize a handshake in this case!
 * => SOLUTION: Changed from KK to IK pattern
 *
 * return -1 on failure.
 * return 0 on success.
 */
static int handle_new_connection_handshake(Net_Crypto *c, IP_Port source, const uint8_t *data, uint16_t length,
        void *userdata)
{
    fprintf(stderr, "ENTERING: handle_new_connection_handshake()\n");
    /*
     * AKE: This function seems to be called if Peer B/receiver doesn't have a Crypto_Connection
     * conn yet (with the peer it received the handshake packet from)!
     * => is called during normal handshake and if new friend is added
     */
    New_Connection n_c;
    n_c.cookie = (uint8_t *) malloc(COOKIE_LENGTH);

    if (n_c.cookie == nullptr) {
        return -1;
    }

    n_c.source = source;
    n_c.cookie_length = COOKIE_LENGTH;

    //AKE NEW: add HandshakeState to New_Connection? Or a local variable here? => New_Connection for accept_crypto_connection!
    //NoiseHandshakeState *handshake_temp;

    //AKE NEW: IN THIS CASE THIS PEER IS DEFINATELY RESPONDER!
    //AKE NEW: Noise init
    if (noise_init() != NOISE_ERROR_NONE) {
        fprintf(stderr, "Noise initialization failed\n");
        return -1;
    }

    //AKE NEW: If I receive a handshake packet, I'm responder
    int err = noise_handshakestate_new_by_name(&n_c.handshake_temp, CRYPTO_NOISE_PROTOCOL_NAME, NOISE_ROLE_RESPONDER);

    if (err != NOISE_ERROR_NONE) {
        noise_perror(CRYPTO_NOISE_PROTOCOL_NAME, err);
        return -1;
    }

    //AKE NEW: initialize_handshake
    //AKE NEW: IMPORTANT n_c.publicy_key is empty/not defined here, it's set handle_crypto_handshake()...
    if (initialize_handshake(n_c.handshake_temp, c->self_secret_key, n_c.public_key) == -1) {
        noise_handshakestate_free(n_c.handshake_temp);
        return -1;
    }

    int role = noise_handshakestate_get_role(n_c.handshake_temp);

    if (role == NOISE_ROLE_RESPONDER) {
        int err = noise_handshakestate_start(n_c.handshake_temp);

        if (err != NOISE_ERROR_NONE) {
            noise_perror("start handshake", err);
            //AKE NEW: kill / wipe crypto connection? => no crypto connection here (is created afterwards)
            return -1;
        }

        int action = noise_handshakestate_get_action(n_c.handshake_temp);

        if (action == NOISE_ACTION_READ_MESSAGE) {
            // AKE: Handle the crypto handshake packet from Peer A/initiator (incl. Other Cookie from A)
            if (handle_crypto_handshake(c, n_c.public_key, n_c.dht_public_key,
                                        n_c.cookie, data, length, nullptr, n_c.handshake_temp) != 0) {
                free(n_c.cookie);
                return -1;
            }
        }

    } else {
        return -1;
    }

    const int crypt_connection_id = getcryptconnection_id(c, n_c.public_key);

    // AKE: Case where accept_crypto_connection() is _NOT_ necessary
    if (crypt_connection_id != -1) {
        Crypto_Connection *conn = get_crypto_connection(c, crypt_connection_id);

        if (conn == nullptr) {
            return -1;
        }

        if (public_key_cmp(n_c.dht_public_key, conn->dht_public_key) != 0) {
            connection_kill(c, crypt_connection_id, userdata);
        } else {
            if (conn->status != CRYPTO_CONN_COOKIE_REQUESTING && conn->status != CRYPTO_CONN_HANDSHAKE_SENT) {
                free(n_c.cookie);
                return -1;
            }

            //AKE NEW: memcpy handshake_temp into conn->handshake
//          memcpy(conn->handshake, handshake_temp, sizeof(handshake_temp));
            conn->handshake = n_c.handshake_temp;
            //AKE NEW: free handshake -> No:
            /*
             * An important note about the copying: It's a shallow copy, just like with memcpy.
             * That means if you have e.g. a structure containing pointers, it's only the actual
             * pointers that will be copied and not what they point to, so after the copy you will
             * have two pointers pointing to the same memory.
             * https://stackoverflow.com/questions/9127246/copy-struct-to-struct-in-c
             */
//          noise_handshakestate_free(handshake_temp);
            //AKE NEW: Not necessary, nonce handled by Noise
//          memcpy(conn->recv_nonce, n_c.recv_nonce, CRYPTO_NONCE_SIZE);
            // AKE: Peer A/initiator session pk is copied into the crypto connection from the new connection
            //AKE NEW: conn->peersessionpublic_key is NOT needed for new handshake
//          memcpy(conn->peersessionpublic_key, n_c.peersessionpublic_key, CRYPTO_PUBLIC_KEY_SIZE);
            // AKE: Peer B/receiver calculates shared session key from Peer A/initiator public key and self session secret key
            // AKE: Where is conn->sessionsecret_key coming from? => conn already existed -> there it is saved! Keys are generated in new_net_crypto()!
            //AKE NEW: handeled by noise
//          encrypt_precompute(conn->peersessionpublic_key, conn->sessionsecret_key, conn->shared_key);
            crypto_connection_add_source(c, crypt_connection_id, source);

            // AKE: Send handshake packet/message 2 Peer B/receiver -> Peer A/initiator
            int role = noise_handshakestate_get_role(conn->handshake);

            if (role == NOISE_ROLE_RESPONDER) {
                int action = noise_handshakestate_get_action(conn->handshake);

                if (action == NOISE_ACTION_WRITE_MESSAGE) {
                    // AKE: if cookie response was ok, create and send handshake packet to Peer B/receiver
                    if (create_send_handshake(c, crypt_connection_id, n_c.cookie, n_c.dht_public_key) != 0) {
                        free(n_c.cookie);
                        return -1;
                    }
                }

                //AKE NEW: no else needed here, because of split if?
                /*AKE NEW: If the action is not "split", then the handshake has failed */
                if (noise_handshakestate_get_action(conn->handshake) != NOISE_ACTION_SPLIT) {
                    fprintf(stderr, "protocol handshake failed\n");
                    //AKE NEW: handshake failed, free memory
                    noise_handshakestate_free(conn->handshake);
                    //AKE NEW: Only free one of the handshake objects, otherwise it's a double free/segfault
//                  noise_handshakestate_free(n_c.handshake_temp);
                    conn->handshake = 0;
//                  n_c.handshake_temp = 0;
                    //AKE NEW TODO: or wipe_crypto_connection() or kill?
                    wipe_crypto_connection(c, crypt_connection_id);
                    return -1;
                }
                /*AKE NEW: Split out the two CipherState objects for send and receive */
                else {
                    int err = noise_handshakestate_split(conn->handshake, &conn->send_cipher, &conn->recv_cipher);

                    if (err != NOISE_ERROR_NONE) {
                        noise_perror("split to start data transfer", err);
                        noise_handshakestate_free(conn->handshake);
                        //AKE NEW: Only free one of the handshake objects, otherwise it's a double free/segfault
//                      noise_handshakestate_free(n_c.handshake_temp);
                        conn->handshake = 0;
//                      n_c.handshake_temp = 0;
                        return -1;
                    }

                    fprintf(stderr, "handle_new_connection_handshake(): NOISE SPLIT OK\n");
                    /*AKE NEW: We no longer need the HandshakeState */
                    noise_handshakestate_free(conn->handshake);
                    //AKE NEW: Only free one of the handshake objects, otherwise it's a double free/segfault
//                  noise_handshakestate_free(n_c.handshake_temp);
                    conn->handshake = 0;
//                  n_c.handshake_temp = 0;
                }
            } else {
                //AKE NEW TODO: what to do in this case?
                wipe_crypto_connection(c, crypt_connection_id);
                return -1;
            }

            // AKE: Peer B/receiver accepts the connection (cf. spec)
            // AKE: TODO in accept_crypto_connection this happens before this peer calls create_send_handshake() -> shoudldn't this be also the case here?
            conn->status = CRYPTO_CONN_NOT_CONFIRMED;
            free(n_c.cookie);
            return 0;
        }
    }

    // AKE: THIS SEEMS TO CALL accept_crypto_connection() => That's also why encrypt_precompute() and create_send_handshake() are called twice
    int ret = c->new_connection_callback(c->new_connection_callback_object, &n_c);
    free(n_c.cookie);
    return ret;
}

/* Accept a crypto connection.
 *
 * AKE: Peer B/receiver handshake (message 2)
 * AKE: This function needs to be called by Peer B/receiver, otherwise he cannot calculate his ephemeral keypair!
 * (only if he also starts a handshake / calls new_crypto_connection())
 * AKE: This is the related section in the spec:
 * AKE: "If there is no existing connection to the peer identified by the long term
 * AKE: public key to set to 'Accepted', one will be created with that status."
 * AKE: This function doesn't call handle_crypto_handshake() because it's called via
 * handle_new_connection_handshake() and there also handle_crypto_handshake() is called.
 *
 * return -1 on failure.
 * return connection id on success.
 */
int accept_crypto_connection(Net_Crypto *c, New_Connection *n_c)
{
    fprintf(stderr, "ENTERING: accept_crypto_connection()\n");

    if (getcryptconnection_id(c, n_c->public_key) != -1) {
        return -1;
    }

    //NEW AKE: here the crypto connection gets created for the RESPONDER
    const int crypt_connection_id = create_crypto_connection(c);

    if (crypt_connection_id == -1) {
        LOGGER_ERROR(c->log, "Could not create new crypto connection");
        return -1;
    }

    Crypto_Connection *conn = &c->crypto_connections[crypt_connection_id];

    if (n_c->cookie_length != COOKIE_LENGTH) {
        wipe_crypto_connection(c, crypt_connection_id);
        return -1;
    }

    pthread_mutex_lock(&c->tcp_mutex);
    const int connection_number_tcp = new_tcp_connection_to(c->tcp_c, n_c->dht_public_key, crypt_connection_id);
    pthread_mutex_unlock(&c->tcp_mutex);

    if (connection_number_tcp == -1) {
        wipe_crypto_connection(c, crypt_connection_id);
        return -1;
    }

    conn->connection_number_tcp = connection_number_tcp;
    memcpy(conn->public_key, n_c->public_key, CRYPTO_PUBLIC_KEY_SIZE);

    //AKE NEW: Nonce not necessary - handled by Noise
//  memcpy(conn->recv_nonce, n_c->recv_nonce, CRYPTO_NONCE_SIZE);
    // AKE: the peer's session pubkey is copied into the crypto connection from new connection
    //AKE NEW: NOT NECESSARY - handled by Noise
    //memcpy(conn->peersessionpublic_key, n_c->peersessionpublic_key, CRYPTO_PUBLIC_KEY_SIZE);
    // AKE: Nonce is set here, therefore call to handle_new_connection_handshake() only possible after call of this function!
    //AKE NEW: Nonce not necessary - handled by Noise
//  random_nonce(conn->sent_nonce);
    // AKE: Message 2: generate new session public/private keypair -> peer receiving the handshake packet
    //AKE NEW: not necessary
    //crypto_new_keypair(conn->sessionpublic_key, conn->sessionsecret_key);
    // AKE: Session Key Derivation by using session secret key and peer's session public key
    // AKE: peers session pk (handshake receiving peer) -> it's coming from New_Connection n_c
    // AKE: This shared_key should be hashed (HKDF) and not just the raw ECDH result as secret used.
    //AKE NEW: not necessary (handled by Noise)
    //encrypt_precompute(conn->peersessionpublic_key, conn->sessionsecret_key, conn->shared_key);

    // AKE: CRYPTO_CONN_NOT_CONFIRMED = ACCEPTED state of connection (need to send handshake packet)
    conn->status = CRYPTO_CONN_NOT_CONFIRMED;

    //AKE NEW: IN THIS CASE THIS PEER IS DEFINATELY RESPONDER!
    conn->handshake = n_c->handshake_temp;

    int role = noise_handshakestate_get_role(conn->handshake);

    if (role == NOISE_ROLE_RESPONDER) {
        int action = noise_handshakestate_get_action(conn->handshake);

        if (action == NOISE_ACTION_WRITE_MESSAGE) {
            // AKE: if cookie response was ok, create and send handshake packet to Peer B/receiver
            if (create_send_handshake(c, crypt_connection_id, n_c->cookie, n_c->dht_public_key) != 0) {
                pthread_mutex_lock(&c->tcp_mutex);
                kill_tcp_connection_to(c->tcp_c, conn->connection_number_tcp);
                pthread_mutex_unlock(&c->tcp_mutex);
                wipe_crypto_connection(c, crypt_connection_id);
                return -1;
            }
        }

        //AKE NEW: no else needed here, because of split if?
        /*AKE NEW: If the action is not "split", then the handshake has failed */
        if (noise_handshakestate_get_action(conn->handshake) != NOISE_ACTION_SPLIT) {
            fprintf(stderr, "protocol handshake failed\n");
            //AKE NEW: handshake failed, free memory
            noise_handshakestate_free(conn->handshake);
            //AKE NEW: only free one of the handshake objects because otherwise it's a double free/segfault
//          noise_handshakestate_free(n_c->handshake_temp);
            conn->handshake = 0;
//          n_c->handshake_temp = 0;
            //AKE NEW TODO: or wipe_crypto_connection() or kill?
            wipe_crypto_connection(c, crypt_connection_id);
            return -1;
        }
        /*AKE NEW: Split out the two CipherState objects for send and receive */
        else {
            int err = noise_handshakestate_split(conn->handshake, &conn->send_cipher, &conn->recv_cipher);

            if (err != NOISE_ERROR_NONE) {
                noise_perror("split to start data transfer", err);
                noise_handshakestate_free(conn->handshake);
                //AKE NEW: only free one of the handshake objects because otherwise it's a double free/segfault
//              noise_handshakestate_free(n_c->handshake_temp);
                conn->handshake = 0;
//              n_c->handshake_temp = 0;
                //AKE NEW TODO: or wipe_crypto_connection() or kill?
                wipe_crypto_connection(c, crypt_connection_id);
                return -1;
            }

            fprintf(stderr, "accept_crypto_connection(): NOISE SPLIT OK\n");
            /*AKE NEW: We no longer need the HandshakeState */
            noise_handshakestate_free(conn->handshake);
            //AKE NEW: only free one of the handshake objects because otherwise it's a double free/segfault
//          noise_handshakestate_free(n_c->handshake_temp);
            conn->handshake = 0;
//          n_c->handshake_temp = 0;
            fprintf(stderr, "accept_crypto_connection(): Segmentation fault here?\n");
        }
    } else {
        //AKE NEW TODO: what to do in this case?
        //AKE NEW: or wipe_crypto_connection() or kill?
        wipe_crypto_connection(c, crypt_connection_id);
        return -1;
    }

    memcpy(conn->dht_public_key, n_c->dht_public_key, CRYPTO_PUBLIC_KEY_SIZE);
    conn->packet_send_rate = CRYPTO_PACKET_MIN_RATE;
    conn->packet_send_rate_requested = CRYPTO_PACKET_MIN_RATE;
    conn->packets_left = CRYPTO_MIN_QUEUE_LENGTH;
    conn->rtt_time = DEFAULT_PING_CONNECTION;
    crypto_connection_add_source(c, crypt_connection_id, n_c->source);

    return crypt_connection_id;
}

/* Create a crypto connection.
 * If one to that real public key already exists, return it.
 * AKE: Perfect handshake: Peer A initiates handshake by creating and sending a cookie request.
 * AKE: Realistic handshake: also called by Peer B
 * AKE NEW: Function adapted for new handshake - INITIATOR CASE
 * AKE NEW: This function is likely to be called also by the other peer (at least if they are already friends)!
 *
 * return -1 on failure.
 * return connection id on success.
 */
int new_crypto_connection(Net_Crypto *c, const uint8_t *real_public_key, const uint8_t *dht_public_key)
{
    int crypt_connection_id = getcryptconnection_id(c, real_public_key);

    if (crypt_connection_id != -1) {
        return crypt_connection_id;
    }

    // AKE NEW: here the the crypto connection gets created by the initiator
    crypt_connection_id = create_crypto_connection(c);

    if (crypt_connection_id == -1) {
        return -1;
    }

    Crypto_Connection *conn = &c->crypto_connections[crypt_connection_id];

    pthread_mutex_lock(&c->tcp_mutex);
    // AKE: Initate handshake, create tcp connection to peer
    /* AKE: Sometimes toxcore might receive the DHT public key of the peer first with a handshake
     * packet so it is important that this case is handled and that the implementation passes the
     * DHT public key to the other modules (DHT, TCP_connection) because this does happen.
     */
    const int connection_number_tcp = new_tcp_connection_to(c->tcp_c, dht_public_key, crypt_connection_id);
    pthread_mutex_unlock(&c->tcp_mutex);

    if (connection_number_tcp == -1) {
        wipe_crypto_connection(c, crypt_connection_id);
        return -1;
    }

    conn->connection_number_tcp = connection_number_tcp;
    memcpy(conn->public_key, real_public_key, CRYPTO_PUBLIC_KEY_SIZE);

    // AKE: Nonce generation for handshake encrypted part
    //AKE NEW: not necessary
//  random_nonce(conn->sent_nonce);
    // AKE: Peer A handshake initiator _session_ public/private key pair generation
    //AKE NEW: Not necessary - handled by Noise
    //crypto_new_keypair(conn->sessionpublic_key, conn->sessionsecret_key);

    // AKE: Peer A crypto conn state is set to cookie requested
    conn->status = CRYPTO_CONN_COOKIE_REQUESTING;
    conn->packet_send_rate = CRYPTO_PACKET_MIN_RATE;
    conn->packet_send_rate_requested = CRYPTO_PACKET_MIN_RATE;
    conn->packets_left = CRYPTO_MIN_QUEUE_LENGTH;
    conn->rtt_time = DEFAULT_PING_CONNECTION;
    memcpy(conn->dht_public_key, dht_public_key, CRYPTO_PUBLIC_KEY_SIZE);

    //AKE NEW: Noise init
    if (noise_init() != NOISE_ERROR_NONE) {
        fprintf(stderr, "Noise initialization failed\n");
        return -1;
    }

    //AKE NEW: Create NoiseHandshakState as INITIATOR
    int err = noise_handshakestate_new_by_name(&conn->handshake, CRYPTO_NOISE_PROTOCOL_NAME, NOISE_ROLE_INITIATOR);

    if (err != NOISE_ERROR_NONE) {
        noise_perror(CRYPTO_NOISE_PROTOCOL_NAME, err);
        return -1;
    }

    fprintf(stderr, "START: new_crypto_connection() initialize_handshake()\n");

    //AKE NEW: initialize_handshake
    if (initialize_handshake(conn->handshake, c->self_secret_key, conn->public_key) == -1) {
        noise_handshakestate_free(conn->handshake);
        return -1;
    }

    fprintf(stderr, "END: new_crypto_connection() initialize_handshake()\n");

    conn->cookie_request_number = random_u64();
    uint8_t cookie_request[COOKIE_REQUEST_LENGTH ];

    // AKE: Call: Create cookie request -> Initiator of handshake and send cookie request
    // AKE: Cookie request of initiator doesn't contain a cookie! Just to request one from peer!
    // AKE: conn->cookie_request_number is the echoID in the cookie request packet!
    if (create_cookie_request(c, cookie_request, conn->dht_public_key, conn->cookie_request_number,
                              conn->shared_key) != sizeof(cookie_request)
            || new_temp_packet(c, crypt_connection_id, cookie_request, sizeof(cookie_request)) != 0) {
        pthread_mutex_lock(&c->tcp_mutex);
        kill_tcp_connection_to(c->tcp_c, conn->connection_number_tcp);
        pthread_mutex_unlock(&c->tcp_mutex);
        wipe_crypto_connection(c, crypt_connection_id);
        return -1;
    }

    return crypt_connection_id;
}

/* Set the direct ip of the crypto connection.
 *
 * Connected is 0 if we are not sure we are connected to that person, 1 if we are sure.
 *
 * return -1 on failure.
 * return 0 on success.
 */
int set_direct_ip_port(Net_Crypto *c, int crypt_connection_id, IP_Port ip_port, bool connected)
{
    Crypto_Connection *conn = get_crypto_connection(c, crypt_connection_id);

    if (conn == nullptr) {
        return -1;
    }

    if (add_ip_port_connection(c, crypt_connection_id, ip_port) != 0) {
        return -1;
    }

    const uint64_t direct_lastrecv_time = connected ? mono_time_get(c->mono_time) : 0;

    if (net_family_is_ipv4(ip_port.ip.family)) {
        conn->direct_lastrecv_timev4 = direct_lastrecv_time;
    } else {
        conn->direct_lastrecv_timev6 = direct_lastrecv_time;
    }

    return 0;
}

static int tcp_data_callback(void *object, int crypt_connection_id, const uint8_t *data, uint16_t length,
                             void *userdata)
{
    Net_Crypto *c = (Net_Crypto *) object;

    if (length == 0 || length > MAX_CRYPTO_PACKET_SIZE) {
        return -1;
    }

    Crypto_Connection *conn = get_crypto_connection(c, crypt_connection_id);

    if (conn == nullptr) {
        return -1;
    }

    if (data[0] == NET_PACKET_COOKIE_REQUEST) {
        return tcp_handle_cookie_request(c, conn->connection_number_tcp, data, length);
    }

    // This unlocks the mutex that at this point is locked by do_tcp before
    // calling do_tcp_connections.
    pthread_mutex_unlock(&c->tcp_mutex);
    // AKE: One possiblity for Peer A/initator to handle a received cookie response packet
    int ret = handle_packet_connection(c, crypt_connection_id, data, length, 0, userdata);
    pthread_mutex_lock(&c->tcp_mutex);

    if (ret != 0) {
        return -1;
    }

    // TODO(irungentoo): detect and kill bad TCP connections.
    return 0;
}

static int tcp_oob_callback(void *object, const uint8_t *public_key, unsigned int tcp_connections_number,
                            const uint8_t *data, uint16_t length, void *userdata)
{
    Net_Crypto *c = (Net_Crypto *) object;

    if (length == 0 || length > MAX_CRYPTO_PACKET_SIZE) {
        return -1;
    }

    // AKE: cookie request packet received
    if (data[0] == NET_PACKET_COOKIE_REQUEST) {
        return tcp_oob_handle_cookie_request(c, tcp_connections_number, public_key, data, length);
    }

    // AKE: handshake packet received
    if (data[0] == NET_PACKET_CRYPTO_HS) {
        IP_Port source;
        source.port = 0;
        source.ip.family = net_family_tcp_family;
        source.ip.ip.v6.uint32[0] = tcp_connections_number;

        if (handle_new_connection_handshake(c, source, data, length, userdata) != 0) {
            return -1;
        }

        return 0;
    }

    return -1;
}

/* Add a tcp relay, associating it to a crypt_connection_id.
 *
 * return 0 if it was added.
 * return -1 if it wasn't.
 */
int add_tcp_relay_peer(Net_Crypto *c, int crypt_connection_id, IP_Port ip_port, const uint8_t *public_key)
{
    Crypto_Connection *conn = get_crypto_connection(c, crypt_connection_id);

    if (conn == nullptr) {
        return -1;
    }

    pthread_mutex_lock(&c->tcp_mutex);
    int ret = add_tcp_relay_connection(c->tcp_c, conn->connection_number_tcp, ip_port, public_key);
    pthread_mutex_unlock(&c->tcp_mutex);
    return ret;
}

/* Add a tcp relay to the array.
 *
 * return 0 if it was added.
 * return -1 if it wasn't.
 */
int add_tcp_relay(Net_Crypto *c, IP_Port ip_port, const uint8_t *public_key)
{
    pthread_mutex_lock(&c->tcp_mutex);
    int ret = add_tcp_relay_global(c->tcp_c, ip_port, public_key);
    pthread_mutex_unlock(&c->tcp_mutex);
    return ret;
}

/* Return a random TCP connection number for use in send_tcp_onion_request.
 *
 * TODO(irungentoo): This number is just the index of an array that the elements can
 * change without warning.
 *
 * return TCP connection number on success.
 * return -1 on failure.
 */
int get_random_tcp_con_number(Net_Crypto *c)
{
    pthread_mutex_lock(&c->tcp_mutex);
    int ret = get_random_tcp_onion_conn_number(c->tcp_c);
    pthread_mutex_unlock(&c->tcp_mutex);

    return ret;
}

/* Send an onion packet via the TCP relay corresponding to tcp_connections_number.
 *
 * return 0 on success.
 * return -1 on failure.
 */
int send_tcp_onion_request(Net_Crypto *c, unsigned int tcp_connections_number, const uint8_t *data, uint16_t length)
{
    pthread_mutex_lock(&c->tcp_mutex);
    int ret = tcp_send_onion_request(c->tcp_c, tcp_connections_number, data, length);
    pthread_mutex_unlock(&c->tcp_mutex);

    return ret;
}

/* Copy a maximum of num TCP relays we are connected to to tcp_relays.
 * NOTE that the family of the copied ip ports will be set to TCP_INET or TCP_INET6.
 *
 * return number of relays copied to tcp_relays on success.
 * return 0 on failure.
 */
unsigned int copy_connected_tcp_relays(Net_Crypto *c, Node_format *tcp_relays, uint16_t num)
{
    if (num == 0) {
        return 0;
    }

    pthread_mutex_lock(&c->tcp_mutex);
    unsigned int ret = tcp_copy_connected_relays(c->tcp_c, tcp_relays, num);
    pthread_mutex_unlock(&c->tcp_mutex);

    return ret;
}

static void do_tcp(Net_Crypto *c, void *userdata)
{
    pthread_mutex_lock(&c->tcp_mutex);
    do_tcp_connections(c->log, c->tcp_c, userdata);
    pthread_mutex_unlock(&c->tcp_mutex);

    uint32_t i;

    for (i = 0; i < c->crypto_connections_length; ++i) {
        Crypto_Connection *conn = get_crypto_connection(c, i);

        if (conn == nullptr) {
            continue;
        }

        if (conn->status != CRYPTO_CONN_ESTABLISHED) {
            continue;
        }

        bool direct_connected = 0;

        if (!crypto_connection_status(c, i, &direct_connected, nullptr)) {
            continue;
        }

        if (direct_connected) {
            pthread_mutex_lock(&c->tcp_mutex);
            set_tcp_connection_to_status(c->tcp_c, conn->connection_number_tcp, 0);
            pthread_mutex_unlock(&c->tcp_mutex);
        } else {
            pthread_mutex_lock(&c->tcp_mutex);
            set_tcp_connection_to_status(c->tcp_c, conn->connection_number_tcp, 1);
            pthread_mutex_unlock(&c->tcp_mutex);
        }
    }
}

/* Set function to be called when connection with crypt_connection_id goes connects/disconnects.
 *
 * The set function should return -1 on failure and 0 on success.
 * Note that if this function is set, the connection will clear itself on disconnect.
 * Object and id will be passed to this function untouched.
 * status is 1 if the connection is going online, 0 if it is going offline.
 *
 * return -1 on failure.
 * return 0 on success.
 */
int connection_status_handler(const Net_Crypto *c, int crypt_connection_id,
                              connection_status_cb *connection_status_callback, void *object, int id)
{
    Crypto_Connection *conn = get_crypto_connection(c, crypt_connection_id);

    if (conn == nullptr) {
        return -1;
    }

    conn->connection_status_callback = connection_status_callback;
    conn->connection_status_callback_object = object;
    conn->connection_status_callback_id = id;
    return 0;
}

/* Set function to be called when connection with crypt_connection_id receives a data packet of length.
 *
 * The set function should return -1 on failure and 0 on success.
 * Object and id will be passed to this function untouched.
 *
 * return -1 on failure.
 * return 0 on success.
 */
int connection_data_handler(const Net_Crypto *c, int crypt_connection_id,
                            connection_data_cb *connection_data_callback, void *object, int id)
{
    Crypto_Connection *conn = get_crypto_connection(c, crypt_connection_id);

    if (conn == nullptr) {
        return -1;
    }

    conn->connection_data_callback = connection_data_callback;
    conn->connection_data_callback_object = object;
    conn->connection_data_callback_id = id;
    return 0;
}

/* Set function to be called when connection with crypt_connection_id receives a lossy data packet of length.
 *
 * The set function should return -1 on failure and 0 on success.
 * Object and id will be passed to this function untouched.
 *
 * return -1 on failure.
 * return 0 on success.
 */
int connection_lossy_data_handler(Net_Crypto *c, int crypt_connection_id,
                                  connection_lossy_data_cb *connection_lossy_data_callback,
                                  void *object, int id)
{
    Crypto_Connection *conn = get_crypto_connection(c, crypt_connection_id);

    if (conn == nullptr) {
        return -1;
    }

    conn->connection_lossy_data_callback = connection_lossy_data_callback;
    conn->connection_lossy_data_callback_object = object;
    conn->connection_lossy_data_callback_id = id;
    return 0;
}

/* Set the function for this friend that will be callbacked with object and number if
 * the friend sends us a different dht public key than we have associated to him.
 *
 * If this function is called, the connection should be recreated with the new public key.
 *
 * object and number will be passed as argument to this function.
 *
 * return -1 on failure.
 * return 0 on success.
 */
int nc_dht_pk_callback(Net_Crypto *c, int crypt_connection_id, dht_pk_cb *function, void *object, uint32_t number)
{
    Crypto_Connection *conn = get_crypto_connection(c, crypt_connection_id);

    if (conn == nullptr) {
        return -1;
    }

    conn->dht_pk_callback = function;
    conn->dht_pk_callback_object = object;
    conn->dht_pk_callback_number = number;
    return 0;
}

/* Get the crypto connection id from the ip_port.
 *
 * return -1 on failure.
 * return connection id on success.
 */
static int crypto_id_ip_port(const Net_Crypto *c, IP_Port ip_port)
{
    return bs_list_find(&c->ip_port_list, (uint8_t *) &ip_port);
}

#define CRYPTO_MIN_PACKET_SIZE (1 + sizeof(uint16_t) + CRYPTO_MAC_SIZE)

/* Handle raw UDP packets coming directly from the socket.
 *
 * Handles:
 * Cookie response packets.
 * Crypto handshake packets.
 * Crypto data packets.
 *
 */
static int udp_handle_packet(void *object, IP_Port source, const uint8_t *packet, uint16_t length, void *userdata)
{
    Net_Crypto *c = (Net_Crypto *) object;

    if (length <= CRYPTO_MIN_PACKET_SIZE || length > MAX_CRYPTO_PACKET_SIZE) {
        return 1;
    }

    const int crypt_connection_id = crypto_id_ip_port(c, source);

    // AKE: No crypto connection yet
    if (crypt_connection_id == -1) {
        if (packet[0] != NET_PACKET_CRYPTO_HS) {
            return 1;
        }

        if (handle_new_connection_handshake(c, source, packet, length, userdata) != 0) {
            return 1;
        }

        return 0;
    }

    // AKE: One possiblity for Peer A/initator to handle a received cookie response packet
    if (handle_packet_connection(c, crypt_connection_id, packet, length, 1, userdata) != 0) {
        return 1;
    }

    Crypto_Connection *conn = get_crypto_connection(c, crypt_connection_id);

    if (conn == nullptr) {
        return -1;
    }

    pthread_mutex_lock(conn->mutex);

    if (net_family_is_ipv4(source.ip.family)) {
        conn->direct_lastrecv_timev4 = mono_time_get(c->mono_time);
    } else {
        conn->direct_lastrecv_timev6 = mono_time_get(c->mono_time);
    }

    pthread_mutex_unlock(conn->mutex);
    return 0;
}

/* The dT for the average packet receiving rate calculations.
 Also used as the */
#define PACKET_COUNTER_AVERAGE_INTERVAL 50

/* Ratio of recv queue size / recv packet rate (in seconds) times
 * the number of ms between request packets to send at that ratio
 */
#define REQUEST_PACKETS_COMPARE_CONSTANT (0.125 * 100.0)

/* Timeout for increasing speed after congestion event (in ms). */
#define CONGESTION_EVENT_TIMEOUT 1000

/* If the send queue is SEND_QUEUE_RATIO times larger than the
 * calculated link speed the packet send speed will be reduced
 * by a value depending on this number.
 */
#define SEND_QUEUE_RATIO 2.0

static void send_crypto_packets(Net_Crypto *c)
{
    const uint64_t temp_time = current_time_monotonic(c->mono_time);
    double total_send_rate = 0;
    uint32_t peak_request_packet_interval = -1;

    for (uint32_t i = 0; i < c->crypto_connections_length; ++i) {
        Crypto_Connection *conn = get_crypto_connection(c, i);

        if (conn == nullptr) {
            continue;
        }

        if ((CRYPTO_SEND_PACKET_INTERVAL + conn->temp_packet_sent_time) < temp_time) {
            send_temp_packet(c, i);
        }

        if ((conn->status == CRYPTO_CONN_NOT_CONFIRMED || conn->status == CRYPTO_CONN_ESTABLISHED)
                && (CRYPTO_SEND_PACKET_INTERVAL + conn->last_request_packet_sent) < temp_time) {
            if (send_request_packet(c, i) == 0) {
                conn->last_request_packet_sent = temp_time;
            }
        }

        if (conn->status == CRYPTO_CONN_ESTABLISHED) {
            if (conn->packet_recv_rate > CRYPTO_PACKET_MIN_RATE) {
                double request_packet_interval = (REQUEST_PACKETS_COMPARE_CONSTANT / ((num_packets_array(
                                                      &conn->recv_array) + 1.0) / (conn->packet_recv_rate + 1.0)));

                double request_packet_interval2 = ((CRYPTO_PACKET_MIN_RATE / conn->packet_recv_rate) *
                                                   (double) CRYPTO_SEND_PACKET_INTERVAL) + (double) PACKET_COUNTER_AVERAGE_INTERVAL;

                if (request_packet_interval2 < request_packet_interval) {
                    request_packet_interval = request_packet_interval2;
                }

                if (request_packet_interval < PACKET_COUNTER_AVERAGE_INTERVAL) {
                    request_packet_interval = PACKET_COUNTER_AVERAGE_INTERVAL;
                }

                if (request_packet_interval > CRYPTO_SEND_PACKET_INTERVAL) {
                    request_packet_interval = CRYPTO_SEND_PACKET_INTERVAL;
                }

                if (temp_time - conn->last_request_packet_sent > (uint64_t) request_packet_interval) {
                    if (send_request_packet(c, i) == 0) {
                        conn->last_request_packet_sent = temp_time;
                    }
                }

                if (request_packet_interval < peak_request_packet_interval) {
                    peak_request_packet_interval = request_packet_interval;
                }
            }

            if ((PACKET_COUNTER_AVERAGE_INTERVAL + conn->packet_counter_set) < temp_time) {
                const double dt = temp_time - conn->packet_counter_set;

                conn->packet_recv_rate = (double) conn->packet_counter / (dt / 1000.0);
                conn->packet_counter = 0;
                conn->packet_counter_set = temp_time;

                uint32_t packets_sent = conn->packets_sent;
                conn->packets_sent = 0;

                uint32_t packets_resent = conn->packets_resent;
                conn->packets_resent = 0;

                /* conjestion control
                 calculate a new value of conn->packet_send_rate based on some data
                 */

                unsigned int pos = conn->last_sendqueue_counter % CONGESTION_QUEUE_ARRAY_SIZE;
                conn->last_sendqueue_size[pos] = num_packets_array(&conn->send_array);

                long signed int sum = 0;
                sum = (long signed int) conn->last_sendqueue_size[pos] -
                      (long signed int) conn->last_sendqueue_size[(pos + 1) % CONGESTION_QUEUE_ARRAY_SIZE];

                unsigned int n_p_pos = conn->last_sendqueue_counter % CONGESTION_LAST_SENT_ARRAY_SIZE;
                conn->last_num_packets_sent[n_p_pos] = packets_sent;
                conn->last_num_packets_resent[n_p_pos] = packets_resent;

                conn->last_sendqueue_counter = (conn->last_sendqueue_counter + 1) %
                                               (CONGESTION_QUEUE_ARRAY_SIZE * CONGESTION_LAST_SENT_ARRAY_SIZE);

                bool direct_connected = 0;
                /* return value can be ignored since the `if` above ensures the connection is established */
                crypto_connection_status(c, i, &direct_connected, nullptr);

                /* When switching from TCP to UDP, don't change the packet send rate for CONGESTION_EVENT_TIMEOUT ms. */
                if (!(direct_connected && conn->last_tcp_sent + CONGESTION_EVENT_TIMEOUT > temp_time)) {
                    long signed int total_sent = 0;
                    long signed int total_resent = 0;

                    // TODO(irungentoo): use real delay
                    unsigned int delay = (unsigned int)((conn->rtt_time / PACKET_COUNTER_AVERAGE_INTERVAL) + 0.5);
                    unsigned int packets_set_rem_array = (CONGESTION_LAST_SENT_ARRAY_SIZE - CONGESTION_QUEUE_ARRAY_SIZE);

                    if (delay > packets_set_rem_array) {
                        delay = packets_set_rem_array;
                    }

                    for (unsigned j = 0; j < CONGESTION_QUEUE_ARRAY_SIZE; ++j) {
                        unsigned int ind = (j + (packets_set_rem_array - delay) + n_p_pos) % CONGESTION_LAST_SENT_ARRAY_SIZE;
                        total_sent += conn->last_num_packets_sent[ind];
                        total_resent += conn->last_num_packets_resent[ind];
                    }

                    if (sum > 0) {
                        total_sent -= sum;
                    } else {
                        if (total_resent > -sum) {
                            total_resent = -sum;
                        }
                    }

                    /* if queue is too big only allow resending packets. */
                    uint32_t npackets = num_packets_array(&conn->send_array);
                    double min_speed = 1000.0 * (((double)(total_sent)) / ((double)(CONGESTION_QUEUE_ARRAY_SIZE) *
                                                 PACKET_COUNTER_AVERAGE_INTERVAL));

                    double min_speed_request = 1000.0 * (((double)(total_sent + total_resent)) / ((double)(
                            CONGESTION_QUEUE_ARRAY_SIZE) * PACKET_COUNTER_AVERAGE_INTERVAL));

                    if (min_speed < CRYPTO_PACKET_MIN_RATE) {
                        min_speed = CRYPTO_PACKET_MIN_RATE;
                    }

                    double send_array_ratio = (((double) npackets) / min_speed);

                    // TODO(irungentoo): Improve formula?
                    if (send_array_ratio > SEND_QUEUE_RATIO && CRYPTO_MIN_QUEUE_LENGTH < npackets) {
                        conn->packet_send_rate = min_speed * (1.0 / (send_array_ratio / SEND_QUEUE_RATIO));
                    } else if (conn->last_congestion_event + CONGESTION_EVENT_TIMEOUT < temp_time) {
                        conn->packet_send_rate = min_speed * 1.2;
                    } else {
                        conn->packet_send_rate = min_speed * 0.9;
                    }

                    conn->packet_send_rate_requested = min_speed_request * 1.2;

                    if (conn->packet_send_rate < CRYPTO_PACKET_MIN_RATE) {
                        conn->packet_send_rate = CRYPTO_PACKET_MIN_RATE;
                    }

                    if (conn->packet_send_rate_requested < conn->packet_send_rate) {
                        conn->packet_send_rate_requested = conn->packet_send_rate;
                    }
                }
            }

            if (conn->last_packets_left_set == 0 || conn->last_packets_left_requested_set == 0) {
                conn->last_packets_left_requested_set = temp_time;
                conn->last_packets_left_set = temp_time;
                conn->packets_left_requested = CRYPTO_MIN_QUEUE_LENGTH;
                conn->packets_left = CRYPTO_MIN_QUEUE_LENGTH;
            } else {
                if (((uint64_t)((1000.0 / conn->packet_send_rate) + 0.5) + conn->last_packets_left_set) <= temp_time) {
                    double n_packets = conn->packet_send_rate * (((double)(temp_time - conn->last_packets_left_set)) / 1000.0);
                    n_packets += conn->last_packets_left_rem;

                    uint32_t num_packets = n_packets;
                    double rem = n_packets - (double) num_packets;

                    if (conn->packets_left > num_packets * 4 + CRYPTO_MIN_QUEUE_LENGTH) {
                        conn->packets_left = num_packets * 4 + CRYPTO_MIN_QUEUE_LENGTH;
                    } else {
                        conn->packets_left += num_packets;
                    }

                    conn->last_packets_left_set = temp_time;
                    conn->last_packets_left_rem = rem;
                }

                if (((uint64_t)((1000.0 / conn->packet_send_rate_requested) + 0.5) + conn->last_packets_left_requested_set) <=
                        temp_time) {
                    double n_packets = conn->packet_send_rate_requested
                                       * (((double)(temp_time - conn->last_packets_left_requested_set)) /
                                          1000.0);
                    n_packets += conn->last_packets_left_requested_rem;

                    uint32_t num_packets = n_packets;
                    double rem = n_packets - (double) num_packets;
                    conn->packets_left_requested = num_packets;

                    conn->last_packets_left_requested_set = temp_time;
                    conn->last_packets_left_requested_rem = rem;
                }

                if (conn->packets_left > conn->packets_left_requested) {
                    conn->packets_left_requested = conn->packets_left;
                }
            }

            int ret = send_requested_packets(c, i, conn->packets_left_requested);

            if (ret != -1) {
                conn->packets_left_requested -= ret;
                conn->packets_resent += ret;

                if ((unsigned int) ret < conn->packets_left) {
                    conn->packets_left -= ret;
                } else {
                    conn->last_congestion_event = temp_time;
                    conn->packets_left = 0;
                }
            }

            if (conn->packet_send_rate > CRYPTO_PACKET_MIN_RATE * 1.5) {
                total_send_rate += conn->packet_send_rate;
            }
        }
    }

    c->current_sleep_time = -1;
    uint32_t sleep_time = peak_request_packet_interval;

    if (c->current_sleep_time > sleep_time) {
        c->current_sleep_time = sleep_time;
    }

    if (total_send_rate > CRYPTO_PACKET_MIN_RATE) {
        sleep_time = (1000.0 / total_send_rate);

        if (c->current_sleep_time > sleep_time) {
            c->current_sleep_time = sleep_time + 1;
        }
    }

    sleep_time = CRYPTO_SEND_PACKET_INTERVAL;

    if (c->current_sleep_time > sleep_time) {
        c->current_sleep_time = sleep_time;
    }
}

/* Return 1 if max speed was reached for this connection (no more data can be physically through the pipe).
 * Return 0 if it wasn't reached.
 */
bool max_speed_reached(Net_Crypto *c, int crypt_connection_id)
{
    return reset_max_speed_reached(c, crypt_connection_id) != 0;
}

/* returns the number of packet slots left in the sendbuffer.
 * return 0 if failure.
 */
uint32_t crypto_num_free_sendqueue_slots(const Net_Crypto *c, int crypt_connection_id)
{
    Crypto_Connection *conn = get_crypto_connection(c, crypt_connection_id);

    if (conn == nullptr) {
        return 0;
    }

    uint32_t max_packets = CRYPTO_PACKET_BUFFER_SIZE - num_packets_array(&conn->send_array);

    if (conn->packets_left < max_packets) {
        return conn->packets_left;
    }

    return max_packets;
}

/* Sends a lossless cryptopacket.
 *
 * return -1 if data could not be put in packet queue.
 * return positive packet number if data was put into the queue.
 *
 * The first byte of data must in the PACKET_ID_RANGE_LOSSLESS.
 *
 * congestion_control: should congestion control apply to this packet?
 */
int64_t write_cryptpacket(Net_Crypto *c, int crypt_connection_id, const uint8_t *data, uint16_t length,
                          uint8_t congestion_control)
{
    if (length == 0) {
        return -1;
    }

    if (data[0] < PACKET_ID_RANGE_LOSSLESS_START || data[0] > PACKET_ID_RANGE_LOSSLESS_END) {
        return -1;
    }

    Crypto_Connection *conn = get_crypto_connection(c, crypt_connection_id);

    if (conn == nullptr) {
        return -1;
    }

    if (conn->status != CRYPTO_CONN_ESTABLISHED) {
        return -1;
    }

    if (congestion_control && conn->packets_left == 0) {
        return -1;
    }

    int64_t ret = send_lossless_packet(c, crypt_connection_id, data, length, congestion_control);

    if (ret == -1) {
        return -1;
    }

    if (congestion_control) {
        --conn->packets_left;
        --conn->packets_left_requested;
        ++conn->packets_sent;
    }

    return ret;
}

/* Check if packet_number was received by the other side.
 *
 * packet_number must be a valid packet number of a packet sent on this connection.
 *
 * return -1 on failure.
 * return 0 on success.
 *
 * Note: The condition `buffer_end - buffer_start < packet_number - buffer_start` is
 * a trick which handles situations `buffer_end >= buffer_start` and
 * `buffer_end < buffer_start` (when buffer_end overflowed) both correctly.
 *
 * It CANNOT be simplified to `packet_number < buffer_start`, as it will fail
 * when `buffer_end < buffer_start`.
 */
int cryptpacket_received(Net_Crypto *c, int crypt_connection_id, uint32_t packet_number)
{
    Crypto_Connection *conn = get_crypto_connection(c, crypt_connection_id);

    if (conn == nullptr) {
        return -1;
    }

    uint32_t num = num_packets_array(&conn->send_array);
    uint32_t num1 = packet_number - conn->send_array.buffer_start;

    if (num >= num1) {
        return -1;
    }

    return 0;
}

/* Sends a lossy cryptopacket.
 *
 * return -1 on failure.
 * return 0 on success.
 *
 * The first byte of data must in the PACKET_ID_RANGE_LOSSY.
 */
int send_lossy_cryptpacket(Net_Crypto *c, int crypt_connection_id, const uint8_t *data, uint16_t length)
{
    if (length == 0 || length > MAX_CRYPTO_DATA_SIZE) {
        return -1;
    }

    if (data[0] < PACKET_ID_RANGE_LOSSY_START || data[0] > PACKET_ID_RANGE_LOSSY_END) {
        return -1;
    }

    pthread_mutex_lock(&c->connections_mutex);
    ++c->connection_use_counter;
    pthread_mutex_unlock(&c->connections_mutex);

    Crypto_Connection *conn = get_crypto_connection(c, crypt_connection_id);

    int ret = -1;

    if (conn) {
        pthread_mutex_lock(conn->mutex);
        uint32_t buffer_start = conn->recv_array.buffer_start;
        uint32_t buffer_end = conn->send_array.buffer_end;
        pthread_mutex_unlock(conn->mutex);
        ret = send_data_packet_helper(c, crypt_connection_id, buffer_start, buffer_end, data, length);
    }

    pthread_mutex_lock(&c->connections_mutex);
    --c->connection_use_counter;
    pthread_mutex_unlock(&c->connections_mutex);

    return ret;
}

/* Kill a crypto connection.
 *
 * return -1 on failure.
 * return 0 on success.
 */
int crypto_kill(Net_Crypto *c, int crypt_connection_id)
{
    Crypto_Connection *conn = get_crypto_connection(c, crypt_connection_id);

    int ret = -1;

    if (conn) {
        if (conn->status == CRYPTO_CONN_ESTABLISHED) {
            send_kill_packet(c, crypt_connection_id);
        }

        pthread_mutex_lock(&c->tcp_mutex);
        kill_tcp_connection_to(c->tcp_c, conn->connection_number_tcp);
        pthread_mutex_unlock(&c->tcp_mutex);

        bs_list_remove(&c->ip_port_list, (uint8_t *) &conn->ip_portv4, crypt_connection_id);
        bs_list_remove(&c->ip_port_list, (uint8_t *) &conn->ip_portv6, crypt_connection_id);
        clear_temp_packet(c, crypt_connection_id);
        clear_buffer(&conn->send_array);
        clear_buffer(&conn->recv_array);
        //AKE NEW TODO: Verify if this is ok; freeing Noise CipherState memory
        noise_cipherstate_free(conn->send_cipher);
        noise_cipherstate_free(conn->recv_cipher);
        ret = wipe_crypto_connection(c, crypt_connection_id);
    }

    return ret;
}

bool crypto_connection_status(const Net_Crypto *c, int crypt_connection_id, bool *direct_connected,
                              unsigned int *online_tcp_relays)
{
    Crypto_Connection *conn = get_crypto_connection(c, crypt_connection_id);

    if (conn == nullptr) {
        return false;
    }

    if (direct_connected) {
        *direct_connected = 0;

        const uint64_t current_time = mono_time_get(c->mono_time);

        if ((UDP_DIRECT_TIMEOUT + conn->direct_lastrecv_timev4) > current_time) {
            *direct_connected = 1;
        }

        if ((UDP_DIRECT_TIMEOUT + conn->direct_lastrecv_timev6) > current_time) {
            *direct_connected = 1;
        }
    }

    if (online_tcp_relays) {
        *online_tcp_relays = tcp_connection_to_online_tcp_relays(c->tcp_c, conn->connection_number_tcp);
    }

    return true;
}

void new_keys(Net_Crypto *c)
{
    crypto_new_keypair(c->self_public_key, c->self_secret_key);
}

/* Save the public and private keys to the keys array.
 * Length must be CRYPTO_PUBLIC_KEY_SIZE + CRYPTO_SECRET_KEY_SIZE.
 *
 * TODO(irungentoo): Save only secret key.
 */
void save_keys(const Net_Crypto *c, uint8_t *keys)
{
    memcpy(keys, c->self_public_key, CRYPTO_PUBLIC_KEY_SIZE);
    memcpy(keys + CRYPTO_PUBLIC_KEY_SIZE, c->self_secret_key, CRYPTO_SECRET_KEY_SIZE);
}

/* Load the secret key.
 * Length must be CRYPTO_SECRET_KEY_SIZE.
 */
void load_secret_key(Net_Crypto *c, const uint8_t *sk)
{
    memcpy(c->self_secret_key, sk, CRYPTO_SECRET_KEY_SIZE);
    crypto_derive_public_key(c->self_public_key, c->self_secret_key);
}

/* Run this to (re)initialize net_crypto.
 * Sets all the global connection variables to their default values.
 */
// AKE: important function for every part of the handshake besides cookie request
Net_Crypto *new_net_crypto(const Logger *log, Mono_Time *mono_time, DHT *dht, TCP_Proxy_Info *proxy_info)
{
    if (dht == nullptr) {
        return nullptr;
    }

    Net_Crypto *temp = (Net_Crypto *) calloc(1, sizeof(Net_Crypto));

    if (temp == nullptr) {
        return nullptr;
    }

    temp->log = log;
    temp->mono_time = mono_time;

    temp->tcp_c = new_tcp_connections(mono_time, dht_get_self_secret_key(dht), proxy_info);

    if (temp->tcp_c == nullptr) {
        free(temp);
        return nullptr;
    }

    // AKE: callback for TCP data packets
    set_packet_tcp_connection_callback(temp->tcp_c, &tcp_data_callback, temp);
    // AKE: callback for TCP onion packets
    set_oob_packet_tcp_connection_callback(temp->tcp_c, &tcp_oob_callback, temp);

    if (create_recursive_mutex(&temp->tcp_mutex) != 0 ||
            pthread_mutex_init(&temp->connections_mutex, nullptr) != 0) {
        kill_tcp_connections(temp->tcp_c);
        free(temp);
        return nullptr;
    }

    temp->dht = dht;

    // AKE: there is a new public/private key pair generated and set. Therefore this should only be called once initially
    new_keys(temp);
    new_symmetric_key(temp->secret_symmetric_key);

    temp->current_sleep_time = CRYPTO_SEND_PACKET_INTERVAL;

    // AKE: registering UDP packet handlers
    networking_registerhandler(dht_get_net(dht), NET_PACKET_COOKIE_REQUEST, &udp_handle_cookie_request, temp);
    networking_registerhandler(dht_get_net(dht), NET_PACKET_COOKIE_RESPONSE, &udp_handle_packet, temp);
    networking_registerhandler(dht_get_net(dht), NET_PACKET_CRYPTO_HS, &udp_handle_packet, temp);
    networking_registerhandler(dht_get_net(dht), NET_PACKET_CRYPTO_DATA, &udp_handle_packet, temp);

    bs_list_init(&temp->ip_port_list, sizeof(IP_Port), 8);

    return temp;
}
//TODO test
static void kill_timedout(Net_Crypto *c, void *userdata)
{
    for (uint32_t i = 0; i < c->crypto_connections_length; ++i) {
        Crypto_Connection *conn = get_crypto_connection(c, i);

        if (conn == nullptr) {
            continue;
        }

        if (conn->status == CRYPTO_CONN_COOKIE_REQUESTING || conn->status == CRYPTO_CONN_HANDSHAKE_SENT
                || conn->status == CRYPTO_CONN_NOT_CONFIRMED) {
            if (conn->temp_packet_num_sent < MAX_NUM_SENDPACKET_TRIES) {
                continue;
            }

            connection_kill(c, i, userdata);
        }

#if 0

        if (conn->status == CRYPTO_CONN_ESTABLISHED) {
            // TODO(irungentoo): add a timeout here?
            do_timeout_here();
        }

#endif
    }
}

/* return the optimal interval in ms for running do_net_crypto.
 */
uint32_t crypto_run_interval(const Net_Crypto *c)
{
    return c->current_sleep_time;
}

/* Main loop. */
void do_net_crypto(Net_Crypto *c, void *userdata)
{
    kill_timedout(c, userdata);
    do_tcp(c, userdata);
    send_crypto_packets(c);
}

void kill_net_crypto(Net_Crypto *c)
{
    uint32_t i;

    for (i = 0; i < c->crypto_connections_length; ++i) {
        crypto_kill(c, i);
    }

    pthread_mutex_destroy(&c->tcp_mutex);
    pthread_mutex_destroy(&c->connections_mutex);

    kill_tcp_connections(c->tcp_c);
    bs_list_free(&c->ip_port_list);
    networking_registerhandler(dht_get_net(c->dht), NET_PACKET_COOKIE_REQUEST, nullptr, nullptr);
    networking_registerhandler(dht_get_net(c->dht), NET_PACKET_COOKIE_RESPONSE, nullptr, nullptr);
    networking_registerhandler(dht_get_net(c->dht), NET_PACKET_CRYPTO_HS, nullptr, nullptr);
    networking_registerhandler(dht_get_net(c->dht), NET_PACKET_CRYPTO_DATA, nullptr, nullptr);
    crypto_memzero(c, sizeof(Net_Crypto));
    free(c);
}<|MERGE_RESOLUTION|>--- conflicted
+++ resolved
@@ -32,22 +32,6 @@
 
 typedef struct Packets_Array {
     Packet_Data *buffer[CRYPTO_PACKET_BUFFER_SIZE];
-<<<<<<< HEAD
-    uint32_t buffer_start;
-    uint32_t buffer_end; /* packet numbers in array: {buffer_start, buffer_end) */
-} Packets_Array;
-
-typedef enum Crypto_Conn_State {
-    CRYPTO_CONN_FREE = 0, /* the connection slot is free; this value is 0 so it is valid after
-     * crypto_memzero(...) of the parent struct
-     */
-    CRYPTO_CONN_NO_CONNECTION, /* the connection is allocated, but not yet used */
-    CRYPTO_CONN_COOKIE_REQUESTING, /* we are sending cookie request packets */
-    CRYPTO_CONN_HANDSHAKE_SENT, /* we are sending handshake packets */
-    CRYPTO_CONN_NOT_CONFIRMED, /* we are sending handshake packets; // AKE: accepted
-     * we have received one from the other, but no data */
-    CRYPTO_CONN_ESTABLISHED, /* the connection is established */ // AKE: confirmed
-=======
     uint32_t  buffer_start;
     uint32_t  buffer_end; /* packet numbers in array: `{buffer_start, buffer_end)` */
 } Packets_Array;
@@ -59,10 +43,9 @@
     CRYPTO_CONN_NO_CONNECTION,       /* the connection is allocated, but not yet used */
     CRYPTO_CONN_COOKIE_REQUESTING,   /* we are sending cookie request packets */
     CRYPTO_CONN_HANDSHAKE_SENT,      /* we are sending handshake packets */
-    CRYPTO_CONN_NOT_CONFIRMED,       /* we are sending handshake packets.
+    CRYPTO_CONN_NOT_CONFIRMED,       /* we are sending handshake packets. // AKE: accepted
                                       * we have received one from the other, but no data */
-    CRYPTO_CONN_ESTABLISHED,         /* the connection is established */
->>>>>>> 3d601fe3
+    CRYPTO_CONN_ESTABLISHED,         /* the connection is established */ // AKE: confirmed
 } Crypto_Conn_State;
 
 typedef struct Crypto_Connection {
@@ -205,13 +188,8 @@
 
 static bool crypt_connection_id_is_valid(const Net_Crypto *c, int crypt_connection_id)
 {
-<<<<<<< HEAD
-    if ((uint32_t) crypt_connection_id >= c->crypto_connections_length) {
-        return 1;
-=======
     if ((uint32_t)crypt_connection_id >= c->crypto_connections_length) {
         return false;
->>>>>>> 3d601fe3
     }
 
     if (c->crypto_connections == nullptr) {
