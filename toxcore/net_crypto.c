/* SPDX-License-Identifier: GPL-3.0-or-later
 * Copyright © 2016-2018 The TokTok team.
 * Copyright © 2013 Tox project.
 */

/**
 * Functions for the core network crypto.
 *
 * NOTE: This code has to be perfect. We don't mess around with encryption.
 */
#include "net_crypto.h"

#include <math.h>
#include <stdlib.h>
#include <string.h>
//TODO: remove, used to for bin2hex_toupper() function to print/log bytes
#include "../other/fun/create_common.h"

#include "ccompat.h"
#include "list.h"
#include "mono_time.h"
#include "util.h"

static const uint8_t NOISE_PROTOCOL_NAME[34] = "Noise_IK_25519_XChaChaPoly_SHA512";
typedef struct Packet_Data {
    uint64_t sent_time;
    uint16_t length;
    uint8_t data[MAX_CRYPTO_DATA_SIZE];
} Packet_Data;

typedef struct Packets_Array {
    Packet_Data *buffer[CRYPTO_PACKET_BUFFER_SIZE];
    uint32_t  buffer_start;
    uint32_t  buffer_end; /* packet numbers in array: `{buffer_start, buffer_end)` */
} Packets_Array;

typedef enum Crypto_Conn_State {
    /* the connection slot is free. This value is 0 so it is valid after
     * `crypto_memzero(...)` of the parent struct
     */
    CRYPTO_CONN_FREE = 0,
    CRYPTO_CONN_NO_CONNECTION,       /* the connection is allocated, but not yet used */
    CRYPTO_CONN_COOKIE_REQUESTING,   /* we are sending cookie request packets */
    CRYPTO_CONN_HANDSHAKE_SENT,      /* we are sending handshake packets */
    /* we are sending handshake packets.
     * we have received one from the other, but no data */
    CRYPTO_CONN_NOT_CONFIRMED,
    CRYPTO_CONN_ESTABLISHED,         /* the connection is established */
} Crypto_Conn_State;

typedef struct Crypto_Connection {
    // Necessary for non-Noise handshake
    uint8_t public_key[CRYPTO_PUBLIC_KEY_SIZE]; /* The real public key of the peer. */
    uint8_t recv_nonce[CRYPTO_NONCE_SIZE]; /* Nonce of received packets. */
    uint8_t sent_nonce[CRYPTO_NONCE_SIZE]; /* Nonce of sent packets. */
    uint8_t sessionpublic_key[CRYPTO_PUBLIC_KEY_SIZE]; /* Our public key for this session. */
    uint8_t sessionsecret_key[CRYPTO_SECRET_KEY_SIZE]; /* Our private key for this session. */
    uint8_t peersessionpublic_key[CRYPTO_PUBLIC_KEY_SIZE]; /* The public key of the peer. */
    uint8_t shared_key[CRYPTO_SHARED_KEY_SIZE]; /* The precomputed shared key from encrypt_precompute. */
    Crypto_Conn_State status; /* See Crypto_Conn_State documentation */
    uint64_t cookie_request_number; /* number used in the cookie request packets for this connection */
    uint8_t dht_public_key[CRYPTO_PUBLIC_KEY_SIZE]; /* The dht public key of the peer */

    // For Noise
    noise_handshake *noise_handshake;
    uint8_t send_key[CRYPTO_PUBLIC_KEY_SIZE];
    uint8_t recv_key[CRYPTO_PUBLIC_KEY_SIZE];
    //TODO: remove
    // uint8_t noise_hash[CRYPTO_SHA512_SIZE];
    // uint8_t noise_chaining_key[CRYPTO_SHA512_SIZE];
    // uint8_t niose_send_key[CRYPTO_PUBLIC_KEY_SIZE];
    // uint8_t noise_recv_key[CRYPTO_PUBLIC_KEY_SIZE];
    //TODO: necessary?
    uint16_t handshake_send_interval;
    // bool initiator;
    // uint8_t precomputed_static_static[CRYPTO_PUBLIC_KEY_SIZE];

    uint8_t *temp_packet; /* Where the cookie request/handshake packet is stored while it is being sent. */
    uint16_t temp_packet_length;
    uint64_t temp_packet_sent_time; /* The time at which the last temp_packet was sent in ms. */
    uint32_t temp_packet_num_sent;

    IP_Port ip_portv4; /* The ip and port to contact this guy directly.*/
    IP_Port ip_portv6;
    uint64_t direct_lastrecv_timev4; /* The Time at which we last received a direct packet in ms. */
    uint64_t direct_lastrecv_timev6;

    uint64_t last_tcp_sent; /* Time the last TCP packet was sent. */

    Packets_Array send_array;
    Packets_Array recv_array;

    connection_status_cb *connection_status_callback;
    void *connection_status_callback_object;
    int connection_status_callback_id;

    connection_data_cb *connection_data_callback;
    void *connection_data_callback_object;
    int connection_data_callback_id;

    connection_lossy_data_cb *connection_lossy_data_callback;
    void *connection_lossy_data_callback_object;
    int connection_lossy_data_callback_id;

    uint64_t last_request_packet_sent;
    uint64_t direct_send_attempt_time;

    uint32_t packet_counter;
    double packet_recv_rate;
    uint64_t packet_counter_set;

    double packet_send_rate;
    uint32_t packets_left;
    uint64_t last_packets_left_set;
    double last_packets_left_rem;

    double packet_send_rate_requested;
    uint32_t packets_left_requested;
    uint64_t last_packets_left_requested_set;
    double last_packets_left_requested_rem;

    uint32_t last_sendqueue_size[CONGESTION_QUEUE_ARRAY_SIZE];
    uint32_t last_sendqueue_counter;
    long signed int last_num_packets_sent[CONGESTION_LAST_SENT_ARRAY_SIZE];
    long signed int last_num_packets_resent[CONGESTION_LAST_SENT_ARRAY_SIZE];
    uint32_t packets_sent;
    uint32_t packets_resent;
    uint64_t last_congestion_event;
    uint64_t rtt_time;

    /* TCP_connection connection_number */
    unsigned int connection_number_tcp;

    bool maximum_speed_reached;

    /* Must be a pointer, because the struct is moved in memory */
    pthread_mutex_t *mutex;

    dht_pk_cb *dht_pk_callback;
    void *dht_pk_callback_object;
    uint32_t dht_pk_callback_number;
} Crypto_Connection;

static const Crypto_Connection empty_crypto_connection = {{0}};

struct Net_Crypto {
    const Logger *log;
    const Memory *mem;
    const Random *rng;
    Mono_Time *mono_time;
    const Network *ns;

    DHT *dht;
    TCP_Connections *tcp_c;

    Crypto_Connection *crypto_connections;
    pthread_mutex_t tcp_mutex;

    pthread_mutex_t connections_mutex;
    unsigned int connection_use_counter;

    uint32_t crypto_connections_length; /* Length of connections array. */

    /* Our public and secret keys. */
    uint8_t self_public_key[CRYPTO_PUBLIC_KEY_SIZE];
    uint8_t self_secret_key[CRYPTO_SECRET_KEY_SIZE];

    /* The secret key used for cookies */
    uint8_t secret_symmetric_key[CRYPTO_SYMMETRIC_KEY_SIZE];

    new_connection_cb *new_connection_callback;
    void *new_connection_callback_object;

    /* The current optimal sleep time */
    uint32_t current_sleep_time;

    BS_List ip_port_list;
};

const uint8_t *nc_get_self_public_key(const Net_Crypto *c)
{
    return c->self_public_key;
}

const uint8_t *nc_get_self_secret_key(const Net_Crypto *c)
{
    return c->self_secret_key;
}

TCP_Connections *nc_get_tcp_c(const Net_Crypto *c)
{
    return c->tcp_c;
}

DHT *nc_get_dht(const Net_Crypto *c)
{
    return c->dht;
}

non_null()
static bool crypt_connection_id_is_valid(const Net_Crypto *c, int crypt_connection_id)
{
    if ((uint32_t)crypt_connection_id >= c->crypto_connections_length) {
        return false;
    }

    if (c->crypto_connections == nullptr) {
        return false;
    }

    const Crypto_Conn_State status = c->crypto_connections[crypt_connection_id].status;

    return status != CRYPTO_CONN_NO_CONNECTION && status != CRYPTO_CONN_FREE;
}

/** cookie timeout in seconds */
#define COOKIE_TIMEOUT 15
#define COOKIE_DATA_LENGTH (uint16_t)(CRYPTO_PUBLIC_KEY_SIZE * 2)
#define COOKIE_CONTENTS_LENGTH (uint16_t)(sizeof(uint64_t) + COOKIE_DATA_LENGTH)
#define COOKIE_LENGTH (uint16_t)(CRYPTO_NONCE_SIZE + COOKIE_CONTENTS_LENGTH + CRYPTO_MAC_SIZE)

#define COOKIE_REQUEST_PLAIN_LENGTH (uint16_t)(COOKIE_DATA_LENGTH + sizeof(uint64_t))
#define COOKIE_REQUEST_LENGTH (uint16_t)(1 + CRYPTO_PUBLIC_KEY_SIZE + CRYPTO_NONCE_SIZE + COOKIE_REQUEST_PLAIN_LENGTH + CRYPTO_MAC_SIZE)
#define COOKIE_RESPONSE_LENGTH (uint16_t)(1 + CRYPTO_NONCE_SIZE + COOKIE_LENGTH + sizeof(uint64_t) + CRYPTO_MAC_SIZE)

/** @brief Create a cookie request packet and put it in packet.
 *
 * dht_public_key is the dht public key of the other
 *
 * packet must be of size COOKIE_REQUEST_LENGTH or bigger.
 *
 * @retval -1 on failure.
 * @retval COOKIE_REQUEST_LENGTH on success.
 */
non_null()
static int create_cookie_request(const Net_Crypto *c, uint8_t *packet, const uint8_t *dht_public_key,
                                 uint64_t number, uint8_t *shared_key)
{
    //TODO: remove
    LOGGER_DEBUG(c->log, "ENTERING");
    uint8_t plain[COOKIE_REQUEST_PLAIN_LENGTH];
    uint8_t padding[CRYPTO_PUBLIC_KEY_SIZE] = {0};

    memcpy(plain, c->self_public_key, CRYPTO_PUBLIC_KEY_SIZE);
    //TODO: "Padding is used to maintain backwards-compatibility with previous versions of the protocol." => can this be removed by now?
    memcpy(plain + CRYPTO_PUBLIC_KEY_SIZE, padding, CRYPTO_PUBLIC_KEY_SIZE);
    memcpy(plain + (CRYPTO_PUBLIC_KEY_SIZE * 2), &number, sizeof(uint64_t));
    const uint8_t *tmp_shared_key = dht_get_shared_key_sent(c->dht, dht_public_key);
    memcpy(shared_key, tmp_shared_key, CRYPTO_SHARED_KEY_SIZE);
    uint8_t nonce[CRYPTO_NONCE_SIZE];
    random_nonce(c->rng, nonce);
    packet[0] = NET_PACKET_COOKIE_REQUEST;
    memcpy(packet + 1, dht_get_self_public_key(c->dht), CRYPTO_PUBLIC_KEY_SIZE);
    memcpy(packet + 1 + CRYPTO_PUBLIC_KEY_SIZE, nonce, CRYPTO_NONCE_SIZE);
    const int len = encrypt_data_symmetric(shared_key, nonce, plain, sizeof(plain),
                                           packet + 1 + CRYPTO_PUBLIC_KEY_SIZE + CRYPTO_NONCE_SIZE);

    if (len != COOKIE_REQUEST_PLAIN_LENGTH + CRYPTO_MAC_SIZE) {
        return -1;
    }
    
    return 1 + CRYPTO_PUBLIC_KEY_SIZE + CRYPTO_NONCE_SIZE + len;
}

/** @brief Create cookie of length COOKIE_LENGTH from bytes of length COOKIE_DATA_LENGTH using encryption_key
 *
 * @retval -1 on failure.
 * @retval 0 on success.
 */
non_null()
static int create_cookie(const Random *rng, const Mono_Time *mono_time, uint8_t *cookie, const uint8_t *bytes,
                         const uint8_t *encryption_key)
{
    uint8_t contents[COOKIE_CONTENTS_LENGTH];
    const uint64_t temp_time = mono_time_get(mono_time);
    memcpy(contents, &temp_time, sizeof(temp_time));
    memcpy(contents + sizeof(temp_time), bytes, COOKIE_DATA_LENGTH);
    random_nonce(rng, cookie);
    const int len = encrypt_data_symmetric(encryption_key, cookie, contents, sizeof(contents), cookie + CRYPTO_NONCE_SIZE);

    if (len != COOKIE_LENGTH - CRYPTO_NONCE_SIZE) {
        return -1;
    }

    return 0;
}

/** @brief Open cookie of length COOKIE_LENGTH to bytes of length COOKIE_DATA_LENGTH using encryption_key
 *
 * @retval -1 on failure.
 * @retval 0 on success.
 */
non_null()
static int open_cookie(const Mono_Time *mono_time, uint8_t *bytes, const uint8_t *cookie,
                       const uint8_t *encryption_key)
{
    uint8_t contents[COOKIE_CONTENTS_LENGTH];
    const int len = decrypt_data_symmetric(encryption_key, cookie, cookie + CRYPTO_NONCE_SIZE,
                                           COOKIE_LENGTH - CRYPTO_NONCE_SIZE, contents);

    if (len != sizeof(contents)) {
        return -1;
    }

    uint64_t cookie_time;
    memcpy(&cookie_time, contents, sizeof(cookie_time));
    const uint64_t temp_time = mono_time_get(mono_time);

    if (cookie_time + COOKIE_TIMEOUT < temp_time || temp_time < cookie_time) {
        return -1;
    }

    memcpy(bytes, contents + sizeof(cookie_time), COOKIE_DATA_LENGTH);
    return 0;
}


/** @brief Create a cookie response packet and put it in packet.
 * @param request_plain must be COOKIE_REQUEST_PLAIN_LENGTH bytes.
 * @param packet must be of size COOKIE_RESPONSE_LENGTH or bigger.
 *
 * @retval -1 on failure.
 * @retval COOKIE_RESPONSE_LENGTH on success.
 */
non_null()
static int create_cookie_response(const Net_Crypto *c, uint8_t *packet, const uint8_t *request_plain,
                                  const uint8_t *shared_key, const uint8_t *dht_public_key)
{
    LOGGER_DEBUG(c->log, "ENTERING");
    uint8_t cookie_plain[COOKIE_DATA_LENGTH];
    memcpy(cookie_plain, request_plain, CRYPTO_PUBLIC_KEY_SIZE);
    memcpy(cookie_plain + CRYPTO_PUBLIC_KEY_SIZE, dht_public_key, CRYPTO_PUBLIC_KEY_SIZE);
    uint8_t plain[COOKIE_LENGTH + sizeof(uint64_t)];

    if (create_cookie(c->rng, c->mono_time, plain, cookie_plain, c->secret_symmetric_key) != 0) {
        return -1;
    }

    memcpy(plain + COOKIE_LENGTH, request_plain + COOKIE_DATA_LENGTH, sizeof(uint64_t));
    packet[0] = NET_PACKET_COOKIE_RESPONSE;
    random_nonce(c->rng, packet + 1);
    const int len = encrypt_data_symmetric(shared_key, packet + 1, plain, sizeof(plain), packet + 1 + CRYPTO_NONCE_SIZE);

    if (len != COOKIE_RESPONSE_LENGTH - (1 + CRYPTO_NONCE_SIZE)) {
        return -1;
    }

    return COOKIE_RESPONSE_LENGTH;
}

/** @brief Handle the cookie request packet of length length.
 * Put what was in the request in request_plain (must be of size COOKIE_REQUEST_PLAIN_LENGTH)
 * Put the key used to decrypt the request into shared_key (of size CRYPTO_SHARED_KEY_SIZE) for use in the response.
 *
 * @retval -1 on failure.
 * @retval 0 on success.
 */
non_null()
static int handle_cookie_request(const Net_Crypto *c, uint8_t *request_plain, uint8_t *shared_key,
                                 uint8_t *dht_public_key, const uint8_t *packet, uint16_t length)
{
    LOGGER_DEBUG(c->log, "ENTERING");
    if (length != COOKIE_REQUEST_LENGTH) {
        return -1;
    }

    memcpy(dht_public_key, packet + 1, CRYPTO_PUBLIC_KEY_SIZE);
    const uint8_t *tmp_shared_key = dht_get_shared_key_sent(c->dht, dht_public_key);
    memcpy(shared_key, tmp_shared_key, CRYPTO_SHARED_KEY_SIZE);
    const int len = decrypt_data_symmetric(shared_key, packet + 1 + CRYPTO_PUBLIC_KEY_SIZE,
                                           packet + 1 + CRYPTO_PUBLIC_KEY_SIZE + CRYPTO_NONCE_SIZE, COOKIE_REQUEST_PLAIN_LENGTH + CRYPTO_MAC_SIZE,
                                           request_plain);

    if (len != COOKIE_REQUEST_PLAIN_LENGTH) {
        return -1;
    }

    return 0;
}

/** Handle the cookie request packet (for raw UDP) */
non_null(1, 2, 3) nullable(5)
static int udp_handle_cookie_request(void *object, const IP_Port *source, const uint8_t *packet, uint16_t length,
                                     void *userdata)
{
    const Net_Crypto *c = (const Net_Crypto *)object;

    //TODO: remove
    LOGGER_DEBUG(c->log, "ENTERING");

    uint8_t request_plain[COOKIE_REQUEST_PLAIN_LENGTH];
    uint8_t shared_key[CRYPTO_SHARED_KEY_SIZE];
    uint8_t dht_public_key[CRYPTO_PUBLIC_KEY_SIZE];

    if (handle_cookie_request(c, request_plain, shared_key, dht_public_key, packet, length) != 0) {
        return 1;
    }

    uint8_t data[COOKIE_RESPONSE_LENGTH];

    if (create_cookie_response(c, data, request_plain, shared_key, dht_public_key) != sizeof(data)) {
        return 1;
    }

    if ((uint32_t)sendpacket(dht_get_net(c->dht), source, data, sizeof(data)) != sizeof(data)) {
        return 1;
    }

    return 0;
}

/** Handle the cookie request packet (for TCP) */
non_null()
static int tcp_handle_cookie_request(const Net_Crypto *c, int connections_number, const uint8_t *packet,
                                     uint16_t length)
{
    LOGGER_DEBUG(c->log, "ENTERING");
    uint8_t request_plain[COOKIE_REQUEST_PLAIN_LENGTH];
    uint8_t shared_key[CRYPTO_SHARED_KEY_SIZE];
    uint8_t dht_public_key[CRYPTO_PUBLIC_KEY_SIZE];

    if (handle_cookie_request(c, request_plain, shared_key, dht_public_key, packet, length) != 0) {
        return -1;
    }

    uint8_t data[COOKIE_RESPONSE_LENGTH];

    if (create_cookie_response(c, data, request_plain, shared_key, dht_public_key) != sizeof(data)) {
        return -1;
    }

    const int ret = send_packet_tcp_connection(c->tcp_c, connections_number, data, sizeof(data));
    return ret;
}

/** Handle the cookie request packet (for TCP oob packets) */
non_null()
static int tcp_oob_handle_cookie_request(const Net_Crypto *c, unsigned int tcp_connections_number,
        const uint8_t *dht_public_key, const uint8_t *packet, uint16_t length)
{
    LOGGER_DEBUG(c->log, "ENTERING");
    uint8_t request_plain[COOKIE_REQUEST_PLAIN_LENGTH];
    uint8_t shared_key[CRYPTO_SHARED_KEY_SIZE];
    uint8_t dht_public_key_temp[CRYPTO_PUBLIC_KEY_SIZE];

    if (handle_cookie_request(c, request_plain, shared_key, dht_public_key_temp, packet, length) != 0) {
        return -1;
    }

    if (!pk_equal(dht_public_key, dht_public_key_temp)) {
        return -1;
    }

    uint8_t data[COOKIE_RESPONSE_LENGTH];

    if (create_cookie_response(c, data, request_plain, shared_key, dht_public_key) != sizeof(data)) {
        return -1;
    }

    const int ret = tcp_send_oob_packet(c->tcp_c, tcp_connections_number, dht_public_key, data, sizeof(data));
    return ret;
}

/** @brief Handle a cookie response packet of length encrypted with shared_key.
 * put the cookie in the response in cookie
 *
 * @param cookie must be of length COOKIE_LENGTH.
 *
 * @retval -1 on failure.
 * @retval COOKIE_LENGTH on success.
 */
non_null()
static int handle_cookie_response(uint8_t *cookie, uint64_t *number,
                                  const uint8_t *packet, uint16_t length,
                                  const uint8_t *shared_key)
{
    if (length != COOKIE_RESPONSE_LENGTH) {
        return -1;
    }

    uint8_t plain[COOKIE_LENGTH + sizeof(uint64_t)];
    const int len = decrypt_data_symmetric(shared_key, packet + 1, packet + 1 + CRYPTO_NONCE_SIZE,
                                           length - (1 + CRYPTO_NONCE_SIZE), plain);

    if (len != sizeof(plain)) {
        return -1;
    }

    memcpy(cookie, plain, COOKIE_LENGTH);
    memcpy(number, plain + COOKIE_LENGTH, sizeof(uint64_t));
    return COOKIE_LENGTH;
}

/* Necessary for backwards compatiblity to non-Noise handshake */
#define HANDSHAKE_PACKET_LENGTH (1 + COOKIE_LENGTH + CRYPTO_NONCE_SIZE + CRYPTO_NONCE_SIZE + CRYPTO_PUBLIC_KEY_SIZE + CRYPTO_SHA512_SIZE + COOKIE_LENGTH + CRYPTO_MAC_SIZE)
/* Necessary for Noise-based handshake */
#define NOISE_HANDSHAKE_PACKET_LENGTH_INITIATOR (1 + COOKIE_LENGTH + CRYPTO_PUBLIC_KEY_SIZE + CRYPTO_NONCE_SIZE + CRYPTO_PUBLIC_KEY_SIZE + CRYPTO_MAC_SIZE + CRYPTO_NONCE_SIZE + CRYPTO_NONCE_SIZE + CRYPTO_SHA512_SIZE + COOKIE_LENGTH + CRYPTO_MAC_SIZE)
#define NOISE_HANDSHAKE_PACKET_LENGTH_RESPONDER (1 + COOKIE_LENGTH + CRYPTO_PUBLIC_KEY_SIZE + CRYPTO_NONCE_SIZE + CRYPTO_NONCE_SIZE + CRYPTO_SHA512_SIZE + COOKIE_LENGTH + CRYPTO_MAC_SIZE)

/* 
* TODO: Helper function to print hashes, keys, packets, etc.
* TODO: remove from production code or make dependent on MIN_LOGGER_LEVEL=DEBUG?
* uses sodium_bin2hex() via bin2hex_toupper() function from `../other/fun/create_common.h`
*/
static void bytes2string(char *string, size_t string_size, const uint8_t *bytes, size_t bytes_size, const Logger *log)
{
    bin2hex_toupper(string, string_size, bytes, bytes_size);
}

/**
 * @brief Initializes a Noise Handshake State with provided static X25519 ID key pair, X25519 static ID public key from peer
 * and sets if initiator or not.
 * 
 * cf. Noise section 5.3
 * Calls InitializeSymmetric(protocol_name).
 * Calls MixHash(prologue).
 * Sets the initiator, s, e, rs, and re variables to the corresponding arguments.
 * Calls MixHash() once for each public key listed in the pre-messages.
 * 
 * //TODO: remove Logger Param
 * @param log Tox logger
 * @param noise_handshake handshake struct to save the necessary values to
 * @param self_secret_key static private ID X25519 key of this Tox instance
 * @param peer_public_key X25519 static ID public key from peer to connect to
 * @param initiator specifies if this Tox instance is the initiator of this crypto connection
 * 
 * @return -1 on failure
 * @return 0 on success
 */
static int noise_handshake_init
(const Logger *log, struct noise_handshake *noise_handshake, const uint8_t *self_secret_key, const uint8_t *peer_public_key, bool initiator)
{
    //TODO: remove
    if (log != nullptr) {
        LOGGER_DEBUG(log, "ENTERING");
    }

    crypto_memzero(noise_handshake, sizeof(struct noise_handshake));

    /* IntializeSymmetric(protocol_name) => set h to NOISE_PROTOCOL_NAME and append zero bytes to make 64 bytes, sets ck = h
     Nothing gets hashed in Tox case because NOISE_PROTOCOL_NAME < CRYPTO_SHA512_SIZE */
    uint8_t temp_hash[CRYPTO_SHA512_SIZE];
    memset(temp_hash, '\0', CRYPTO_SHA512_SIZE);
    memcpy(temp_hash, NOISE_PROTOCOL_NAME, sizeof(NOISE_PROTOCOL_NAME));
    memcpy(noise_handshake->hash, temp_hash, CRYPTO_SHA512_SIZE);
    memcpy(noise_handshake->chaining_key, temp_hash, CRYPTO_SHA512_SIZE);

    //TODO: remove
    // char log_ck[CRYPTO_SHA512_SIZE*2+1];
    // if (log != nullptr) {
    //     bytes2string(log_ck, sizeof(log_ck), noise_handshake->chaining_key, CRYPTO_SHA512_SIZE, log);
    //     LOGGER_DEBUG(log, "ck: %s", log_ck);
    // }

    /* Sets the initiator, s => ephemeral keys are set afterwards */ 
    noise_handshake->initiator = initiator;
    if (self_secret_key) {
        memcpy(noise_handshake->static_private, self_secret_key, CRYPTO_PUBLIC_KEY_SIZE);
        crypto_derive_public_key(noise_handshake->static_public, self_secret_key);

        //TODO: remove
        if (log != nullptr) {
            char log_spub[CRYPTO_PUBLIC_KEY_SIZE*2+1];
            bytes2string(log_spub, sizeof(log_spub), noise_handshake->static_public, CRYPTO_PUBLIC_KEY_SIZE, log);
            LOGGER_DEBUG(log, "static pub: %s", log_spub);
        }
        
    } else {
        fprintf(stderr, "Local static private key required, but not provided.\n");
        return -1;
    }
    /* <- s: pre-message from responder to initiator => sets rs (only initiator) */
    if (initiator) {
        if (peer_public_key != nullptr) {
            memcpy(noise_handshake->remote_static, peer_public_key, CRYPTO_PUBLIC_KEY_SIZE);

            //TODO: Remove
            if (log != nullptr) {
                char log_spub[CRYPTO_PUBLIC_KEY_SIZE*2+1];
                bytes2string(log_spub, sizeof(log_spub), noise_handshake->remote_static, CRYPTO_PUBLIC_KEY_SIZE, log);
                LOGGER_DEBUG(log, "INITIATOR remote static: %s", log_spub);
            }

            /* Calls MixHash() once for each public key listed in the pre-messages from Noise IK */ 
            noise_mix_hash(noise_handshake->hash, peer_public_key, CRYPTO_PUBLIC_KEY_SIZE);

            //TODO: remove
            // if (log != nullptr) {
            //     bytes2string(log_hash, sizeof(log_hash), noise_handshake->hash, CRYPTO_SHA512_SIZE, log);
            //     LOGGER_DEBUG(log, "INITIATOR hash: %s", log_hash);
            // }
        } else {
            fprintf(stderr, "Remote peer static public key required, but not provided.\n");
            return -1;
        }
    } else if (!initiator) {
        /* Calls MixHash() once for each public key listed in the pre-messages from Noise IK */ 
        noise_mix_hash(noise_handshake->hash, noise_handshake->static_public, CRYPTO_PUBLIC_KEY_SIZE);

        //TODO: remove
            // if (log != nullptr) {
            //     bytes2string(log_hash, sizeof(log_hash), noise_handshake->hash, CRYPTO_SHA512_SIZE, log);
            //     LOGGER_DEBUG(log, "RESPONDER hash: %s", log_hash);
            // }
    } else {
        return -1;
    }

    //TODO: precompute_static_static ?

    //TODO: crypto_new_keypair(c->rng, conn->sessionpublic_key, conn->sessionsecret_key); -> here? currently not possible due to backwards compatibility, also inefficient

    /* Ready to go */
    return 0;
}

/**  @brief Create a handshake packet and put it in packet. Currently supports noise-Noise and Noise handshake.
 *
 * cf. Noise section 5.3 -> WriteMessage(payload, message_buffer)
 * 
 * @param cookie must be COOKIE_LENGTH bytes.
 * @param packet must be of size HANDSHAKE_PACKET_LENGTH or bigger.
 * @param nonce base nonce for this Tox instance, to be used for transport message encryption after handshake
 * @param ephemeral_private Ephemeral private X25519 key of this Tox instance for this handshake
 * @param ephemeral_public Ephemeral public X25519 key of this Tox instance for this handshake
 * @param peer_real_pk X25519 static ID public key from peer to connect to
 * @param peer_dht_pubkey X25519 DHT public key from peer to connect to
 * @param noise_handshake struct containing Noise information/values
 * 
 * @retval -1 on failure.
 * @retval HANDSHAKE_PACKET_LENGTH on success (non-Noise handshake).
 * @retval NOISE_HANDSHAKE_PACKET_LENGTH_INITIATOR if Noise handshake initiator
 * @retval NOISE_HANDSHAKE_PACKET_LENGTH_RESPONDER if Noise handshake responder
 * 
 */
non_null()
static int create_crypto_handshake(const Net_Crypto *c, uint8_t *packet, const uint8_t *cookie, const uint8_t *nonce, const uint8_t *ephemeral_private,
                                   const uint8_t *ephemeral_public, const uint8_t *peer_real_pk, const uint8_t *peer_dht_pubkey, noise_handshake *noise_handshake)
{
    LOGGER_DEBUG(c->log, "ENTERING: create_crypto_handshake()");
    /* Noise-based handshake */
    if (noise_handshake != nullptr) {
        LOGGER_DEBUG(c->log, "NOISE HANDSHAKE");
            /* Initiator: Handshake packet structure
            [uint8_t 26]
            [Cookie 112 bytes]
            [session public key of the peer (32 bytes)] => currently in plain
            [24 bytes nonce for static pub key encryption]
            [encrypted static public key of the INITIATOR (32 bytes)]
            [MAC encrypted static pubkey 16 bytes]
            [24 bytes nonce handshake payload encryption]
            [Encrypted message containing:
            [24 bytes base nonce] => WITH base Nonce, to be used for transport message encryption after handshake
            TODO: authenticate Cookie via AD in XAEAD?
            [64 bytes sha512 hash of the entire Cookie sitting outside the encrypted part]
            [112 bytes Other Cookie (used by the other peer to respond to the handshake packet)]
            [MAC encrypted payload 16 bytes]
            */
        /* -> e, es, s, ss */
        if (noise_handshake->initiator) {
            /* set ephemeral private+public */ 
            memcpy(noise_handshake->ephemeral_private, ephemeral_private, CRYPTO_PUBLIC_KEY_SIZE);
            memcpy(noise_handshake->ephemeral_public, ephemeral_public, CRYPTO_PUBLIC_KEY_SIZE);

            /* e */
            memcpy(packet + 1 + COOKIE_LENGTH, ephemeral_public, CRYPTO_PUBLIC_KEY_SIZE);
            noise_mix_hash(noise_handshake->hash, ephemeral_public, CRYPTO_PUBLIC_KEY_SIZE);

            //TODO: remove from production code
            // char log_hash1[CRYPTO_SHA512_SIZE*2+1];
            // bytes2string(log_hash1, sizeof(log_hash1), noise_handshake->hash, CRYPTO_SHA512_SIZE, c->log);
            // LOGGER_DEBUG(c->log, "hash1 INITIATOR: %s", log_hash1);

            /* es */
            uint8_t noise_handshake_temp_key[CRYPTO_SHARED_KEY_SIZE];
            noise_mix_key(noise_handshake->chaining_key, noise_handshake_temp_key, ephemeral_private, noise_handshake->remote_static);

            /* s */
            /*Nonce provided as parameter is the base nonce! -> Add nonce for static pub key encryption to packet 
            || TODO: or use 0? or leads to nonce reuse? */ 
            random_nonce(c->rng, packet + 1 + COOKIE_LENGTH + CRYPTO_PUBLIC_KEY_SIZE);
            noise_encrypt_and_hash(packet + 1 + COOKIE_LENGTH + CRYPTO_PUBLIC_KEY_SIZE + CRYPTO_NONCE_SIZE, noise_handshake->static_public, CRYPTO_PUBLIC_KEY_SIZE, noise_handshake_temp_key, 
                            noise_handshake->hash, packet + 1 + COOKIE_LENGTH + CRYPTO_PUBLIC_KEY_SIZE);
            
            //TODO: remove from production code
            // char log_hash2[CRYPTO_SHA512_SIZE*2+1];
            // bytes2string(log_hash2, sizeof(log_hash2), noise_handshake->hash, CRYPTO_SHA512_SIZE, c->log);
            // LOGGER_DEBUG(c->log, "hash2 INITIATOR: %s", log_hash2);

            /* ss */
            noise_mix_key(noise_handshake->chaining_key, noise_handshake_temp_key, noise_handshake->static_private, noise_handshake->remote_static);

            /* Noise Handshake Payload */
            uint8_t handshake_payload_plain[CRYPTO_NONCE_SIZE + CRYPTO_SHA512_SIZE + COOKIE_LENGTH];
            memcpy(handshake_payload_plain, nonce, CRYPTO_NONCE_SIZE);
            crypto_sha512(handshake_payload_plain + CRYPTO_NONCE_SIZE, cookie, COOKIE_LENGTH);

            uint8_t cookie_plain[COOKIE_DATA_LENGTH];
            memcpy(cookie_plain, peer_real_pk, CRYPTO_PUBLIC_KEY_SIZE);
            memcpy(cookie_plain + CRYPTO_PUBLIC_KEY_SIZE, peer_dht_pubkey, CRYPTO_PUBLIC_KEY_SIZE);

            /* OtherCookie is added to payload */ 
            if (create_cookie(c->rng, c->mono_time, handshake_payload_plain + CRYPTO_NONCE_SIZE + CRYPTO_SHA512_SIZE,
                            cookie_plain, c->secret_symmetric_key) != 0) {
                return -1;
            }

            /* Add Handshake payload nonce */ 
            random_nonce(c->rng, packet + 1 + COOKIE_LENGTH + CRYPTO_PUBLIC_KEY_SIZE + CRYPTO_NONCE_SIZE + CRYPTO_PUBLIC_KEY_SIZE + CRYPTO_MAC_SIZE);
            
            noise_encrypt_and_hash(packet + 1 + COOKIE_LENGTH + CRYPTO_PUBLIC_KEY_SIZE + CRYPTO_NONCE_SIZE + CRYPTO_PUBLIC_KEY_SIZE + CRYPTO_MAC_SIZE + CRYPTO_NONCE_SIZE, 
                            handshake_payload_plain, sizeof(handshake_payload_plain), noise_handshake_temp_key, 
                            noise_handshake->hash, packet + 1 + COOKIE_LENGTH + CRYPTO_PUBLIC_KEY_SIZE + CRYPTO_NONCE_SIZE + CRYPTO_PUBLIC_KEY_SIZE + CRYPTO_MAC_SIZE);

            //TODO: remove from production code
            // LOGGER_DEBUG(c->log, "AFTER noise_encrypt_and_hash()");
            // char log_ciphertext[(sizeof(handshake_payload_plain)+CRYPTO_MAC_SIZE)*2+1];
            // bytes2string(log_ciphertext, sizeof(log_ciphertext), (packet + 1 + COOKIE_LENGTH + CRYPTO_PUBLIC_KEY_SIZE + CRYPTO_NONCE_SIZE + CRYPTO_PUBLIC_KEY_SIZE + CRYPTO_MAC_SIZE + CRYPTO_NONCE_SIZE), 
            //             (sizeof(handshake_payload_plain)+CRYPTO_MAC_SIZE), c->log);
            // LOGGER_DEBUG(c->log, "Ciphertext INITIATOR: %s", log_ciphertext);

            packet[0] = NET_PACKET_CRYPTO_HS;
            memcpy(packet + 1, cookie, COOKIE_LENGTH);

            //TODO: remove from production code
            // char log_packet[NOISE_HANDSHAKE_PACKET_LENGTH_INITIATOR*2+1];
            // bytes2string(log_packet, sizeof(log_packet), packet, NOISE_HANDSHAKE_PACKET_LENGTH_INITIATOR, c->log);
            // LOGGER_DEBUG(c->log, "HS Packet I: %s", log_packet);

            crypto_memzero(noise_handshake_temp_key, CRYPTO_SHARED_KEY_SIZE);

            return NOISE_HANDSHAKE_PACKET_LENGTH_INITIATOR;
        }
        /* <- e, ee, se */
        else if (!noise_handshake->initiator) {
            /* Responder: Handshake packet structure
            [uint8_t 26]
            [Cookie 112 bytes]
            [session public key of the peer (32 bytes)] => currently in plain
            [24 bytes nonce for handshake payload encryption]
            [Encrypted message containing:
            [24 bytes base nonce] => WITH base Nonce, to be used for transport message encryption after handshake
            TODO: authenticate Cookie via AD in XAEAD?
            [64 bytes sha512 hash of the entire Cookie sitting outside the encrypted part]
            [112 bytes Other Cookie (used by the other to respond to the handshake packet)]
            [MAC encrypted payload 16 bytes]
            */
            /* set ephemeral private+public */ 
            memcpy(noise_handshake->ephemeral_private, ephemeral_private, CRYPTO_PUBLIC_KEY_SIZE);
            memcpy(noise_handshake->ephemeral_public, ephemeral_public, CRYPTO_PUBLIC_KEY_SIZE);

            /* e */
            memcpy(packet + 1 + COOKIE_LENGTH, ephemeral_public, CRYPTO_PUBLIC_KEY_SIZE);
            noise_mix_hash(noise_handshake->hash, ephemeral_public, CRYPTO_PUBLIC_KEY_SIZE);

            //TODO: Remove
            // char log_ck[CRYPTO_SHA512_SIZE*2+1];
            // bytes2string(log_ck, sizeof(log_ck), noise_handshake->chaining_key, CRYPTO_SHA512_SIZE, c->log);
            // LOGGER_DEBUG(c->log, "RESPONDER pre ee ck: %s", log_ck);
            
            /* ee */
            uint8_t noise_handshake_temp_key[CRYPTO_SHARED_KEY_SIZE];
            noise_mix_key(noise_handshake->chaining_key, noise_handshake_temp_key, ephemeral_private, noise_handshake->remote_ephemeral);

            //TODO: Remove
            // char log_temp_key[CRYPTO_SHARED_KEY_SIZE*2+1];
            // bytes2string(log_temp_key, sizeof(log_temp_key), noise_handshake_temp_key, CRYPTO_SHARED_KEY_SIZE, c->log);
            // LOGGER_DEBUG(c->log, "RESPONDER ee temp_key: %s", log_temp_key);

            /* se */
            noise_mix_key(noise_handshake->chaining_key, noise_handshake_temp_key, noise_handshake->ephemeral_private, noise_handshake->remote_static);

            //TODO: Remove
            // bytes2string(log_temp_key, sizeof(log_temp_key), noise_handshake_temp_key, CRYPTO_SHARED_KEY_SIZE, c->log);
            // LOGGER_DEBUG(c->log, "RESPONDER es temp_key: %s", log_temp_key);

            /* Create Noise Handshake Payload */
            uint8_t handshake_payload_plain[CRYPTO_NONCE_SIZE + CRYPTO_SHA512_SIZE + COOKIE_LENGTH];
            memcpy(handshake_payload_plain, nonce, CRYPTO_NONCE_SIZE);
            crypto_sha512(handshake_payload_plain + CRYPTO_NONCE_SIZE, cookie, COOKIE_LENGTH);

            uint8_t cookie_plain[COOKIE_DATA_LENGTH];
            memcpy(cookie_plain, peer_real_pk, CRYPTO_PUBLIC_KEY_SIZE);
            memcpy(cookie_plain + CRYPTO_PUBLIC_KEY_SIZE, peer_dht_pubkey, CRYPTO_PUBLIC_KEY_SIZE);

            /* OtherCookie is added to payload */ 
            if (create_cookie(c->rng, c->mono_time, handshake_payload_plain + CRYPTO_NONCE_SIZE + CRYPTO_SHA512_SIZE,
                            cookie_plain, c->secret_symmetric_key) != 0) {
                return -1;
            }

            /* Add Handshake payload nonce
             Nonce provided as parameter is the base nonce! -> Add nonce for static pub key encryption to packet 
            || TODO: or use 0? or leads to nonce reuse? */
            random_nonce(c->rng, packet + 1 + COOKIE_LENGTH + CRYPTO_PUBLIC_KEY_SIZE);
            noise_encrypt_and_hash(packet + 1 + COOKIE_LENGTH + CRYPTO_PUBLIC_KEY_SIZE + CRYPTO_NONCE_SIZE, 
                            handshake_payload_plain, sizeof(handshake_payload_plain), noise_handshake_temp_key, 
                            noise_handshake->hash, packet + 1 + COOKIE_LENGTH + CRYPTO_PUBLIC_KEY_SIZE);

            packet[0] = NET_PACKET_CRYPTO_HS;
            memcpy(packet + 1, cookie, COOKIE_LENGTH);

            crypto_memzero(noise_handshake_temp_key, CRYPTO_SHARED_KEY_SIZE);

            return NOISE_HANDSHAKE_PACKET_LENGTH_RESPONDER;
        }
        else {
            return -1;
        }
    } 
    /* non-Noise handshake */
    else {
        uint8_t plain[CRYPTO_NONCE_SIZE + CRYPTO_PUBLIC_KEY_SIZE + CRYPTO_SHA512_SIZE + COOKIE_LENGTH];
        memcpy(plain, nonce, CRYPTO_NONCE_SIZE);
        memcpy(plain + CRYPTO_NONCE_SIZE, ephemeral_public, CRYPTO_PUBLIC_KEY_SIZE);
        crypto_sha512(plain + CRYPTO_NONCE_SIZE + CRYPTO_PUBLIC_KEY_SIZE, cookie, COOKIE_LENGTH);
        uint8_t cookie_plain[COOKIE_DATA_LENGTH];
        memcpy(cookie_plain, peer_real_pk, CRYPTO_PUBLIC_KEY_SIZE);
        memcpy(cookie_plain + CRYPTO_PUBLIC_KEY_SIZE, peer_dht_pubkey, CRYPTO_PUBLIC_KEY_SIZE);

        if (create_cookie(c->rng, c->mono_time, plain + CRYPTO_NONCE_SIZE + CRYPTO_PUBLIC_KEY_SIZE + CRYPTO_SHA512_SIZE,
                        cookie_plain, c->secret_symmetric_key) != 0) {
            return -1;
        }

        random_nonce(c->rng, packet + 1 + COOKIE_LENGTH);
        const int len = encrypt_data(peer_real_pk, c->self_secret_key, packet + 1 + COOKIE_LENGTH, plain, sizeof(plain),
                                    packet + 1 + COOKIE_LENGTH + CRYPTO_NONCE_SIZE);

        if (len != HANDSHAKE_PACKET_LENGTH - (1 + COOKIE_LENGTH + CRYPTO_NONCE_SIZE)) {
            return -1;
        }

        packet[0] = NET_PACKET_CRYPTO_HS;
        memcpy(packet + 1, cookie, COOKIE_LENGTH);

        return HANDSHAKE_PACKET_LENGTH;
    }
}

/** @brief Handle a crypto handshake packet of length.
 * put the base nonce contained in the packet in nonce,
 * the session public key in session_pk
 * the real public key of the peer in peer_real_pk
 * the dht public key of the peer in dht_public_key and
 * the cookie inside the encrypted part of the packet in cookie.
 * Currently supports noise-Noise and Noise handshake
 *
 * if expected_real_pk isn't NULL it denotes the real public key
 * the packet should be from.
 *
 * nonce must be at least CRYPTO_NONCE_SIZE
 * session_pk must be at least CRYPTO_PUBLIC_KEY_SIZE
 * peer_real_pk must be at least CRYPTO_PUBLIC_KEY_SIZE
 * cookie must be at least COOKIE_LENGTH
 *
 * cf. Noise section 5.3 -> ReadMessage(payload, message_buffer)
 * 
 * @retval false on failure.
 * @retval true on success.
 */
non_null(1, 2, 3, 4, 5, 6, 7) nullable(9)
static bool handle_crypto_handshake(const Net_Crypto *c, uint8_t *nonce, uint8_t *session_pk, uint8_t *peer_real_pk,
                                    uint8_t *dht_public_key, uint8_t *cookie, const uint8_t *packet, uint16_t length, const uint8_t *expected_real_pk,
                                    noise_handshake *noise_handshake)
{
    LOGGER_DEBUG(c->log, "ENTERING");
    /* Noise-based handshake */
    if (noise_handshake != nullptr) {
        LOGGER_DEBUG(c->log, "NOISE handshake => INITIATOR or RESPONDER: %d", noise_handshake->initiator);

        uint8_t cookie_plain[COOKIE_DATA_LENGTH];

        if (open_cookie(c->mono_time, cookie_plain, packet + 1, c->secret_symmetric_key) != 0) {
            return false;
        }

        if (expected_real_pk != nullptr && !pk_equal(cookie_plain, expected_real_pk)) {
            return false;
        }

        uint8_t cookie_hash[CRYPTO_SHA512_SIZE];
        crypto_sha512(cookie_hash, packet + 1, COOKIE_LENGTH);

        /* -> e, es, s, ss */
        if(!noise_handshake->initiator) {
            LOGGER_DEBUG(c->log, "RESPONDER: Noise HS handle/ReadMessage");
            /* Initiator: Handshake packet structure handled here
            [uint8_t 26]
            [Cookie 112 bytes]
            [session public key of the peer (32 bytes)] => currently in plain
            [24 bytes nonce static pub key encryption]
            [encrypted static public key of the INITIATOR (32 bytes)] => handled by Noise
            [MAC encrypted static pubkey 16 bytes]
            [24 bytes nonce handshake payload encryption]
            [Encrypted message containing:
            [24 bytes base nonce] => WITH base Nonce, to be used for transport message decryption after handshake
            TODO: authenticate Cookie via AD in XAEAD?
            [64 bytes sha512 hash of the entire Cookie sitting outside the encrypted part]
            [112 bytes Other Cookie (used by the other to respond to the handshake packet)]
            [MAC 16 bytes]
            */
            //TODO: remove from production code
            // char log_packet[NOISE_HANDSHAKE_PACKET_LENGTH_INITIATOR*2+1];
            // bytes2string(log_packet, sizeof(log_packet), packet, NOISE_HANDSHAKE_PACKET_LENGTH_INITIATOR, c->log);
            // LOGGER_DEBUG(c->log, "HS Packet I (R): %s", log_packet);

            //TODO: Check here if remote_ephemeral is already the same ephemeral key? 

            /* e */
            memcpy(noise_handshake->remote_ephemeral, packet + 1 + COOKIE_LENGTH, CRYPTO_PUBLIC_KEY_SIZE);
            noise_mix_hash(noise_handshake->hash, noise_handshake->remote_ephemeral, CRYPTO_PUBLIC_KEY_SIZE);

            //TODO: remove from production code
            // char log_hash1[CRYPTO_SHA512_SIZE*2+1];
            // bytes2string(log_hash1, sizeof(log_hash1), noise_handshake->hash, CRYPTO_SHA512_SIZE, c->log);
            // LOGGER_DEBUG(c->log, "hash1 RESPONDER: %s", log_hash1);

            /* es */
            uint8_t noise_handshake_temp_key[CRYPTO_SHARED_KEY_SIZE];
            noise_mix_key(noise_handshake->chaining_key, noise_handshake_temp_key, noise_handshake->static_private, noise_handshake->remote_ephemeral);
            /* s */
            /* Nonces contained in packet! */ 
            memcpy(nonce, packet + 1 + COOKIE_LENGTH + CRYPTO_PUBLIC_KEY_SIZE, CRYPTO_NONCE_SIZE);

            if(noise_decrypt_and_hash(noise_handshake->remote_static, packet + 1 + COOKIE_LENGTH + CRYPTO_PUBLIC_KEY_SIZE + CRYPTO_NONCE_SIZE, CRYPTO_PUBLIC_KEY_SIZE + CRYPTO_MAC_SIZE,
                            noise_handshake_temp_key, noise_handshake->hash, nonce) != CRYPTO_PUBLIC_KEY_SIZE) {
                LOGGER_DEBUG(c->log, "RESPONDER: Noise ReadMessage remote static decryption failed");
                return false;
            }

            //TODO: remove
            char log_static[CRYPTO_PUBLIC_KEY_SIZE*2+1];
            bytes2string(log_static, sizeof(log_static), noise_handshake->static_public, CRYPTO_PUBLIC_KEY_SIZE, c->log);
            LOGGER_DEBUG(c->log, "local static pub: %s", log_static);
            bytes2string(log_static, sizeof(log_static), noise_handshake->remote_static, CRYPTO_PUBLIC_KEY_SIZE, c->log);
            LOGGER_DEBUG(c->log, "local remote pub: %s", log_static);
            
            //TODO: remove from production code
            // char log_hash2[CRYPTO_SHA512_SIZE*2+1];
            // bytes2string(log_hash2, sizeof(log_hash2), noise_handshake->hash, CRYPTO_SHA512_SIZE, c->log);
            // LOGGER_DEBUG(c->log, "hash1 RESPONDER: %s", log_hash2);

            /* ss */
            noise_mix_key(noise_handshake->chaining_key, noise_handshake_temp_key, noise_handshake->static_private, noise_handshake->remote_static);
            /* Payload decryption */
            uint8_t handshake_payload_plain[CRYPTO_NONCE_SIZE + CRYPTO_SHA512_SIZE + COOKIE_LENGTH];
            /* get Handshake payload base nonce */ 
            memcpy(nonce, packet + 1 + COOKIE_LENGTH + CRYPTO_PUBLIC_KEY_SIZE + CRYPTO_NONCE_SIZE + CRYPTO_PUBLIC_KEY_SIZE + CRYPTO_MAC_SIZE, CRYPTO_NONCE_SIZE);
            
            if(noise_decrypt_and_hash(handshake_payload_plain, packet + 1 + COOKIE_LENGTH + CRYPTO_PUBLIC_KEY_SIZE + CRYPTO_NONCE_SIZE + CRYPTO_PUBLIC_KEY_SIZE + CRYPTO_MAC_SIZE + CRYPTO_NONCE_SIZE, 
                            sizeof(handshake_payload_plain) + CRYPTO_MAC_SIZE, noise_handshake_temp_key, 
                            noise_handshake->hash, nonce) != sizeof(handshake_payload_plain)) {
                LOGGER_DEBUG(c->log, "RESPONDER: Noise HS payload decryption failed");
                return false;
            }

            crypto_memzero(noise_handshake_temp_key, CRYPTO_SHARED_KEY_SIZE);

            if (!crypto_sha512_eq(cookie_hash, handshake_payload_plain + CRYPTO_NONCE_SIZE)) {
                LOGGER_DEBUG(c->log, "RESPONDER: COOKIE HASH WRONG");
                return false;
            }

            memcpy(nonce, handshake_payload_plain, CRYPTO_NONCE_SIZE);
            // remote_ephemeral
            //TODO: necessary?
            memcpy(session_pk, packet + 1 + COOKIE_LENGTH, CRYPTO_PUBLIC_KEY_SIZE);
            memcpy(cookie, handshake_payload_plain + CRYPTO_NONCE_SIZE + CRYPTO_SHA512_SIZE, COOKIE_LENGTH);
            memcpy(peer_real_pk, cookie_plain, CRYPTO_PUBLIC_KEY_SIZE);
            memcpy(dht_public_key, cookie_plain + CRYPTO_PUBLIC_KEY_SIZE, CRYPTO_PUBLIC_KEY_SIZE);
            //TODO: memzero packet?
            LOGGER_DEBUG(c->log, "RESPONDER: END Noise HS handle/ReadMessage");
            return true;
        }
        /* ReadMessage() if initiator: 
        <- e, ee, se */
        else if(noise_handshake->initiator) {
            LOGGER_DEBUG(c->log, "INITIATOR: Noise HS handle/ReadMessage");
            /* Responder: Handshake packet structure
            [uint8_t 26]
            [Cookie 112 bytes]
            [session public key of the peer (32 bytes)]
            [24 bytes nonce handshake payload encryption]
            [Encrypted message containing:
            [24 bytes base nonce] => WITH base Nonce -> Nonce patched
            TODO: authenticate Cookie via AD in XAEAD?
            [64 bytes sha512 hash of the entire Cookie sitting outside the encrypted part]
            [112 bytes Other Cookie (used by the other to respond to the handshake packet)]
            [MAC 16 bytes]
            */
            memcpy(noise_handshake->remote_ephemeral, packet + 1 + COOKIE_LENGTH, CRYPTO_PUBLIC_KEY_SIZE);
            noise_mix_hash(noise_handshake->hash, noise_handshake->remote_ephemeral, CRYPTO_PUBLIC_KEY_SIZE);

            //TODO: Remove
            // char log_ck[CRYPTO_SHA512_SIZE*2+1];
            // bytes2string(log_ck, sizeof(log_ck), noise_handshake->chaining_key, CRYPTO_SHA512_SIZE, c->log);
            // LOGGER_DEBUG(c->log, "INITIATOR pre ee ck: %s", log_ck);

            /* ee */
            uint8_t noise_handshake_temp_key[CRYPTO_SHARED_KEY_SIZE];
            noise_mix_key(noise_handshake->chaining_key, noise_handshake_temp_key, noise_handshake->ephemeral_private, noise_handshake->remote_ephemeral);

            //TODO: Remove
            // char log_temp_key[CRYPTO_SHARED_KEY_SIZE*2+1];
            // bytes2string(log_temp_key, sizeof(log_temp_key), noise_handshake_temp_key, CRYPTO_SHARED_KEY_SIZE, c->log);
            // LOGGER_DEBUG(c->log, "INITIATOR ee temp_key: %s", log_temp_key);

            /* se */
            noise_mix_key(noise_handshake->chaining_key, noise_handshake_temp_key, noise_handshake->static_private, noise_handshake->remote_ephemeral);
            /* Payload decryption */
            uint8_t handshake_payload_plain[CRYPTO_NONCE_SIZE + CRYPTO_SHA512_SIZE + COOKIE_LENGTH];
            memcpy(nonce, packet + 1 + COOKIE_LENGTH + CRYPTO_PUBLIC_KEY_SIZE, CRYPTO_NONCE_SIZE);

            //TODO: Remove
            // bytes2string(log_temp_key, sizeof(log_temp_key), noise_handshake_temp_key, CRYPTO_SHARED_KEY_SIZE, c->log);
            // LOGGER_DEBUG(c->log, "INITIATOR se temp_key: %s", log_temp_key);

            if(noise_decrypt_and_hash(handshake_payload_plain, packet + 1 + COOKIE_LENGTH + CRYPTO_PUBLIC_KEY_SIZE + CRYPTO_NONCE_SIZE, 
                            sizeof(handshake_payload_plain) + CRYPTO_MAC_SIZE, noise_handshake_temp_key, 
                            noise_handshake->hash, nonce) != sizeof(handshake_payload_plain)) {
                LOGGER_DEBUG(c->log, "INITIATOR: Noise ReadMessage remote static decryption failed");
                return false;
            }

            crypto_memzero(noise_handshake_temp_key, CRYPTO_SHARED_KEY_SIZE);

            if (!crypto_sha512_eq(cookie_hash, handshake_payload_plain + CRYPTO_NONCE_SIZE)) {
                LOGGER_DEBUG(c->log, "INITIATOR: Noise handshake cookie verification failed");
                return false;
            }

            memcpy(nonce, handshake_payload_plain, CRYPTO_NONCE_SIZE);
            // remote_ephemeral
            memcpy(session_pk, packet + 1 + COOKIE_LENGTH, CRYPTO_PUBLIC_KEY_SIZE);
            memcpy(cookie, handshake_payload_plain + CRYPTO_NONCE_SIZE + CRYPTO_SHA512_SIZE, COOKIE_LENGTH);
            memcpy(peer_real_pk, cookie_plain, CRYPTO_PUBLIC_KEY_SIZE);
            memcpy(dht_public_key, cookie_plain + CRYPTO_PUBLIC_KEY_SIZE, CRYPTO_PUBLIC_KEY_SIZE);

            LOGGER_DEBUG(c->log, "INITIATOR: END Noise HS handle/ReadMessage");
            return true;
        } else {
            return false;
        }
    }
    /* non-Noise handshake */
    else {
        LOGGER_DEBUG(c->log, "ENTERING: handle_crypto_handshake() => OLD HANDSHAKE");

        if (length != HANDSHAKE_PACKET_LENGTH) {
            return false;
        }

        uint8_t cookie_plain[COOKIE_DATA_LENGTH];

        if (open_cookie(c->mono_time, cookie_plain, packet + 1, c->secret_symmetric_key) != 0) {
            return false;
        }

        if (expected_real_pk != nullptr && !pk_equal(cookie_plain, expected_real_pk)) {
            return false;
        }

        uint8_t cookie_hash[CRYPTO_SHA512_SIZE];
        crypto_sha512(cookie_hash, packet + 1, COOKIE_LENGTH);

        uint8_t plain[CRYPTO_NONCE_SIZE + CRYPTO_PUBLIC_KEY_SIZE + CRYPTO_SHA512_SIZE + COOKIE_LENGTH];
        const int len = decrypt_data(cookie_plain, c->self_secret_key, packet + 1 + COOKIE_LENGTH,
                                    packet + 1 + COOKIE_LENGTH + CRYPTO_NONCE_SIZE,
                                    HANDSHAKE_PACKET_LENGTH - (1 + COOKIE_LENGTH + CRYPTO_NONCE_SIZE), plain);

        if (len != sizeof(plain)) {
            return false;
        }

        if (!crypto_sha512_eq(cookie_hash, plain + CRYPTO_NONCE_SIZE + CRYPTO_PUBLIC_KEY_SIZE)) {
            return false;
        }

        memcpy(nonce, plain, CRYPTO_NONCE_SIZE);
        memcpy(session_pk, plain + CRYPTO_NONCE_SIZE, CRYPTO_PUBLIC_KEY_SIZE);
        memcpy(cookie, plain + CRYPTO_NONCE_SIZE + CRYPTO_PUBLIC_KEY_SIZE + CRYPTO_SHA512_SIZE, COOKIE_LENGTH);
        memcpy(peer_real_pk, cookie_plain, CRYPTO_PUBLIC_KEY_SIZE);
        memcpy(dht_public_key, cookie_plain + CRYPTO_PUBLIC_KEY_SIZE, CRYPTO_PUBLIC_KEY_SIZE);
        

        return true;
    }
}


non_null()
static Crypto_Connection *get_crypto_connection(const Net_Crypto *c, int crypt_connection_id)
{
    if (!crypt_connection_id_is_valid(c, crypt_connection_id)) {
        return nullptr;
    }

    return &c->crypto_connections[crypt_connection_id];
}


/** @brief Associate an ip_port to a connection.
 *
 * @retval -1 on failure.
 * @retval 0 on success.
 */
non_null()
static int add_ip_port_connection(Net_Crypto *c, int crypt_connection_id, const IP_Port *ip_port)
{
    Crypto_Connection *conn = get_crypto_connection(c, crypt_connection_id);

    if (conn == nullptr) {
        return -1;
    }

    if (net_family_is_ipv4(ip_port->ip.family)) {
        if (!ipport_equal(ip_port, &conn->ip_portv4) && !ip_is_lan(&conn->ip_portv4.ip)) {
            if (!bs_list_add(&c->ip_port_list, (const uint8_t *)ip_port, crypt_connection_id)) {
                return -1;
            }

            bs_list_remove(&c->ip_port_list, (uint8_t *)&conn->ip_portv4, crypt_connection_id);
            conn->ip_portv4 = *ip_port;
            return 0;
        }
    } else if (net_family_is_ipv6(ip_port->ip.family)) {
        if (!ipport_equal(ip_port, &conn->ip_portv6)) {
            if (!bs_list_add(&c->ip_port_list, (const uint8_t *)ip_port, crypt_connection_id)) {
                return -1;
            }

            bs_list_remove(&c->ip_port_list, (uint8_t *)&conn->ip_portv6, crypt_connection_id);
            conn->ip_portv6 = *ip_port;
            return 0;
        }
    }

    return -1;
}

/** @brief Return the IP_Port that should be used to send packets to the other peer.
 *
 * @retval IP_Port with family 0 on failure.
 * @return IP_Port on success.
 */
non_null()
static IP_Port return_ip_port_connection(const Net_Crypto *c, int crypt_connection_id)
{
    const IP_Port empty = {{{0}}};

    const Crypto_Connection *conn = get_crypto_connection(c, crypt_connection_id);

    if (conn == nullptr) {
        return empty;
    }

    const uint64_t current_time = mono_time_get(c->mono_time);
    bool v6 = false;
    bool v4 = false;

    if ((UDP_DIRECT_TIMEOUT + conn->direct_lastrecv_timev4) > current_time) {
        v4 = true;
    }

    if ((UDP_DIRECT_TIMEOUT + conn->direct_lastrecv_timev6) > current_time) {
        v6 = true;
    }

    /* Prefer IP_Ports which haven't timed out to those which have.
     * To break ties, prefer ipv4 lan, then ipv6, then non-lan ipv4.
     */
    if (v4 && ip_is_lan(&conn->ip_portv4.ip)) {
        return conn->ip_portv4;
    }

    if (v6 && net_family_is_ipv6(conn->ip_portv6.ip.family)) {
        return conn->ip_portv6;
    }

    if (v4 && net_family_is_ipv4(conn->ip_portv4.ip.family)) {
        return conn->ip_portv4;
    }

    if (ip_is_lan(&conn->ip_portv4.ip)) {
        return conn->ip_portv4;
    }

    if (net_family_is_ipv6(conn->ip_portv6.ip.family)) {
        return conn->ip_portv6;
    }

    if (net_family_is_ipv4(conn->ip_portv4.ip.family)) {
        return conn->ip_portv4;
    }

    return empty;
}

/** @brief Sends a packet to the peer using the fastest route.
 *
 * @retval -1 on failure.
 * @retval 0 on success.
 */
non_null()
static int send_packet_to(Net_Crypto *c, int crypt_connection_id, const uint8_t *data, uint16_t length)
{
// TODO(irungentoo): TCP, etc...
    Crypto_Connection *conn = get_crypto_connection(c, crypt_connection_id);

    if (conn == nullptr) {
        return -1;
    }

    //TODO: remove
    // LOGGER_DEBUG(c->log, "ENTERING: send_packet_to()");

    bool direct_send_attempt = false;

    pthread_mutex_lock(conn->mutex);
    IP_Port ip_port = return_ip_port_connection(c, crypt_connection_id);

    // TODO(irungentoo): on bad networks, direct connections might not last indefinitely.
    if (!net_family_is_unspec(ip_port.ip.family)) {
        bool direct_connected = false;

        // FIXME(sudden6): handle return value
        crypto_connection_status(c, crypt_connection_id, &direct_connected, nullptr);

        if (direct_connected) {
            if ((uint32_t)sendpacket(dht_get_net(c->dht), &ip_port, data, length) == length) {
                pthread_mutex_unlock(conn->mutex);
                return 0;
            }

            pthread_mutex_unlock(conn->mutex);
            LOGGER_WARNING(c->log, "sending packet of length %d failed", length);
            return -1;
        }

        // TODO(irungentoo): a better way of sending packets directly to confirm the others ip.
        const uint64_t current_time = mono_time_get(c->mono_time);

        if ((((UDP_DIRECT_TIMEOUT / 2) + conn->direct_send_attempt_time) < current_time && length < 96)
                || data[0] == NET_PACKET_COOKIE_REQUEST || data[0] == NET_PACKET_CRYPTO_HS) {
            if ((uint32_t)sendpacket(dht_get_net(c->dht), &ip_port, data, length) == length) {
                direct_send_attempt = true;
                conn->direct_send_attempt_time = mono_time_get(c->mono_time);
            }
        }
    }

    //TODO: remove
    // LOGGER_DEBUG(c->log, "send_packet_to() => TCP");

    pthread_mutex_unlock(conn->mutex);
    pthread_mutex_lock(&c->tcp_mutex);
    const int ret = send_packet_tcp_connection(c->tcp_c, conn->connection_number_tcp, data, length);
    pthread_mutex_unlock(&c->tcp_mutex);

    pthread_mutex_lock(conn->mutex);

    if (ret == 0) {
        conn->last_tcp_sent = current_time_monotonic(c->mono_time);
    }

    pthread_mutex_unlock(conn->mutex);

    if (direct_send_attempt) {
        return 0;
    }

    return ret;
}

/*** START: Array Related functions */


/** @brief Return number of packets in array
 * Note that holes are counted too.
 */
non_null()
static uint32_t num_packets_array(const Packets_Array *array)
{
    return array->buffer_end - array->buffer_start;
}

/** @brief Add data with packet number to array.
 *
 * @retval -1 on failure.
 * @retval 0 on success.
 */
non_null()
static int add_data_to_buffer(const Memory *mem, Packets_Array *array, uint32_t number, const Packet_Data *data)
{
    if (number - array->buffer_start >= CRYPTO_PACKET_BUFFER_SIZE) {
        return -1;
    }

    const uint32_t num = number % CRYPTO_PACKET_BUFFER_SIZE;

    if (array->buffer[num] != nullptr) {
        return -1;
    }

    Packet_Data *new_d = (Packet_Data *)mem_alloc(mem, sizeof(Packet_Data));

    if (new_d == nullptr) {
        return -1;
    }

    *new_d = *data;
    array->buffer[num] = new_d;

    if (number - array->buffer_start >= num_packets_array(array)) {
        array->buffer_end = number + 1;
    }

    return 0;
}

/** @brief Get pointer of data with packet number.
 *
 * @retval -1 on failure.
 * @retval 0 if data at number is empty.
 * @retval 1 if data pointer was put in data.
 */
non_null()
static int get_data_pointer(const Packets_Array *array, Packet_Data **data, uint32_t number)
{
    const uint32_t num_spots = num_packets_array(array);

    if (array->buffer_end - number > num_spots || number - array->buffer_start >= num_spots) {
        return -1;
    }

    const uint32_t num = number % CRYPTO_PACKET_BUFFER_SIZE;

    if (array->buffer[num] == nullptr) {
        return 0;
    }

    *data = array->buffer[num];
    return 1;
}

/** @brief Add data to end of array.
 *
 * @retval -1 on failure.
 * @return packet number on success.
 */
non_null()
static int64_t add_data_end_of_buffer(const Logger *logger, const Memory *mem, Packets_Array *array, const Packet_Data *data)
{
    const uint32_t num_spots = num_packets_array(array);

    if (num_spots >= CRYPTO_PACKET_BUFFER_SIZE) {
        LOGGER_WARNING(logger, "crypto packet buffer size exceeded; rejecting packet of length %d", data->length);
        return -1;
    }

    Packet_Data *new_d = (Packet_Data *)mem_alloc(mem, sizeof(Packet_Data));

    if (new_d == nullptr) {
        LOGGER_ERROR(logger, "packet data allocation failed");
        return -1;
    }

    *new_d = *data;
    const uint32_t id = array->buffer_end;
    array->buffer[id % CRYPTO_PACKET_BUFFER_SIZE] = new_d;
    ++array->buffer_end;
    return id;
}

/** @brief Read data from beginning of array.
 *
 * @retval -1 on failure.
 * @return packet number on success.
 */
non_null()
static int64_t read_data_beg_buffer(const Memory *mem, Packets_Array *array, Packet_Data *data)
{
    if (array->buffer_end == array->buffer_start) {
        return -1;
    }

    const uint32_t num = array->buffer_start % CRYPTO_PACKET_BUFFER_SIZE;

    if (array->buffer[num] == nullptr) {
        return -1;
    }

    *data = *array->buffer[num];
    const uint32_t id = array->buffer_start;
    ++array->buffer_start;
    mem_delete(mem, array->buffer[num]);
    array->buffer[num] = nullptr;
    return id;
}

/** @brief Delete all packets in array before number (but not number)
 *
 * @retval -1 on failure.
 * @retval 0 on success
 */
non_null()
static int clear_buffer_until(const Memory *mem, Packets_Array *array, uint32_t number)
{
    const uint32_t num_spots = num_packets_array(array);

    if (array->buffer_end - number >= num_spots || number - array->buffer_start > num_spots) {
        return -1;
    }

    uint32_t i;

    for (i = array->buffer_start; i != number; ++i) {
        const uint32_t num = i % CRYPTO_PACKET_BUFFER_SIZE;

        if (array->buffer[num] != nullptr) {
            mem_delete(mem, array->buffer[num]);
            array->buffer[num] = nullptr;
        }
    }

    array->buffer_start = i;
    return 0;
}

non_null()
static int clear_buffer(const Memory *mem, Packets_Array *array)
{
    uint32_t i;

    for (i = array->buffer_start; i != array->buffer_end; ++i) {
        const uint32_t num = i % CRYPTO_PACKET_BUFFER_SIZE;

        if (array->buffer[num] != nullptr) {
            mem_delete(mem, array->buffer[num]);
            array->buffer[num] = nullptr;
        }
    }

    array->buffer_start = i;
    return 0;
}

/** @brief Set array buffer end to number.
 *
 * @retval -1 on failure.
 * @retval 0 on success.
 */
non_null()
static int set_buffer_end(Packets_Array *array, uint32_t number)
{
    if (number - array->buffer_start > CRYPTO_PACKET_BUFFER_SIZE) {
        return -1;
    }

    if (number - array->buffer_end > CRYPTO_PACKET_BUFFER_SIZE) {
        return -1;
    }

    array->buffer_end = number;
    return 0;
}

/**
 * @brief Create a packet request packet from recv_array and send_buffer_end into
 *   data of length.
 *
 * @retval -1 on failure.
 * @return length of packet on success.
 */
non_null()
static int generate_request_packet(uint8_t *data, uint16_t length, const Packets_Array *recv_array)
{
    if (length == 0) {
        return -1;
    }

    data[0] = PACKET_ID_REQUEST;

    uint16_t cur_len = 1;

    if (recv_array->buffer_start == recv_array->buffer_end) {
        return cur_len;
    }

    if (length <= cur_len) {
        return cur_len;
    }

    uint32_t n = 1;

    for (uint32_t i = recv_array->buffer_start; i != recv_array->buffer_end; ++i) {
        const uint32_t num = i % CRYPTO_PACKET_BUFFER_SIZE;

        if (recv_array->buffer[num] == nullptr) {
            data[cur_len] = n;
            n = 0;
            ++cur_len;

            if (length <= cur_len) {
                return cur_len;
            }
        } else if (n == 255) {
            data[cur_len] = 0;
            n = 0;
            ++cur_len;

            if (length <= cur_len) {
                return cur_len;
            }
        }

        ++n;
    }

    return cur_len;
}

/** @brief Handle a request data packet.
 * Remove all the packets the other received from the array.
 *
 * @retval -1 on failure.
 * @return number of requested packets on success.
 */
non_null()
static int handle_request_packet(const Memory *mem, Mono_Time *mono_time, Packets_Array *send_array,
                                 const uint8_t *data, uint16_t length,
                                 uint64_t *latest_send_time, uint64_t rtt_time)
{
    if (length == 0) {
        return -1;
    }

    if (data[0] != PACKET_ID_REQUEST) {
        return -1;
    }

    if (length == 1) {
        return 0;
    }

    ++data;
    --length;

    uint32_t n = 1;
    uint32_t requested = 0;

    const uint64_t temp_time = current_time_monotonic(mono_time);
    uint64_t l_sent_time = 0;

    for (uint32_t i = send_array->buffer_start; i != send_array->buffer_end; ++i) {
        if (length == 0) {
            break;
        }

        const uint32_t num = i % CRYPTO_PACKET_BUFFER_SIZE;

        if (n == data[0]) {
            if (send_array->buffer[num] != nullptr) {
                const uint64_t sent_time = send_array->buffer[num]->sent_time;

                if ((sent_time + rtt_time) < temp_time) {
                    send_array->buffer[num]->sent_time = 0;
                }
            }

            ++data;
            --length;
            n = 0;
            ++requested;
        } else {
            if (send_array->buffer[num] != nullptr) {
                l_sent_time = max_u64(l_sent_time, send_array->buffer[num]->sent_time);

                mem_delete(mem, send_array->buffer[num]);
                send_array->buffer[num] = nullptr;
            }
        }

        if (n == 255) {
            n = 1;

            if (data[0] != 0) {
                return -1;
            }

            ++data;
            --length;
        } else {
            ++n;
        }
    }

    *latest_send_time = max_u64(*latest_send_time, l_sent_time);

    return requested;
}

/** END: Array Related functions */

#define MAX_DATA_DATA_PACKET_SIZE (MAX_CRYPTO_PACKET_SIZE - (1 + sizeof(uint16_t) + CRYPTO_MAC_SIZE))

/** @brief Creates and sends a data packet to the peer using the fastest route. Currently only supports Noise (XChaCha20-Poly1305) 
 * transport encryption.
 * 
 * TODO: adapt for backwards compatibility
 * 
 * @retval -1 on failure.
 * @retval 0 on success.
 */
non_null()
static int send_data_packet(Net_Crypto *c, int crypt_connection_id, const uint8_t *data, uint16_t length)
{
    //TODO: remove
    // LOGGER_DEBUG(c->log, "ENTERING");

    const uint16_t max_length = MAX_CRYPTO_PACKET_SIZE - (1 + sizeof(uint16_t) + CRYPTO_MAC_SIZE);

    if (length == 0 || length > max_length) {
        LOGGER_ERROR(c->log, "zero-length or too large data packet: %d (max: %d)", length, max_length);
        return -1;
    }

    Crypto_Connection *conn = get_crypto_connection(c, crypt_connection_id);

    if (conn == nullptr) {
        LOGGER_ERROR(c->log, "connection id %d not found", crypt_connection_id);
        return -1;
    }

    pthread_mutex_lock(conn->mutex);
    const uint16_t packet_size = 1 + sizeof(uint16_t) + length + CRYPTO_MAC_SIZE;
    VLA(uint8_t, packet, packet_size);
    packet[0] = NET_PACKET_CRYPTO_DATA;
    memcpy(packet + 1, conn->sent_nonce + (CRYPTO_NONCE_SIZE - sizeof(uint16_t)), sizeof(uint16_t));
    //TODO: need information in crypto conn if this is a Noise connection!
    //TODO: enable backwards compatiblity
    // const int len = encrypt_data_symmetric(conn->shared_key, conn->sent_nonce, data, length, packet + 1 + sizeof(uint16_t));

    //TODO: remove
    // char key[CRYPTO_SECRET_KEY_SIZE*2+1];
    // bytes2string(key, sizeof(key), conn->send_key, CRYPTO_SECRET_KEY_SIZE, c->log);
    // LOGGER_DEBUG(c->log, "send_key: %s", key);
    // char nonce_print[CRYPTO_NONCE_SIZE*2+1];
    // bytes2string(nonce_print, sizeof(nonce_print), conn->sent_nonce, CRYPTO_NONCE_SIZE, c->log);
    // LOGGER_DEBUG(c->log, "nonce: %s", nonce_print);

    //TODO: add ad?
    const int len = encrypt_data_symmetric_xaead(conn->send_key, conn->sent_nonce, data, length, packet + 1 + sizeof(uint16_t), nullptr, 0);

    if (len + 1 + sizeof(uint16_t) != packet_size) {
        LOGGER_ERROR(c->log, "encryption failed: %d", len);
        pthread_mutex_unlock(conn->mutex);
        return -1;
    }

    increment_nonce(conn->sent_nonce);
    pthread_mutex_unlock(conn->mutex);

    return send_packet_to(c, crypt_connection_id, packet, SIZEOF_VLA(packet));
}

/** @brief Creates and sends a data packet with buffer_start and num to the peer using the fastest route.
 *
 * @retval -1 on failure.
 * @retval 0 on success.
 */
non_null()
static int send_data_packet_helper(Net_Crypto *c, int crypt_connection_id, uint32_t buffer_start, uint32_t num,
                                   const uint8_t *data, uint16_t length)
{
    if (length == 0 || length > MAX_CRYPTO_DATA_SIZE) {
        LOGGER_ERROR(c->log, "zero-length or too large data packet: %d (max: %d)", length, MAX_CRYPTO_PACKET_SIZE);
        return -1;
    }

    num = net_htonl(num);
    buffer_start = net_htonl(buffer_start);
    const uint16_t padding_length = (MAX_CRYPTO_DATA_SIZE - length) % CRYPTO_MAX_PADDING;
    VLA(uint8_t, packet, sizeof(uint32_t) + sizeof(uint32_t) + padding_length + length);
    memcpy(packet, &buffer_start, sizeof(uint32_t));
    memcpy(packet + sizeof(uint32_t), &num, sizeof(uint32_t));
    memset(packet + (sizeof(uint32_t) * 2), PACKET_ID_PADDING, padding_length);
    memcpy(packet + (sizeof(uint32_t) * 2) + padding_length, data, length);

    return send_data_packet(c, crypt_connection_id, packet, SIZEOF_VLA(packet));
}

non_null()
static int reset_max_speed_reached(Net_Crypto *c, int crypt_connection_id)
{
    Crypto_Connection *conn = get_crypto_connection(c, crypt_connection_id);

    if (conn == nullptr) {
        return -1;
    }

    /* If last packet send failed, try to send packet again.
     * If sending it fails we won't be able to send the new packet. */
    if (conn->maximum_speed_reached) {
        Packet_Data *dt = nullptr;
        const uint32_t packet_num = conn->send_array.buffer_end - 1;
        const int ret = get_data_pointer(&conn->send_array, &dt, packet_num);

        if (ret == 1 && dt->sent_time == 0) {
            if (send_data_packet_helper(c, crypt_connection_id, conn->recv_array.buffer_start, packet_num,
                                        dt->data, dt->length) != 0) {
                return -1;
            }

            dt->sent_time = current_time_monotonic(c->mono_time);
        }

        conn->maximum_speed_reached = false;
    }

    return 0;
}

/**
 * @retval -1 if data could not be put in packet queue.
 * @return positive packet number if data was put into the queue.
 */
non_null()
static int64_t send_lossless_packet(Net_Crypto *c, int crypt_connection_id, const uint8_t *data, uint16_t length,
                                    bool congestion_control)
{
    if (length == 0 || length > MAX_CRYPTO_DATA_SIZE) {
        LOGGER_ERROR(c->log, "rejecting too large (or empty) packet of size %d on crypt connection %d", length,
                     crypt_connection_id);
        return -1;
    }

    Crypto_Connection *conn = get_crypto_connection(c, crypt_connection_id);

    if (conn == nullptr) {
        return -1;
    }

    /* If last packet send failed, try to send packet again.
     * If sending it fails we won't be able to send the new packet. */
    reset_max_speed_reached(c, crypt_connection_id);

    if (conn->maximum_speed_reached && congestion_control) {
        LOGGER_INFO(c->log, "congestion control: maximum speed reached on crypt connection %d", crypt_connection_id);
        return -1;
    }

    Packet_Data dt;
    dt.sent_time = 0;
    dt.length = length;
    memcpy(dt.data, data, length);
    pthread_mutex_lock(conn->mutex);
    const int64_t packet_num = add_data_end_of_buffer(c->log, c->mem, &conn->send_array, &dt);
    pthread_mutex_unlock(conn->mutex);

    if (packet_num == -1) {
        return -1;
    }

    if (!congestion_control && conn->maximum_speed_reached) {
        return packet_num;
    }

    if (send_data_packet_helper(c, crypt_connection_id, conn->recv_array.buffer_start, packet_num, data, length) == 0) {
        Packet_Data *dt1 = nullptr;

        if (get_data_pointer(&conn->send_array, &dt1, packet_num) == 1) {
            dt1->sent_time = current_time_monotonic(c->mono_time);
        }
    } else {
        conn->maximum_speed_reached = true;
        LOGGER_DEBUG(c->log, "send_data_packet failed (packet_num = %ld)", (long)packet_num);
    }

    return packet_num;
}

/**
 * @brief Get the lowest 2 bytes from the nonce and convert
 *   them to host byte format before returning them.
 */
non_null()
static uint16_t get_nonce_uint16(const uint8_t *nonce)
{
    uint16_t num;
    memcpy(&num, nonce + (CRYPTO_NONCE_SIZE - sizeof(uint16_t)), sizeof(uint16_t));
    return net_ntohs(num);
}

#define DATA_NUM_THRESHOLD 21845

/** @brief Handle a data packet.
 * Decrypt packet of length and put it into data.
 * data must be at least MAX_DATA_DATA_PACKET_SIZE big.
 * Currently only supports Noise (XChaCha20-Poly1305) 
 * transport decryption.
 * 
 * TODO: adapt for backwards compatibility
 * 
 * @retval -1 on failure.
 * @return length of data on success.
 */
non_null()
static int handle_data_packet(const Net_Crypto *c, int crypt_connection_id, uint8_t *data, const uint8_t *packet,
                              uint16_t length)
{
    const uint16_t crypto_packet_overhead = 1 + sizeof(uint16_t) + CRYPTO_MAC_SIZE;

    if (length <= crypto_packet_overhead || length > MAX_CRYPTO_PACKET_SIZE) {
        return -1;
    }

    Crypto_Connection *conn = get_crypto_connection(c, crypt_connection_id);

    if (conn == nullptr) {
        return -1;
    }

    uint8_t nonce[CRYPTO_NONCE_SIZE];
    memcpy(nonce, conn->recv_nonce, CRYPTO_NONCE_SIZE);
    const uint16_t num_cur_nonce = get_nonce_uint16(nonce);
    uint16_t num;
    net_unpack_u16(packet + 1, &num);
    const uint16_t diff = num - num_cur_nonce;
    increment_nonce_number(nonce, diff);
    //TODO: need information in crypto conn if this is a Noise connection!
    //TODO: enable backwards compatiblity
    // const int len = decrypt_data_symmetric(conn->shared_key, nonce, packet + 1 + sizeof(uint16_t),
    //                                        length - (1 + sizeof(uint16_t)), data);
    
    //TODO: remove
    // char key[CRYPTO_SECRET_KEY_SIZE*2+1];
    // bytes2string(key, sizeof(key), conn->recv_key, CRYPTO_SECRET_KEY_SIZE, c->log);
    // LOGGER_DEBUG(c->log, "recv_key: %s", key);
    // char nonce_print[CRYPTO_NONCE_SIZE*2+1];
    // bytes2string(nonce_print, sizeof(nonce_print), nonce, CRYPTO_NONCE_SIZE, c->log);
    // LOGGER_DEBUG(c->log, "nonce: %s", nonce_print);

    //TODO: add ad?
    const int len = decrypt_data_symmetric_xaead(conn->recv_key, nonce, packet + 1 + sizeof(uint16_t), length - (1 + sizeof(uint16_t)), data, 
                                            nullptr, 0);

    //TODO: remove
    // LOGGER_DEBUG(c->log, "data packet decrypt len: %d", len);

    if ((unsigned int)len != length - crypto_packet_overhead) {
        return -1;
    }

    if (diff > DATA_NUM_THRESHOLD * 2) {
        increment_nonce_number(conn->recv_nonce, DATA_NUM_THRESHOLD);
    }

    return len;
}

/** @brief Send a request packet.
 *
 * @retval -1 on failure.
 * @retval 0 on success.
 */
non_null()
static int send_request_packet(Net_Crypto *c, int crypt_connection_id)
{
    const Crypto_Connection *conn = get_crypto_connection(c, crypt_connection_id);

    if (conn == nullptr) {
        return -1;
    }

    uint8_t data[MAX_CRYPTO_DATA_SIZE];
    const int len = generate_request_packet(data, sizeof(data), &conn->recv_array);

    if (len == -1) {
        return -1;
    }

    return send_data_packet_helper(c, crypt_connection_id, conn->recv_array.buffer_start, conn->send_array.buffer_end, data,
                                   len);
}

/** @brief Send up to max num previously requested data packets.
 *
 * @retval -1 on failure.
 * @return number of packets sent on success.
 */
non_null()
static int send_requested_packets(Net_Crypto *c, int crypt_connection_id, uint32_t max_num)
{
    if (max_num == 0) {
        return -1;
    }

    const Crypto_Connection *conn = get_crypto_connection(c, crypt_connection_id);

    if (conn == nullptr) {
        return -1;
    }

    const uint64_t temp_time = current_time_monotonic(c->mono_time);
    const uint32_t array_size = num_packets_array(&conn->send_array);
    uint32_t num_sent = 0;

    for (uint32_t i = 0; i < array_size; ++i) {
        Packet_Data *dt;
        const uint32_t packet_num = i + conn->send_array.buffer_start;
        const int ret = get_data_pointer(&conn->send_array, &dt, packet_num);

        if (ret == -1) {
            return -1;
        }

        if (ret == 0) {
            continue;
        }

        if (dt->sent_time != 0) {
            continue;
        }

        if (send_data_packet_helper(c, crypt_connection_id, conn->recv_array.buffer_start, packet_num, dt->data,
                                    dt->length) == 0) {
            dt->sent_time = temp_time;
            ++num_sent;
        }

        if (num_sent >= max_num) {
            break;
        }
    }

    return num_sent;
}


/** @brief Add a new temp packet to send repeatedly.
 *
 * @retval -1 on failure.
 * @retval 0 on success.
 */
non_null()
static int new_temp_packet(const Net_Crypto *c, int crypt_connection_id, const uint8_t *packet, uint16_t length)
{
    if (length == 0 || length > MAX_CRYPTO_PACKET_SIZE) {
        return -1;
    }

    Crypto_Connection *conn = get_crypto_connection(c, crypt_connection_id);

    if (conn == nullptr) {
        return -1;
    }

    uint8_t *temp_packet = (uint8_t *)mem_balloc(c->mem, length);

    if (temp_packet == nullptr) {
        return -1;
    }

    if (conn->temp_packet != nullptr) {
        mem_delete(c->mem, conn->temp_packet);
    }

    memcpy(temp_packet, packet, length);
    conn->temp_packet = temp_packet;
    conn->temp_packet_length = length;
    conn->temp_packet_sent_time = 0;
    //TODO: remove
    // LOGGER_DEBUG(c->log, "conn->temp_packet_sent_time = 0");
    conn->temp_packet_num_sent = 0;
    return 0;
}

/** @brief Clear the temp packet.
 *
 * @retval -1 on failure.
 * @retval 0 on success.
 */
non_null()
static int clear_temp_packet(const Net_Crypto *c, int crypt_connection_id)
{
    Crypto_Connection *conn = get_crypto_connection(c, crypt_connection_id);

    if (conn == nullptr) {
        return -1;
    }

    if (conn->temp_packet != nullptr) {
        mem_delete(c->mem, conn->temp_packet);
    }

    conn->temp_packet = nullptr;
    conn->temp_packet_length = 0;
    conn->temp_packet_sent_time = 0;
    conn->temp_packet_num_sent = 0;
    return 0;
}


/** @brief Send the temp packet.
 *
 * @retval -1 on failure.
 * @retval 0 on success.
 */
non_null()
static int send_temp_packet(Net_Crypto *c, int crypt_connection_id)
{
    //TODO: remove
    // LOGGER_DEBUG(c->log, "ENTERING");

    Crypto_Connection *conn = get_crypto_connection(c, crypt_connection_id);

    if (conn == nullptr) {
        return -1;
    }

    if (conn->temp_packet == nullptr) {
        return -1;
    }

    if (send_packet_to(c, crypt_connection_id, conn->temp_packet, conn->temp_packet_length) != 0) {
        return -1;
    }

    conn->temp_packet_sent_time = current_time_monotonic(c->mono_time);
    LOGGER_DEBUG(c->log, "conn->temp_packet_sent_time: %lu", conn->temp_packet_sent_time);
    ++conn->temp_packet_num_sent;
    return 0;
}

/** @brief Create a handshake packet and set it as a temp packet. Currently supports non-Noise and
 * Noise-based handshake.
 * @param cookie must be COOKIE_LENGTH.
 * 
 * @retval -1 on failure.
 * @retval 0 on success.
 */
non_null()
static int create_send_handshake(Net_Crypto *c, int crypt_connection_id, const uint8_t *cookie,
                                 const uint8_t *dht_public_key)
{
    LOGGER_DEBUG(c->log, "ENTERING");

    const Crypto_Connection *conn = get_crypto_connection(c, crypt_connection_id);

    if (conn == nullptr) {
        //TODO: remove
        // LOGGER_DEBUG(c->log, "nullptr");
        return -1;
    }

    LOGGER_DEBUG(c->log, "conn->noise_handshake->initiator: %d", conn->noise_handshake->initiator); 

    /* Noise-based handshake */
    if (conn->noise_handshake != nullptr) {
        if (conn->noise_handshake->initiator) {
            uint8_t handshake_packet[NOISE_HANDSHAKE_PACKET_LENGTH_INITIATOR];

            if (create_crypto_handshake(c, handshake_packet, cookie, conn->sent_nonce, conn->sessionsecret_key, conn->sessionpublic_key,
                                    conn->public_key, dht_public_key, conn->noise_handshake) != sizeof(handshake_packet)) {
                return -1;
            }

            if (new_temp_packet(c, crypt_connection_id, handshake_packet, sizeof(handshake_packet)) != 0) {
                return -1;
            }
        }
        else if (!conn->noise_handshake->initiator) {
            uint8_t handshake_packet[NOISE_HANDSHAKE_PACKET_LENGTH_RESPONDER];

            if (create_crypto_handshake(c, handshake_packet, cookie, conn->sent_nonce, conn->sessionsecret_key, conn->sessionpublic_key,
                                    conn->public_key, dht_public_key, conn->noise_handshake) != sizeof(handshake_packet)) {
                return -1;
            }

            if (new_temp_packet(c, crypt_connection_id, handshake_packet, sizeof(handshake_packet)) != 0) {
                return -1;
            }
        } else {
            return -1;
        }
    } 
    /* non-Noise handshake*/
    else {
        uint8_t handshake_packet[HANDSHAKE_PACKET_LENGTH];

        /* ephemeral_private and noise_handshake not necessary for old handshake */ 
        if (create_crypto_handshake(c, handshake_packet, cookie, conn->sent_nonce, nullptr, conn->sessionpublic_key,
                                    conn->public_key, dht_public_key, nullptr) != sizeof(handshake_packet)) {
            return -1;
        }

        if (new_temp_packet(c, crypt_connection_id, handshake_packet, sizeof(handshake_packet)) != 0) {
            return -1;
        }
    }

    send_temp_packet(c, crypt_connection_id);
    return 0;
}

/** @brief Send a kill packet.
 *
 * @retval -1 on failure.
 * @retval 0 on success.
 */
non_null()
static int send_kill_packet(Net_Crypto *c, int crypt_connection_id)
{
    const Crypto_Connection *conn = get_crypto_connection(c, crypt_connection_id);

    if (conn == nullptr) {
        return -1;
    }

    uint8_t kill_packet = PACKET_ID_KILL;

    //TODO: remove
    LOGGER_DEBUG(c->log, "KILL PACKET");

    return send_data_packet_helper(c, crypt_connection_id, conn->recv_array.buffer_start, conn->send_array.buffer_end,
                                   &kill_packet, sizeof(kill_packet));
}

non_null(1) nullable(3)
static void connection_kill(Net_Crypto *c, int crypt_connection_id, void *userdata)
{
    const Crypto_Connection *conn = get_crypto_connection(c, crypt_connection_id);

    //TODO: remove
    LOGGER_DEBUG(c->log, "CONNECTION KILL");

    if (conn == nullptr) {
        return;
    }

    if (conn->connection_status_callback != nullptr) {
        conn->connection_status_callback(conn->connection_status_callback_object, conn->connection_status_callback_id,
                                         false, userdata);
    }

    while (true) { /* TODO(irungentoo): is this really the best way to do this? */
        pthread_mutex_lock(&c->connections_mutex);

        if (c->connection_use_counter == 0) {
            break;
        }

        pthread_mutex_unlock(&c->connections_mutex);
    }

    crypto_kill(c, crypt_connection_id);
    pthread_mutex_unlock(&c->connections_mutex);
}

/** @brief Handle a received data packet.
 *
 * @retval -1 on failure.
 * @retval 0 on success.
 */
non_null(1, 3) nullable(6)
static int handle_data_packet_core(Net_Crypto *c, int crypt_connection_id, const uint8_t *packet, uint16_t length,
                                   bool udp, void *userdata)
{
    LOGGER_DEBUG(c->log, "ENTERING: PACKET: %d", packet[0]);

    if (length > MAX_CRYPTO_PACKET_SIZE || length <= CRYPTO_DATA_PACKET_MIN_SIZE) {
        return -1;
    }

    Crypto_Connection *conn = get_crypto_connection(c, crypt_connection_id);

    if (conn == nullptr) {
        return -1;
    }

    uint8_t data[MAX_DATA_DATA_PACKET_SIZE];
    const int len = handle_data_packet(c, crypt_connection_id, data, packet, length);

    if (len <= (int)(sizeof(uint32_t) * 2)) {
        //TODO: unwanted side effects?
        LOGGER_DEBUG(c->log, "connection_kill() because data packet decryption failure, len: %d", len);
        connection_kill(c, crypt_connection_id, userdata);
        return -1;
    }

    uint32_t buffer_start;
    uint32_t num;
    memcpy(&buffer_start, data, sizeof(uint32_t));
    memcpy(&num, data + sizeof(uint32_t), sizeof(uint32_t));
    buffer_start = net_ntohl(buffer_start);
    num = net_ntohl(num);

    uint64_t rtt_calc_time = 0;

    if (buffer_start != conn->send_array.buffer_start) {
        Packet_Data *packet_time;

        if (get_data_pointer(&conn->send_array, &packet_time, conn->send_array.buffer_start) == 1) {
            rtt_calc_time = packet_time->sent_time;
        }

        if (clear_buffer_until(c->mem, &conn->send_array, buffer_start) != 0) {
            return -1;
        }
    }

    const uint8_t *real_data = data + (sizeof(uint32_t) * 2);
    uint16_t real_length = len - (sizeof(uint32_t) * 2);

    LOGGER_DEBUG(c->log, "DATA ID: %d", real_data[0]);

    while (real_data[0] == PACKET_ID_PADDING) { /* Remove Padding */
        ++real_data;
        --real_length;

        if (real_length == 0) {
            return -1;
        }
    }

    LOGGER_DEBUG(c->log, "DATA ID after PADDING: %d", real_data[0]);

    if (real_data[0] == PACKET_ID_KILL) {
        LOGGER_DEBUG(c->log, "KILL PACKET RECEIVED");
        connection_kill(c, crypt_connection_id, userdata);
        return 0;
    }

    if (conn->status == CRYPTO_CONN_NOT_CONFIRMED) {
        clear_temp_packet(c, crypt_connection_id);
        conn->status = CRYPTO_CONN_ESTABLISHED;
        //TODO: noise_handshake not necessary anymore => memzero! TODO: and free also? TODO: write function for both! TODO: how this is done for other dynamic allocs?
        LOGGER_DEBUG(c->log, "CRYPTO_CONN_ESTABLISHED");

        if (conn->connection_status_callback != nullptr) {
            conn->connection_status_callback(conn->connection_status_callback_object, conn->connection_status_callback_id,
                                             true, userdata);
        }
    }

    if (real_data[0] == PACKET_ID_REQUEST) {
        uint64_t rtt_time;

        if (udp) {
            rtt_time = conn->rtt_time;
        } else {
            rtt_time = DEFAULT_TCP_PING_CONNECTION;
        }

        const int requested = handle_request_packet(c->mem, c->mono_time, &conn->send_array, real_data, real_length, &rtt_calc_time, rtt_time);

        if (requested == -1) {
            return -1;
        }

        set_buffer_end(&conn->recv_array, num);
    } else if (real_data[0] >= PACKET_ID_RANGE_LOSSLESS_START && real_data[0] <= PACKET_ID_RANGE_LOSSLESS_END) {
        Packet_Data dt = {0};
        dt.length = real_length;
        memcpy(dt.data, real_data, real_length);

        if (add_data_to_buffer(c->mem, &conn->recv_array, num, &dt) != 0) {
            return -1;
        }

        while (true) {
            pthread_mutex_lock(conn->mutex);
            const int ret = read_data_beg_buffer(c->mem, &conn->recv_array, &dt);
            pthread_mutex_unlock(conn->mutex);

            if (ret == -1) {
                break;
            }

            if (conn->connection_data_callback != nullptr) {
                conn->connection_data_callback(conn->connection_data_callback_object, conn->connection_data_callback_id, dt.data,
                                               dt.length, userdata);
            }
    
            /* conn might get killed in callback. */
            conn = get_crypto_connection(c, crypt_connection_id);

            if (conn == nullptr) {
                return -1;
            }
        }

        /* Packet counter. */
        ++conn->packet_counter;
    } else if (real_data[0] >= PACKET_ID_RANGE_LOSSY_START && real_data[0] <= PACKET_ID_RANGE_LOSSY_END) {

        set_buffer_end(&conn->recv_array, num);

        if (conn->connection_lossy_data_callback != nullptr) {
            conn->connection_lossy_data_callback(conn->connection_lossy_data_callback_object,
                                                 conn->connection_lossy_data_callback_id, real_data, real_length, userdata);
        }
    } else {
        return -1;
    }

    if (rtt_calc_time != 0) {
        uint64_t rtt_time = current_time_monotonic(c->mono_time) - rtt_calc_time;

        if (rtt_time < conn->rtt_time) {
            conn->rtt_time = rtt_time;
        }
    }

    return 0;
}

non_null()
/**
 * @brief Handles a cookie response packet. Currently supports non-Noise and Noise-bashed handshake.
 * 
 * @return -1 in case of failure 
 * @return 0 if cookie response handled successfully 
 */
static int handle_packet_cookie_response(Net_Crypto *c, int crypt_connection_id, const uint8_t *packet, uint16_t length)
{
    Crypto_Connection *conn = get_crypto_connection(c, crypt_connection_id);

    LOGGER_DEBUG(c->log, "ENTERING: crypto_connection_id: %d => PACKET: %d => CRYPTO CONN STATE: %d",
            crypt_connection_id,
            packet[0],
            conn->status);

    if (conn == nullptr) {
        return -1;
    }

    if (conn->status != CRYPTO_CONN_COOKIE_REQUESTING) {
        return -1;
    }

    uint8_t cookie[COOKIE_LENGTH];
    uint64_t number;

    if (handle_cookie_response(cookie, &number, packet, length, conn->shared_key) != sizeof(cookie)) {
        return -1;
    }

    if (number != conn->cookie_request_number) {
        return -1;
    }

    //TODO: here?
    // only necessary if Cookie response was successful
    if (noise_handshake_init(c->log, conn->noise_handshake, c->self_secret_key, conn->public_key, true) != 0) {
        //TODO: 
        // pthread_mutex_lock(&c->tcp_mutex);
        // kill_tcp_connection_to(c->tcp_c, conn->connection_number_tcp);
        // pthread_mutex_unlock(&c->tcp_mutex);
        // wipe_crypto_connection(c, crypt_connection_id);
        return -1;
    }

    if (conn->noise_handshake != nullptr) {
        if (conn->noise_handshake->initiator) {
            LOGGER_DEBUG(c->log, "INITIATOR -> NOISE Handshake");
            if (create_send_handshake(c, crypt_connection_id, cookie, conn->dht_public_key) != 0) {
                return -1;
            }
        } else {
            return -1;
        }
    } else {
        /* non-Noise handshake */
        LOGGER_DEBUG(c->log, "non-Noise Handshake");
        if (create_send_handshake(c, crypt_connection_id, cookie, conn->dht_public_key) != 0) {
            return -1;
        }
    }

    conn->status = CRYPTO_CONN_HANDSHAKE_SENT;
    return 0;
}

non_null(1, 3) nullable(5)
/**
 * @brief Handles receive handshake packets. Currently supports non-Noise and Noise-based handshake. 
 * 
 * @return -1 in case of failure
 * @return 0 if successful
 */
static int handle_packet_crypto_hs(Net_Crypto *c, int crypt_connection_id, const uint8_t *packet, uint16_t length,
                                   void *userdata)
{
    Crypto_Connection *conn = get_crypto_connection(c, crypt_connection_id);
    LOGGER_DEBUG(c->log, "ENTERING: crypt_connection_id: %d | PACKET: %d | CRYPTO CONN STATE: %d",
            crypt_connection_id,
            packet[0],
            conn->status);

    if (conn == nullptr) {
        return -1;
    }

    //TODO: what if I remove CRYPTO_CONN_NOT_CONFIRMED from here? => doesn't work together with connection_kill() after decrypting failure (after new handshake)
    if (conn->status != CRYPTO_CONN_COOKIE_REQUESTING
            && conn->status != CRYPTO_CONN_HANDSHAKE_SENT
            && conn->status != CRYPTO_CONN_NOT_CONFIRMED) {
        return -1;
    }
    //TODO: unwanted side effects? => yes, see above
    // if (conn->status != CRYPTO_CONN_COOKIE_REQUESTING
    //         && conn->status != CRYPTO_CONN_HANDSHAKE_SENT) {
    //     return -1;
    // }

    uint8_t peer_real_pk[CRYPTO_PUBLIC_KEY_SIZE];
    uint8_t dht_public_key[CRYPTO_PUBLIC_KEY_SIZE];
    uint8_t cookie[COOKIE_LENGTH];
    
    //TODO: via noise_handshake struct? TODO: remove
    bool initiator_change = false;

    if (conn->noise_handshake != nullptr) {
        LOGGER_DEBUG(c->log, "NOISE HANDHSHAKE");
        if (conn->noise_handshake->initiator) {
            if(length == NOISE_HANDSHAKE_PACKET_LENGTH_RESPONDER) {
                LOGGER_DEBUG(c->log, "INITIATOR: NOISE_HANDSHAKE_PACKET_LENGTH_RESPONDER");
                //TODO: fails if peer receives two handshake packets.. check for send_key/recv_key?
                if (!handle_crypto_handshake(c, conn->recv_nonce, conn->peersessionpublic_key, peer_real_pk, dht_public_key, cookie,
                                    packet, length, conn->public_key, conn->noise_handshake)) {
                    return -1;
                }

                //TODO: ok here?
                conn->status = CRYPTO_CONN_NOT_CONFIRMED;

                //TODO: remove
                // char ck_print[CRYPTO_SHA512_SIZE*2+1];
                // bytes2string(ck_print, sizeof(ck_print), conn->noise_handshake->chaining_key, CRYPTO_SHA512_SIZE, c->log);
                // LOGGER_DEBUG(c->log, "ck: %s", ck_print);

                /* Noise Split(), nonces already set in crypto connection */ 
                crypto_hkdf(conn->send_key, conn->recv_key, nullptr, nullptr, CRYPTO_SYMMETRIC_KEY_SIZE, CRYPTO_SYMMETRIC_KEY_SIZE, 0, 0, conn->noise_handshake->chaining_key);
                LOGGER_DEBUG(c->log, "INITIATOR: After Noise Split()");

                //TODO: remove
                // char key[CRYPTO_SECRET_KEY_SIZE*2+1];
                // bytes2string(key, sizeof(key), conn->send_key, CRYPTO_SECRET_KEY_SIZE, c->log);
                // LOGGER_DEBUG(c->log, "send_key: %s", key);
                // bytes2string(key, sizeof(key), conn->recv_key, CRYPTO_SECRET_KEY_SIZE, c->log);
                // LOGGER_DEBUG(c->log, "recv_key: %s", key);
            } else if (length == NOISE_HANDSHAKE_PACKET_LENGTH_INITIATOR) {
                LOGGER_DEBUG(c->log, "INITIATOR: CHANGED TO RESPONDER");
                if (noise_handshake_init(c->log, conn->noise_handshake, c->self_secret_key, nullptr, false) != 0) {
                    //TODO: 
                    // crypto_memzero(conn->noise_handshake, sizeof(struct noise_handshake));
                    // free(conn->noise_handshake);
                    //TODO: necessary?
                    // pthread_mutex_lock(&c->tcp_mutex);
                    // kill_tcp_connection_to(c->tcp_c, conn->connection_number_tcp);
                    // pthread_mutex_unlock(&c->tcp_mutex);
                    // wipe_crypto_connection(c, crypt_connection_id);
                    return -1;
                }

                if (!handle_crypto_handshake(c, conn->recv_nonce, conn->peersessionpublic_key, peer_real_pk, dht_public_key, cookie,
                                    packet, length, conn->public_key, conn->noise_handshake)) {
                    return -1;
                }

                //TODO: remove
                // char ck_print[CRYPTO_SHA512_SIZE*2+1];
                // bytes2string(ck_print, sizeof(ck_print), conn->noise_handshake->chaining_key, CRYPTO_SHA512_SIZE, c->log);
                // LOGGER_DEBUG(c->log, "ck: %s", ck_print);

                initiator_change = true;

                //TODO: does this work now?
                /* RESPONDER needs to send handshake packet, afterwards finished */ 
                if (create_send_handshake(c, crypt_connection_id, cookie, dht_public_key) != 0) {
                    return -1;
                }

                //TODO: or CRYPTO_HANDSHAKE_SENT?
                conn->status = CRYPTO_CONN_NOT_CONFIRMED;

                /* RESPONDER Noise Split(): vice-verse keys in comparison to initiator */ 
                crypto_hkdf(conn->recv_key, conn->send_key, nullptr, nullptr, CRYPTO_SYMMETRIC_KEY_SIZE, CRYPTO_SYMMETRIC_KEY_SIZE, 0, 0, conn->noise_handshake->chaining_key);
                //TODO: remove
                LOGGER_DEBUG(c->log, "RESPONDER: After Noise Split()");
            } else {
                return -1;
            }
        }
        //TODO: Differentiate between change and not change? if not changed, no call to noise_handshake_init() necessary => TODO: need info in conn or noise_handshake
        /* Case where RESPONDER with and without change from INITIATOR */  
        else if(!conn->noise_handshake->initiator) {
            if (length == NOISE_HANDSHAKE_PACKET_LENGTH_INITIATOR) {
                LOGGER_DEBUG(c->log, "RESPONDER: NOISE_HANDSHAKE_PACKET_LENGTH_INITIATOR");
                /* necessary, otherwise broken after INITIATOR to RESPONDER change */ 
                if (noise_handshake_init(c->log, conn->noise_handshake, c->self_secret_key, nullptr, false) != 0) {
                    //TODO: 
                    // crypto_memzero(conn->noise_handshake, sizeof(struct noise_handshake));
                    // free(conn->noise_handshake);
                    //TODO: necessary?
                    // pthread_mutex_lock(&c->tcp_mutex);
                    // kill_tcp_connection_to(c->tcp_c, conn->connection_number_tcp);
                    // pthread_mutex_unlock(&c->tcp_mutex);
                    // wipe_crypto_connection(c, crypt_connection_id);
                    return false;
                }
                if (!handle_crypto_handshake(c, conn->recv_nonce, conn->peersessionpublic_key, peer_real_pk, dht_public_key, cookie,
                                    packet, length, nullptr, conn->noise_handshake)) {
                    return -1;
                }
                /* RESPONDER needs to send handshake packet, afterwards finished */ 
                if (create_send_handshake(c, crypt_connection_id, cookie, dht_public_key) != 0) {
                    return -1;
                }

                //TODO: or CRYPTO_HANDSHAKE_SENT?
                conn->status = CRYPTO_CONN_NOT_CONFIRMED;

                /* responder Noise Split(): vice-verse keys in comparison to initiator */ 
                crypto_hkdf(conn->recv_key, conn->send_key, nullptr, nullptr, CRYPTO_SYMMETRIC_KEY_SIZE, CRYPTO_SYMMETRIC_KEY_SIZE, 0, 0, conn->noise_handshake->chaining_key);
                //TODO: remove
                LOGGER_DEBUG(c->log, "RESPONDER: After Noise Split()");
            }
            else if (length == NOISE_HANDSHAKE_PACKET_LENGTH_RESPONDER) {
                LOGGER_DEBUG(c->log, "RESPONDER: NOISE_HANDSHAKE_PACKET_LENGTH_RESPONDER");
                /* cannot chagne to INITIATOR here, connection broken */ 
                connection_kill(c, crypt_connection_id, userdata);
                return -1;
            }
        } else {
            //TODO: remove
            LOGGER_DEBUG(c->log, "NOT initiator or responder => !conn->noise_handshake->initiator: %d, initiator_change: %d", !conn->noise_handshake->initiator, initiator_change);
            return -1;
        }
    } 
    /* non-Noise handshake */ 
    else {
        LOGGER_DEBUG(c->log, "handle_packet_crypto_hs() => OLD HANDHSHAKE");
        if (!handle_crypto_handshake(c, conn->recv_nonce, conn->peersessionpublic_key, peer_real_pk, dht_public_key, cookie,
                                 packet, length, conn->public_key, nullptr)) {
            return -1;
        }
    }    

    if (pk_equal(dht_public_key, conn->dht_public_key)) {
        LOGGER_DEBUG(c->log, "pk_equal TRUE case");
        //TODO: this is called
        //TODO: necessary for old handshake =>change to OLD handshake condition
        //encrypt_precompute(conn->peersessionpublic_key, conn->sessionsecret_key, conn->shared_key);

        //TODO: Noise Split() here?

        LOGGER_DEBUG(c->log, "Crypto Conn Status: %d", conn->status);

        // non-Noise handshake case
        if (conn->status == CRYPTO_CONN_COOKIE_REQUESTING) {
            if (create_send_handshake(c, crypt_connection_id, cookie, dht_public_key) != 0) {
                return -1;
            }
        }

        //TODO: why here and not before? => set before, in case of dht_pk_callback there is a new crypto connection created anyway
        //TODO: necessary for old handshake / backwards compatibility
        //conn->status = CRYPTO_CONN_NOT_CONFIRMED;
    } else {
        LOGGER_DEBUG(c->log, "pk_equal FALSE case");
        if (conn->dht_pk_callback != nullptr) {
            conn->dht_pk_callback(conn->dht_pk_callback_object, conn->dht_pk_callback_number, dht_public_key, userdata);
        }
    }

    return 0;
}

non_null(1, 3) nullable(6)
static int handle_packet_crypto_data(Net_Crypto *c, int crypt_connection_id, const uint8_t *packet, uint16_t length,
                                     bool udp, void *userdata)
{
    const Crypto_Connection *conn = get_crypto_connection(c, crypt_connection_id);

    //TODO: remove from prod code
    LOGGER_DEBUG(c->log, "ENTERING: PACKET: %d | CRYPTO CONN STATE: %d",
            packet[0],
            conn->status);

    if (conn == nullptr) {
        return -1;
    }

    if (conn->status != CRYPTO_CONN_NOT_CONFIRMED && conn->status != CRYPTO_CONN_ESTABLISHED) {
        return -1;
    }

    return handle_data_packet_core(c, crypt_connection_id, packet, length, udp, userdata);
}

/** @brief Handle a packet that was received for the connection.
 *
 * @retval -1 on failure.
 * @retval 0 on success.
 */
non_null(1, 3) nullable(6)
static int handle_packet_connection(Net_Crypto *c, int crypt_connection_id, const uint8_t *packet, uint16_t length,
                                    bool udp, void *userdata)
{
    //TODO: remove from prod code
    LOGGER_DEBUG(c->log, "ENTERING: PACKET: %d", packet[0]);

    if (length == 0 || length > MAX_CRYPTO_PACKET_SIZE) {
        return -1;
    }

    switch (packet[0]) {
        case NET_PACKET_COOKIE_RESPONSE:
            return handle_packet_cookie_response(c, crypt_connection_id, packet, length);

        case NET_PACKET_CRYPTO_HS:
            return handle_packet_crypto_hs(c, crypt_connection_id, packet, length, userdata);

        case NET_PACKET_CRYPTO_DATA:
            return handle_packet_crypto_data(c, crypt_connection_id, packet, length, udp, userdata);

        default:
            return -1;
    }
}

/** @brief Set the size of the friend list to numfriends.
 *
 * @retval -1 if mem_vrealloc fails.
 * @retval 0 if it succeeds.
 */
non_null()
static int realloc_cryptoconnection(Net_Crypto *c, uint32_t num)
{
    //TODO: remove
    // LOGGER_DEBUG(c->log, "ENTERING: NUM: %d", num);

    if (num == 0) {
        mem_delete(c->mem, c->crypto_connections);
        c->crypto_connections = nullptr;
        //TODO: remove
        // LOGGER_DEBUG(c->log, "FREE crypto_connections");
        return 0;
    }

    Crypto_Connection *newcrypto_connections = (Crypto_Connection *)mem_vrealloc(
            c->mem, c->crypto_connections, num, sizeof(Crypto_Connection));

    if (newcrypto_connections == nullptr) {
        return -1;
    }

    c->crypto_connections = newcrypto_connections;

    //TODO: remove
    // LOGGER_DEBUG(c->log, "END: realloc done");
    return 0;
}


/** @brief Create a new empty crypto connection.
 *
 * @retval -1 on failure.
 * @return connection id on success.
 */
non_null()
static int create_crypto_connection(Net_Crypto *c)
{
    //TODO: remove
    LOGGER_DEBUG(c->log, "ENTERING");

    while (true) { /* TODO(irungentoo): is this really the best way to do this? */
        pthread_mutex_lock(&c->connections_mutex);

        if (c->connection_use_counter == 0) {
            break;
        }

        pthread_mutex_unlock(&c->connections_mutex);
    }

    int id = -1;

    for (uint32_t i = 0; i < c->crypto_connections_length; ++i) {
        if (c->crypto_connections[i].status == CRYPTO_CONN_FREE) {
            id = i;
            //TODO: remove
            LOGGER_DEBUG(c->log, "NO realloc");
            break;
        }
    }

    if (id == -1) {
        if (realloc_cryptoconnection(c, c->crypto_connections_length + 1) == 0) {
            id = c->crypto_connections_length;
            ++c->crypto_connections_length;
            c->crypto_connections[id] = empty_crypto_connection;
            //TODO: remove
            LOGGER_DEBUG(c->log, "DONE realloc");
        } else {
            LOGGER_ERROR(c->log, "FAILED to realloc connections");
            pthread_mutex_unlock(&c->connections_mutex);
            return -1;
        }
    }

<<<<<<< HEAD
    // Memsetting float/double to 0 is non-portable, so we explicitly set them to 0
    c->crypto_connections[id].packet_recv_rate = 0;
    c->crypto_connections[id].packet_send_rate = 0;
    c->crypto_connections[id].last_packets_left_rem = 0;
    c->crypto_connections[id].packet_send_rate_requested = 0;
    c->crypto_connections[id].last_packets_left_requested_rem = 0;
    c->crypto_connections[id].mutex = (pthread_mutex_t *)calloc(1, sizeof(pthread_mutex_t));
=======
    if (id != -1) {
        // Memsetting float/double to 0 is non-portable, so we explicitly set them to 0
        c->crypto_connections[id].packet_recv_rate = 0;
        c->crypto_connections[id].packet_send_rate = 0;
        c->crypto_connections[id].last_packets_left_rem = 0;
        c->crypto_connections[id].packet_send_rate_requested = 0;
        c->crypto_connections[id].last_packets_left_requested_rem = 0;
        c->crypto_connections[id].mutex = (pthread_mutex_t *)mem_alloc(c->mem, sizeof(pthread_mutex_t));
>>>>>>> 65b3375b

    if (c->crypto_connections[id].mutex == nullptr) {
        LOGGER_ERROR(c->log, "failed to alloc mutex");
        pthread_mutex_unlock(&c->connections_mutex);
        return -1;
    }

<<<<<<< HEAD
    if (pthread_mutex_init(c->crypto_connections[id].mutex, nullptr) != 0) {
        LOGGER_ERROR(c->log, "failed to init mutex");
        free(c->crypto_connections[id].mutex);
        pthread_mutex_unlock(&c->connections_mutex);
        return -1;
    }

    c->crypto_connections[id].noise_handshake = calloc(1, sizeof(struct noise_handshake));
=======
        if (pthread_mutex_init(c->crypto_connections[id].mutex, nullptr) != 0) {
            mem_delete(c->mem, c->crypto_connections[id].mutex);
            pthread_mutex_unlock(&c->connections_mutex);
            return -1;
        }
>>>>>>> 65b3375b

    if (c->crypto_connections[id].noise_handshake == nullptr) {
        LOGGER_ERROR(c->log, "failed to alloc noise_handshake");
        free(c->crypto_connections[id].mutex);
        pthread_mutex_unlock(&c->connections_mutex);
        return  -1;
    }

    //TODO: Remove
    // c->crypto_connections[id].handshake_send_interval = CRYPTO_SEND_PACKET_INTERVAL + (rand() % 800);
    // LOGGER_DEBUG(c->log, "handshake_send_interval: %d", c->crypto_connections[id].handshake_send_interval);

    c->crypto_connections[id].status = CRYPTO_CONN_NO_CONNECTION;

    pthread_mutex_unlock(&c->connections_mutex);
    return id;
}

/** @brief Wipe a crypto connection.
 *
 * @retval -1 on failure.
 * @retval 0 on success.
 */
non_null()
static int wipe_crypto_connection(Net_Crypto *c, int crypt_connection_id)
{
    //TODO: remove
    LOGGER_DEBUG(c->log, "ENTERING");

    if ((uint32_t)crypt_connection_id >= c->crypto_connections_length) {
        return -1;
    }

    if (c->crypto_connections == nullptr) {
        return -1;
    }

    const Crypto_Conn_State status = c->crypto_connections[crypt_connection_id].status;

    if (status == CRYPTO_CONN_FREE) {
        return -1;
    }

    LOGGER_DEBUG(c->log, "valid id provided, free()'ing");

    uint32_t i;

    pthread_mutex_destroy(c->crypto_connections[crypt_connection_id].mutex);
<<<<<<< HEAD
    free(c->crypto_connections[crypt_connection_id].mutex);

    crypto_memzero(c->crypto_connections[crypt_connection_id].noise_handshake, sizeof(struct noise_handshake));
    free(c->crypto_connections[crypt_connection_id].noise_handshake);
    c->crypto_connections[crypt_connection_id].noise_handshake = nullptr;

=======
    mem_delete(c->mem, c->crypto_connections[crypt_connection_id].mutex);
>>>>>>> 65b3375b
    crypto_memzero(&c->crypto_connections[crypt_connection_id], sizeof(Crypto_Connection));

    /* check if we can resize the connections array */
    for (i = c->crypto_connections_length; i != 0; --i) {
        if (c->crypto_connections[i - 1].status != CRYPTO_CONN_FREE) {
            break;
        }
    }

    if (c->crypto_connections_length != i) {
        c->crypto_connections_length = i;
        realloc_cryptoconnection(c, c->crypto_connections_length);
    }

    return 0;
}

/** @brief Get crypto connection id from public key of peer.
 *
 * @retval -1 if there are no connections like we are looking for.
 * @return id if it found it.
 */
non_null()
static int getcryptconnection_id(const Net_Crypto *c, const uint8_t *public_key)
{
    for (uint32_t i = 0; i < c->crypto_connections_length; ++i) {
        if (!crypt_connection_id_is_valid(c, i)) {
            continue;
        }

        if (pk_equal(public_key, c->crypto_connections[i].public_key)) {
            return i;
        }
    }

    return -1;
}

/** @brief Add a source to the crypto connection.
 * This is to be used only when we have received a packet from that source.
 *
 * @retval -1 on failure.
 * @retval 0 if source was a direct UDP connection.
 * @return positive number on success.
 */
non_null()
static int crypto_connection_add_source(Net_Crypto *c, int crypt_connection_id, const IP_Port *source)
{
    Crypto_Connection *conn = get_crypto_connection(c, crypt_connection_id);

    if (conn == nullptr) {
        return -1;
    }

    if (net_family_is_ipv4(source->ip.family) || net_family_is_ipv6(source->ip.family)) {
        if (add_ip_port_connection(c, crypt_connection_id, source) != 0) {
            return -1;
        }

        if (net_family_is_ipv4(source->ip.family)) {
            conn->direct_lastrecv_timev4 = mono_time_get(c->mono_time);
        } else {
            conn->direct_lastrecv_timev6 = mono_time_get(c->mono_time);
        }

        return 0;
    }

    unsigned int tcp_connections_number;

    if (ip_port_to_tcp_connections_number(source, &tcp_connections_number)) {
        if (add_tcp_number_relay_connection(c->tcp_c, conn->connection_number_tcp, tcp_connections_number) == 0) {
            return 1;
        }
    }

    return -1;
}

/** @brief Set function to be called when someone requests a new connection to us.
 *
 * The set function should return -1 on failure and 0 on success.
 *
 * n_c is only valid for the duration of the function call.
 */
void new_connection_handler(Net_Crypto *c, new_connection_cb *new_connection_callback, void *object)
{
    c->new_connection_callback = new_connection_callback;
    c->new_connection_callback_object = object;
}

/** @brief Handle a handshake packet by someone who wants to initiate a new connection with us.
 * This calls the callback set by `new_connection_handler()` if the handshake is ok.
 *
 * @retval -1 on failure.
 * @retval 0 on success.
 */
non_null(1, 2, 3) nullable(5)
static int handle_new_connection_handshake(Net_Crypto *c, const IP_Port *source, const uint8_t *data, uint16_t length,
        void *userdata)
{
    //TODO: remove
    LOGGER_DEBUG(c->log, "ENTERING");
    
    New_Connection n_c;
    n_c.cookie = (uint8_t *)mem_balloc(c->mem, COOKIE_LENGTH);

    if (n_c.cookie == nullptr) {
        return -1;
    }

    n_c.source = *source;
    n_c.cookie_length = COOKIE_LENGTH;

    //TODO: adapt static allocation?
    n_c.noise_handshake = &n_c.noise_handshake_data;

    //TODO: Differention between non-Noise and Noise-based handshake needs to be checked here!

    if (noise_handshake_init(nullptr, n_c.noise_handshake, c->self_secret_key, nullptr, false) != 0) {
        crypto_memzero(n_c.noise_handshake, sizeof(struct noise_handshake));
        n_c.noise_handshake = nullptr;
        free(n_c.cookie);
        return -1;
    }

    //TODO: remove
    LOGGER_DEBUG(c->log, "RESPONDER: After Handshake init");

    if (!handle_crypto_handshake(c, n_c.recv_nonce, n_c.peersessionpublic_key, n_c.public_key, n_c.dht_public_key,
<<<<<<< HEAD
                                 n_c.cookie, data, length, nullptr, n_c.noise_handshake)) {
        crypto_memzero(n_c.noise_handshake, sizeof(struct noise_handshake));
        n_c.noise_handshake = nullptr;
        free(n_c.cookie);
=======
                                 n_c.cookie, data, length, nullptr)) {
        mem_delete(c->mem, n_c.cookie);
>>>>>>> 65b3375b
        return -1;
    }

    //TODO: remove
    // char log_spub[CRYPTO_PUBLIC_KEY_SIZE*2+1];
    // bytes2string(log_spub, sizeof(log_spub), n_c.peersessionpublic_key, CRYPTO_PUBLIC_KEY_SIZE, c->log);
    // LOGGER_DEBUG(c->log, "RESPONDER: session pub: %s", log_spub);
    // char log_cookie[COOKIE_LENGTH*2+1];
    // bytes2string(log_cookie, sizeof(log_cookie), n_c.cookie, COOKIE_LENGTH, c->log);
    // LOGGER_DEBUG(c->log, "RESPONDER: cookie: %s", log_cookie);

    //TODO: case non-Noise handshake
    // if (!handle_crypto_handshake(c, n_c.recv_nonce, n_c.peersessionpublic_key, n_c.public_key, n_c.dht_public_key,
    //                              n_c.cookie, data, length, nullptr, nullptr)) {
    //     free(n_c.cookie);
    //     return -1;
    // }

    const int crypt_connection_id = getcryptconnection_id(c, n_c.public_key);

    //TODO: Unsure which case this is.. if already called new_crypto_connection() as responder before?
    if (crypt_connection_id != -1) {
        LOGGER_DEBUG(c->log, "RESPONDER: CRYPTO CONN EXISTING");
        Crypto_Connection *conn = get_crypto_connection(c, crypt_connection_id);

        if (conn == nullptr) {
            return -1;
        }

        if (!pk_equal(n_c.dht_public_key, conn->dht_public_key)) {
            connection_kill(c, crypt_connection_id, userdata);
        } else {
            if (conn->status != CRYPTO_CONN_COOKIE_REQUESTING && conn->status != CRYPTO_CONN_HANDSHAKE_SENT) {
                mem_delete(c->mem, n_c.cookie);
                return -1;
            }
            /* there is already something in conn->noise_handshake -> necessary to memzero in this case! */ 
            crypto_memzero(conn->noise_handshake, sizeof(struct noise_handshake));
            memcpy(conn->noise_handshake, n_c.noise_handshake, sizeof(struct noise_handshake));

            memcpy(conn->recv_nonce, n_c.recv_nonce, CRYPTO_NONCE_SIZE);
            memcpy(conn->peersessionpublic_key, n_c.peersessionpublic_key, CRYPTO_PUBLIC_KEY_SIZE);

            crypto_connection_add_source(c, crypt_connection_id, source);


            if (create_send_handshake(c, crypt_connection_id, n_c.cookie, n_c.dht_public_key) != 0) {
                mem_delete(c->mem, n_c.cookie);
                return -1;
            }

            conn->status = CRYPTO_CONN_NOT_CONFIRMED;
<<<<<<< HEAD

            /* RESPONDER Noise Split(): vice-verse keys in comparison to initiator */ 
            //TODO: remove here?
            crypto_hkdf(conn->recv_key, conn->send_key, nullptr, nullptr, CRYPTO_SYMMETRIC_KEY_SIZE, CRYPTO_SYMMETRIC_KEY_SIZE, 0, 0, conn->noise_handshake->chaining_key);
            //TODO: remove
            LOGGER_DEBUG(c->log, "RESPONDER: After Noise Split()");

            //TODO: wrong here?
            // crypto_memzero(conn->noise_handshake, sizeof(struct noise_handshake));

            //TODO: memzero stuff from old handshake?

            crypto_memzero(n_c.noise_handshake, sizeof(struct noise_handshake));
            n_c.noise_handshake = nullptr;
            
            free(n_c.cookie);
=======
            mem_delete(c->mem, n_c.cookie);
>>>>>>> 65b3375b
            return 0;
        }
    }

    //TODO: case non-Noise handshake
    // if (crypt_connection_id != -1) {
    //     Crypto_Connection *conn = get_crypto_connection(c, crypt_connection_id);

    //     if (conn == nullptr) {
    //         return -1;
    //     }

    //     if (!pk_equal(n_c.dht_public_key, conn->dht_public_key)) {
    //         connection_kill(c, crypt_connection_id, userdata);
    //     } else {
    //         if (conn->status != CRYPTO_CONN_COOKIE_REQUESTING && conn->status != CRYPTO_CONN_HANDSHAKE_SENT) {
    //             free(n_c.cookie);
    //             return -1;
    //         }

    //         memcpy(conn->recv_nonce, n_c.recv_nonce, CRYPTO_NONCE_SIZE);
    //         memcpy(conn->peersessionpublic_key, n_c.peersessionpublic_key, CRYPTO_PUBLIC_KEY_SIZE);
    //         encrypt_precompute(conn->peersessionpublic_key, conn->sessionsecret_key, conn->shared_key);

    //         crypto_connection_add_source(c, crypt_connection_id, source);

    //         if (create_send_handshake(c, crypt_connection_id, n_c.cookie, n_c.dht_public_key) != 0) {
    //             free(n_c.cookie);
    //             return -1;
    //         }

    //         conn->status = CRYPTO_CONN_NOT_CONFIRMED;
    //         free(n_c.cookie);
    //         return 0;
    //     }
    // }

    const int ret = c->new_connection_callback(c->new_connection_callback_object, &n_c);
<<<<<<< HEAD
    free(n_c.cookie);

=======
    mem_delete(c->mem, n_c.cookie);
>>>>>>> 65b3375b
    return ret;
}

/** @brief Accept a crypto connection. Currently supports non-Noise and Noise-based handshake.
 * 
 * return -1 on failure.
 * return connection id on success.
 */
int accept_crypto_connection(Net_Crypto *c, const New_Connection *n_c)
{

    //TODO: remove
    LOGGER_DEBUG(c->log, "ENTERING");

    if (getcryptconnection_id(c, n_c->public_key) != -1) {
        //TODO: remove
        LOGGER_DEBUG(c->log, "RESPONDER: Crypto Connection already exists");
        return -1;
    }

    const int crypt_connection_id = create_crypto_connection(c);

    //TODO: remove
    //TODO: Print pub key of peer?
    LOGGER_DEBUG(c->log, "RESPONDER: AFTER: create_crypto_connection() => crypt_connection_id: %d", crypt_connection_id);

    if (crypt_connection_id == -1) {
        LOGGER_ERROR(c->log, "Could not create new crypto connection");
        return -1;
    }

    Crypto_Connection *conn = &c->crypto_connections[crypt_connection_id];

    if (n_c->cookie_length != COOKIE_LENGTH) {
        wipe_crypto_connection(c, crypt_connection_id);
        return -1;
    }

    pthread_mutex_lock(&c->tcp_mutex);
    const int connection_number_tcp = new_tcp_connection_to(c->tcp_c, n_c->dht_public_key, crypt_connection_id);
    pthread_mutex_unlock(&c->tcp_mutex);

    if (connection_number_tcp == -1) {
        wipe_crypto_connection(c, crypt_connection_id);
        return -1;
    }

    conn->connection_number_tcp = connection_number_tcp;

    //TODO: only happening for RESPONDER?
    if (n_c->noise_handshake != nullptr) {
        if (!n_c->noise_handshake->initiator) {
            //TODO: remove
            LOGGER_DEBUG(c->log, "Responder: Noise WriteMessage");
            memcpy(conn->noise_handshake, n_c->noise_handshake, sizeof(struct noise_handshake));

            //NOT possible here, need content afterwards!
            // crypto_memzero(n_c->noise_handshake, sizeof(struct noise_handshake));
            
            // necessary -> TODO: duplicated code necessary?
            memcpy(conn->public_key, n_c->public_key, CRYPTO_PUBLIC_KEY_SIZE);
            memcpy(conn->recv_nonce, n_c->recv_nonce, CRYPTO_NONCE_SIZE);
            memcpy(conn->peersessionpublic_key, n_c->peersessionpublic_key, CRYPTO_PUBLIC_KEY_SIZE);
            random_nonce(c->rng, conn->sent_nonce);
            crypto_new_keypair(c->rng, conn->sessionpublic_key, conn->sessionsecret_key);

            /* IMPORTANT: in this case here/before create_send_handshake(), otherwise get_crypto_connection() in 
            create_send_handshake() returns a nullptr */
            conn->status = CRYPTO_CONN_NOT_CONFIRMED;

            if (create_send_handshake(c, crypt_connection_id, n_c->cookie, n_c->dht_public_key) != 0) {
                pthread_mutex_lock(&c->tcp_mutex);
                kill_tcp_connection_to(c->tcp_c, conn->connection_number_tcp);
                pthread_mutex_unlock(&c->tcp_mutex);
                wipe_crypto_connection(c, crypt_connection_id);
                return -1;
            }

            /* Noise Split(), base nonces already set */ 
            crypto_hkdf(conn->recv_key, conn->send_key, nullptr, nullptr, CRYPTO_SYMMETRIC_KEY_SIZE, CRYPTO_SYMMETRIC_KEY_SIZE, 0, 0, conn->noise_handshake->chaining_key);

            //TODO: remove
            LOGGER_DEBUG(c->log, "RESPONDER: After Noise Split()");
            //TODO: wrong here?
            // crypto_memzero(conn->noise_handshake, sizeof(struct noise_handshake));
            //TODO: memzero stuff from old handshake, also not necessary anymore => TODO: or after established crypto conn?
        }
        else {
            pthread_mutex_lock(&c->tcp_mutex);
            kill_tcp_connection_to(c->tcp_c, conn->connection_number_tcp);
            pthread_mutex_unlock(&c->tcp_mutex);
            wipe_crypto_connection(c, crypt_connection_id);
            return -1;
        }

    } 
    /* non-Noise handshake */
    else {
        //TODO: remove
        LOGGER_DEBUG(c->log, "non-Noise handshake");
        memcpy(conn->public_key, n_c->public_key, CRYPTO_PUBLIC_KEY_SIZE);
        memcpy(conn->recv_nonce, n_c->recv_nonce, CRYPTO_NONCE_SIZE);
        memcpy(conn->peersessionpublic_key, n_c->peersessionpublic_key, CRYPTO_PUBLIC_KEY_SIZE);
        random_nonce(c->rng, conn->sent_nonce);
        crypto_new_keypair(c->rng, conn->sessionpublic_key, conn->sessionsecret_key);
        encrypt_precompute(conn->peersessionpublic_key, conn->sessionsecret_key, conn->shared_key);
        conn->status = CRYPTO_CONN_NOT_CONFIRMED;

        if (create_send_handshake(c, crypt_connection_id, n_c->cookie, n_c->dht_public_key) != 0) {
            pthread_mutex_lock(&c->tcp_mutex);
            kill_tcp_connection_to(c->tcp_c, conn->connection_number_tcp);
            pthread_mutex_unlock(&c->tcp_mutex);
            wipe_crypto_connection(c, crypt_connection_id);
            return -1;
        }
    }

    memcpy(conn->dht_public_key, n_c->dht_public_key, CRYPTO_PUBLIC_KEY_SIZE);
    conn->packet_send_rate = CRYPTO_PACKET_MIN_RATE;
    conn->packet_send_rate_requested = CRYPTO_PACKET_MIN_RATE;
    conn->packets_left = CRYPTO_MIN_QUEUE_LENGTH;
    conn->rtt_time = DEFAULT_PING_CONNECTION;
    crypto_connection_add_source(c, crypt_connection_id, &n_c->source);

    //TODO: here correct?
    crypto_memzero(n_c->noise_handshake, sizeof(struct noise_handshake));

    return crypt_connection_id;
}

/** @brief Create a crypto connection. Currently independent of non-Noise/Noise handshake.
 * If one to that real public key already exists, return it.
 * 
 * return -1 on failure.
 * return connection id on success.
 */
int new_crypto_connection(Net_Crypto *c, const uint8_t *real_public_key, const uint8_t *dht_public_key)
{   
    //TODO: remove
    LOGGER_DEBUG(c->log, "ENTERING");

    int crypt_connection_id = getcryptconnection_id(c, real_public_key);

    if (crypt_connection_id != -1) {
        //TODO: remove
        //TODO: Print pub key?
        LOGGER_DEBUG(c->log, "INITIATOR: Crypto connection already exists => crypt_connection_id: %d", crypt_connection_id);
        return crypt_connection_id;
    }

    crypt_connection_id = create_crypto_connection(c);

    //TODO: remove
    LOGGER_DEBUG(c->log, "INITIATOR: AFTER create_crypto_connection() => crypt_connection_id: %d", crypt_connection_id);

    if (crypt_connection_id == -1) {
        return -1;
    }

    Crypto_Connection *conn = &c->crypto_connections[crypt_connection_id];

    pthread_mutex_lock(&c->tcp_mutex);
    const int connection_number_tcp = new_tcp_connection_to(c->tcp_c, dht_public_key, crypt_connection_id);
    pthread_mutex_unlock(&c->tcp_mutex);

    if (connection_number_tcp == -1) {
        wipe_crypto_connection(c, crypt_connection_id);
        return -1;
    }

    conn->connection_number_tcp = connection_number_tcp;
    memcpy(conn->public_key, real_public_key, CRYPTO_PUBLIC_KEY_SIZE);
    random_nonce(c->rng, conn->sent_nonce);
    crypto_new_keypair(c->rng, conn->sessionpublic_key, conn->sessionsecret_key);
    conn->status = CRYPTO_CONN_COOKIE_REQUESTING;
    conn->packet_send_rate = CRYPTO_PACKET_MIN_RATE;
    conn->packet_send_rate_requested = CRYPTO_PACKET_MIN_RATE;
    conn->packets_left = CRYPTO_MIN_QUEUE_LENGTH;
    conn->rtt_time = DEFAULT_PING_CONNECTION;
    memcpy(conn->dht_public_key, dht_public_key, CRYPTO_PUBLIC_KEY_SIZE);

    conn->cookie_request_number = random_u64(c->rng);
    uint8_t cookie_request[COOKIE_REQUEST_LENGTH];

    //TODO: remove
    // LOGGER_DEBUG(c->log, "INITIATOR: BEFORE: create_cookie_request()");

    if (create_cookie_request(c, cookie_request, conn->dht_public_key, conn->cookie_request_number,
                              conn->shared_key) != sizeof(cookie_request)
            || new_temp_packet(c, crypt_connection_id, cookie_request, sizeof(cookie_request)) != 0) {
        pthread_mutex_lock(&c->tcp_mutex);
        kill_tcp_connection_to(c->tcp_c, conn->connection_number_tcp);
        pthread_mutex_unlock(&c->tcp_mutex);
        wipe_crypto_connection(c, crypt_connection_id);
        return -1;
    }

    //TODO: remove
    // LOGGER_DEBUG(c->log, "AFTER: create_cookie_request()");

    //TODO: here?
    // only necessary if Cookie request was successful
    // if (noise_handshake_init(c->log, conn->noise_handshake, c->self_secret_key, real_public_key, true) != 0) {
    //     //TODO: 
    //     // crypto_memzero(conn->noise_handshake, sizeof(struct noise_handshake));
    //     // free(conn->noise_handshake);
    //     pthread_mutex_lock(&c->tcp_mutex);
    //     kill_tcp_connection_to(c->tcp_c, conn->connection_number_tcp);
    //     pthread_mutex_unlock(&c->tcp_mutex);
    //     wipe_crypto_connection(c, crypt_connection_id);
    //     return -1;
    // }

    //TODO: remove
    LOGGER_DEBUG(c->log, "INITIATOR: END");

    return crypt_connection_id;
}

/** @brief Set the direct ip of the crypto connection.
 *
 * Connected is 0 if we are not sure we are connected to that person, 1 if we are sure.
 *
 * return -1 on failure.
 * return 0 on success.
 */
int set_direct_ip_port(Net_Crypto *c, int crypt_connection_id, const IP_Port *ip_port, bool connected)
{
    Crypto_Connection *conn = get_crypto_connection(c, crypt_connection_id);

    if (conn == nullptr) {
        return -1;
    }

    if (add_ip_port_connection(c, crypt_connection_id, ip_port) != 0) {
        return -1;
    }

    const uint64_t direct_lastrecv_time = connected ? mono_time_get(c->mono_time) : 0;

    if (net_family_is_ipv4(ip_port->ip.family)) {
        conn->direct_lastrecv_timev4 = direct_lastrecv_time;
    } else {
        conn->direct_lastrecv_timev6 = direct_lastrecv_time;
    }

    return 0;
}


non_null(1, 3) nullable(5)
static int tcp_data_callback(void *object, int crypt_connection_id, const uint8_t *data, uint16_t length,
                             void *userdata)
{
    Net_Crypto *c = (Net_Crypto *)object;

    //TODO: remove
    LOGGER_DEBUG(c->log, "ENTERING => PACKET: %d", data[0]);

    if (length == 0 || length > MAX_CRYPTO_PACKET_SIZE) {
        return -1;
    }

    const Crypto_Connection *conn = get_crypto_connection(c, crypt_connection_id);

    if (conn == nullptr) {
        return -1;
    }

    if (data[0] == NET_PACKET_COOKIE_REQUEST) {
        return tcp_handle_cookie_request(c, conn->connection_number_tcp, data, length);
    }

    // This unlocks the mutex that at this point is locked by do_tcp before
    // calling do_tcp_connections.
    pthread_mutex_unlock(&c->tcp_mutex);
    const int ret = handle_packet_connection(c, crypt_connection_id, data, length, false, userdata);
    pthread_mutex_lock(&c->tcp_mutex);

    if (ret != 0) {
        return -1;
    }

    // TODO(irungentoo): detect and kill bad TCP connections.
    return 0;
}

non_null(1, 2, 4) nullable(6)
static int tcp_oob_callback(void *object, const uint8_t *public_key, unsigned int tcp_connections_number,
                            const uint8_t *data, uint16_t length, void *userdata)
{
    Net_Crypto *c = (Net_Crypto *)object;

    //TODO: remove
    LOGGER_DEBUG(c->log, "ENTERING => PACKET: %d", data[0]);

    if (length == 0 || length > MAX_CRYPTO_PACKET_SIZE) {
        return -1;
    }

    if (data[0] == NET_PACKET_COOKIE_REQUEST) {
        return tcp_oob_handle_cookie_request(c, tcp_connections_number, public_key, data, length);
    }

    if (data[0] == NET_PACKET_CRYPTO_HS) {
        IP_Port source = tcp_connections_number_to_ip_port(tcp_connections_number);

        if (handle_new_connection_handshake(c, &source, data, length, userdata) != 0) {
            return -1;
        }

        return 0;
    }

    return -1;
}

/** @brief Add a tcp relay, associating it to a crypt_connection_id.
 *
 * return 0 if it was added.
 * return -1 if it wasn't.
 */
int add_tcp_relay_peer(Net_Crypto *c, int crypt_connection_id, const IP_Port *ip_port, const uint8_t *public_key)
{
    const Crypto_Connection *conn = get_crypto_connection(c, crypt_connection_id);

    if (conn == nullptr) {
        return -1;
    }

    pthread_mutex_lock(&c->tcp_mutex);
    const int ret = add_tcp_relay_connection(c->tcp_c, conn->connection_number_tcp, ip_port, public_key);
    pthread_mutex_unlock(&c->tcp_mutex);
    return ret;
}

/** @brief Add a tcp relay to the array.
 *
 * return 0 if it was added.
 * return -1 if it wasn't.
 */
int add_tcp_relay(Net_Crypto *c, const IP_Port *ip_port, const uint8_t *public_key)
{
    pthread_mutex_lock(&c->tcp_mutex);
    const int ret = add_tcp_relay_global(c->tcp_c, ip_port, public_key);
    pthread_mutex_unlock(&c->tcp_mutex);
    return ret;
}

/** @brief Return a random TCP connection number for use in send_tcp_onion_request.
 *
 * TODO(irungentoo): This number is just the index of an array that the elements can
 * change without warning.
 *
 * return TCP connection number on success.
 * return -1 on failure.
 */
int get_random_tcp_con_number(Net_Crypto *c)
{
    pthread_mutex_lock(&c->tcp_mutex);
    const int ret = get_random_tcp_onion_conn_number(c->tcp_c);
    pthread_mutex_unlock(&c->tcp_mutex);

    return ret;
}

/** @brief Put IP_Port of a random onion TCP connection in ip_port.
 *
 * return true on success.
 * return false on failure.
 */
bool get_random_tcp_conn_ip_port(Net_Crypto *c, IP_Port *ip_port)
{
    pthread_mutex_lock(&c->tcp_mutex);
    const bool ret = tcp_get_random_conn_ip_port(c->tcp_c, ip_port);
    pthread_mutex_unlock(&c->tcp_mutex);

    return ret;
}

/** @brief Send an onion packet via the TCP relay corresponding to tcp_connections_number.
 *
 * return 0 on success.
 * return -1 on failure.
 */
int send_tcp_onion_request(Net_Crypto *c, unsigned int tcp_connections_number, const uint8_t *data, uint16_t length)
{
    pthread_mutex_lock(&c->tcp_mutex);
    const int ret = tcp_send_onion_request(c->tcp_c, tcp_connections_number, data, length);
    pthread_mutex_unlock(&c->tcp_mutex);

    return ret;
}

/**
 * Send a forward request to the TCP relay with IP_Port tcp_forwarder,
 * requesting to forward data via a chain of dht nodes starting with dht_node.
 * A chain_length of 0 means that dht_node is the final destination of data.
 *
 * return 0 on success.
 * return -1 on failure.
 */
int send_tcp_forward_request(const Logger *logger, Net_Crypto *c, const IP_Port *tcp_forwarder, const IP_Port *dht_node,
                             const uint8_t *chain_keys, uint16_t chain_length,
                             const uint8_t *data, uint16_t data_length)
{
    pthread_mutex_lock(&c->tcp_mutex);
    const int ret = tcp_send_forward_request(logger, c->tcp_c, tcp_forwarder, dht_node,
                                             chain_keys, chain_length, data, data_length);
    pthread_mutex_unlock(&c->tcp_mutex);

    return ret;
}

/** @brief Copy a maximum of num random TCP relays we are connected to to tcp_relays.
 *
 * NOTE that the family of the copied ip ports will be set to TCP_INET or TCP_INET6.
 *
 * return number of relays copied to tcp_relays on success.
 * return 0 on failure.
 */
unsigned int copy_connected_tcp_relays(Net_Crypto *c, Node_format *tcp_relays, uint16_t num)
{
    if (num == 0) {
        return 0;
    }

    pthread_mutex_lock(&c->tcp_mutex);
    const unsigned int ret = tcp_copy_connected_relays(c->tcp_c, tcp_relays, num);
    pthread_mutex_unlock(&c->tcp_mutex);

    return ret;
}

uint32_t copy_connected_tcp_relays_index(Net_Crypto *c, Node_format *tcp_relays, uint16_t num, uint32_t idx)
{
    if (num == 0) {
        return 0;
    }

    pthread_mutex_lock(&c->tcp_mutex);
    const uint32_t ret = tcp_copy_connected_relays_index(c->tcp_c, tcp_relays, num, idx);
    pthread_mutex_unlock(&c->tcp_mutex);

    return ret;
}

non_null()
static void do_tcp(Net_Crypto *c, void *userdata)
{
    pthread_mutex_lock(&c->tcp_mutex);
    do_tcp_connections(c->log, c->tcp_c, userdata);
    pthread_mutex_unlock(&c->tcp_mutex);

    for (uint32_t i = 0; i < c->crypto_connections_length; ++i) {
        const Crypto_Connection *conn = get_crypto_connection(c, i);

        if (conn == nullptr) {
            continue;
        }

        if (conn->status != CRYPTO_CONN_ESTABLISHED) {
            continue;
        }

        bool direct_connected = false;

        if (!crypto_connection_status(c, i, &direct_connected, nullptr)) {
            continue;
        }

        pthread_mutex_lock(&c->tcp_mutex);
        set_tcp_connection_to_status(c->tcp_c, conn->connection_number_tcp, !direct_connected);
        pthread_mutex_unlock(&c->tcp_mutex);
    }
}

/** @brief Set function to be called when connection with crypt_connection_id goes connects/disconnects.
 *
 * The set function should return -1 on failure and 0 on success.
 * Note that if this function is set, the connection will clear itself on disconnect.
 * Object and id will be passed to this function untouched.
 * status is 1 if the connection is going online, 0 if it is going offline.
 *
 * return -1 on failure.
 * return 0 on success.
 */
int connection_status_handler(const Net_Crypto *c, int crypt_connection_id,
                              connection_status_cb *connection_status_callback, void *object, int id)
{
    Crypto_Connection *conn = get_crypto_connection(c, crypt_connection_id);

    if (conn == nullptr) {
        return -1;
    }

    conn->connection_status_callback = connection_status_callback;
    conn->connection_status_callback_object = object;
    conn->connection_status_callback_id = id;
    return 0;
}

/** @brief Set function to be called when connection with crypt_connection_id receives a lossless data packet of length.
 *
 * The set function should return -1 on failure and 0 on success.
 * Object and id will be passed to this function untouched.
 *
 * return -1 on failure.
 * return 0 on success.
 */
int connection_data_handler(const Net_Crypto *c, int crypt_connection_id,
                            connection_data_cb *connection_data_callback, void *object, int id)
{
    Crypto_Connection *conn = get_crypto_connection(c, crypt_connection_id);

    //TODO: remove
    LOGGER_DEBUG(c->log, "ENTERING");

    if (conn == nullptr) {
        return -1;
    }

    conn->connection_data_callback = connection_data_callback;
    conn->connection_data_callback_object = object;
    conn->connection_data_callback_id = id;
    return 0;
}

/** @brief Set function to be called when connection with crypt_connection_id receives a lossy data packet of length.
 *
 * The set function should return -1 on failure and 0 on success.
 * Object and id will be passed to this function untouched.
 *
 * return -1 on failure.
 * return 0 on success.
 */
int connection_lossy_data_handler(const Net_Crypto *c, int crypt_connection_id,
                                  connection_lossy_data_cb *connection_lossy_data_callback,
                                  void *object, int id)
{
    Crypto_Connection *conn = get_crypto_connection(c, crypt_connection_id);

    //TODO: remove
    LOGGER_DEBUG(c->log, "ENTERING");

    if (conn == nullptr) {
        return -1;
    }

    conn->connection_lossy_data_callback = connection_lossy_data_callback;
    conn->connection_lossy_data_callback_object = object;
    conn->connection_lossy_data_callback_id = id;
    return 0;
}


/** @brief Set the function for this friend that will be callbacked with object and number if
 * the friend sends us a different dht public key than we have associated to him.
 *
 * If this function is called, the connection should be recreated with the new public key.
 *
 * object and number will be passed as argument to this function.
 *
 * return -1 on failure.
 * return 0 on success.
 */
int nc_dht_pk_callback(const Net_Crypto *c, int crypt_connection_id, dht_pk_cb *function, void *object, uint32_t number)
{
    Crypto_Connection *conn = get_crypto_connection(c, crypt_connection_id);

    //TODO: remove
    LOGGER_DEBUG(c->log, "ENTERING");

    if (conn == nullptr) {
        return -1;
    }

    conn->dht_pk_callback = function;
    conn->dht_pk_callback_object = object;
    conn->dht_pk_callback_number = number;
    return 0;
}

/** @brief Get the crypto connection id from the ip_port.
 *
 * return -1 on failure.
 * return connection id on success.
 */
non_null()
static int crypto_id_ip_port(const Net_Crypto *c, const IP_Port *ip_port)
{
    return bs_list_find(&c->ip_port_list, (const uint8_t *)ip_port);
}

#define CRYPTO_MIN_PACKET_SIZE (1 + sizeof(uint16_t) + CRYPTO_MAC_SIZE)

/** @brief Handle raw UDP packets coming directly from the socket.
 *
 * Handles:
 * Cookie response packets.
 * Crypto handshake packets.
 * Crypto data packets.
 *
 */
non_null(1, 2, 3) nullable(5)
static int udp_handle_packet(void *object, const IP_Port *source, const uint8_t *packet, uint16_t length,
                             void *userdata)
{    
    Net_Crypto *c = (Net_Crypto *)object;

    //TODO: remove
    LOGGER_DEBUG(c->log, "ENTERING => PACKET: %d", packet[0]);

    if (length <= CRYPTO_MIN_PACKET_SIZE || length > MAX_CRYPTO_PACKET_SIZE) {
        return 1;
    }

    const int crypt_connection_id = crypto_id_ip_port(c, source);

    // No crypto connection yet = RESPONDER case
    if (crypt_connection_id == -1) {
        if (packet[0] != NET_PACKET_CRYPTO_HS) {
            return 1;
        }

        if (handle_new_connection_handshake(c, source, packet, length, userdata) != 0) {
            return 1;
        }

        return 0;
    }

    //TODO: return -1 if RESPONDER?

    if (handle_packet_connection(c, crypt_connection_id, packet, length, true, userdata) != 0) {
        return 1;
    }

    Crypto_Connection *conn = get_crypto_connection(c, crypt_connection_id);

    if (conn == nullptr) {
        return -1;
    }

    pthread_mutex_lock(conn->mutex);

    if (net_family_is_ipv4(source->ip.family)) {
        conn->direct_lastrecv_timev4 = mono_time_get(c->mono_time);
    } else {
        conn->direct_lastrecv_timev6 = mono_time_get(c->mono_time);
    }

    pthread_mutex_unlock(conn->mutex);

    return 0;
}

/** @brief The dT for the average packet receiving rate calculations.
 * Also used as the
 */
#define PACKET_COUNTER_AVERAGE_INTERVAL 50

/** @brief Ratio of recv queue size / recv packet rate (in seconds) times
 * the number of ms between request packets to send at that ratio
 */
#define REQUEST_PACKETS_COMPARE_CONSTANT (0.125 * 100.0)

/** @brief Timeout for increasing speed after congestion event (in ms). */
#define CONGESTION_EVENT_TIMEOUT 1000

/**
 * If the send queue is SEND_QUEUE_RATIO times larger than the
 * calculated link speed the packet send speed will be reduced
 * by a value depending on this number.
 */
#define SEND_QUEUE_RATIO 2.0

non_null()
static void send_crypto_packets(Net_Crypto *c)
{
    const uint64_t temp_time = current_time_monotonic(c->mono_time);
    double total_send_rate = 0;
    uint32_t peak_request_packet_interval = -1;

    for (uint32_t i = 0; i < c->crypto_connections_length; ++i) {
        Crypto_Connection *conn = get_crypto_connection(c, i);

        if (conn == nullptr) {
            continue;
        }

        //TODO: remove TODO: interesting if want to adapt interval
        // LOGGER_DEBUG(c->log, "conn->handshake_send_interval: %d", conn->handshake_send_interval);
        // LOGGER_DEBUG(c->log, "conn->temp_packet_sent_time: %lu", conn->temp_packet_sent_time);
        // LOGGER_DEBUG(c->log, "(conn->handshake_send_interval + conn->temp_packet_sent_time): %lu", (conn->handshake_send_interval + conn->temp_packet_sent_time));
        // LOGGER_DEBUG(c->log, "temp_time: %lu", temp_time);

        //TODO: Use again? / TODO: adapt interval?
        if ((CRYPTO_SEND_PACKET_INTERVAL + conn->temp_packet_sent_time) < temp_time) {
            //TODO: remove
            //LOGGER_DEBUG(c->log, "=> call send_temp_packet() => random_backoff: %d", random_backoff);
            // c_sleep(random_backoff);
            send_temp_packet(c, i);
        }

        //TODO: remove? where to add?
        // if ((conn->handshake_send_interval + conn->temp_packet_sent_time) < temp_time) {
        //     send_temp_packet(c, i);
        // }

        if ((conn->status == CRYPTO_CONN_NOT_CONFIRMED || conn->status == CRYPTO_CONN_ESTABLISHED)
                && (CRYPTO_SEND_PACKET_INTERVAL + conn->last_request_packet_sent) < temp_time) {
            if (send_request_packet(c, i) == 0) {
                conn->last_request_packet_sent = temp_time;
            }
        }

        if (conn->status == CRYPTO_CONN_ESTABLISHED) {
            if (conn->packet_recv_rate > CRYPTO_PACKET_MIN_RATE) {
                double request_packet_interval = REQUEST_PACKETS_COMPARE_CONSTANT / ((num_packets_array(
                                                     &conn->recv_array) + 1.0) / (conn->packet_recv_rate + 1.0));

                const double request_packet_interval2 = ((CRYPTO_PACKET_MIN_RATE / conn->packet_recv_rate) *
                                                        (double)CRYPTO_SEND_PACKET_INTERVAL) + (double)PACKET_COUNTER_AVERAGE_INTERVAL;

                if (request_packet_interval2 < request_packet_interval) {
                    request_packet_interval = request_packet_interval2;
                }

                if (request_packet_interval < PACKET_COUNTER_AVERAGE_INTERVAL) {
                    request_packet_interval = PACKET_COUNTER_AVERAGE_INTERVAL;
                }

                if (request_packet_interval > CRYPTO_SEND_PACKET_INTERVAL) {
                    request_packet_interval = CRYPTO_SEND_PACKET_INTERVAL;
                }

                if (temp_time - conn->last_request_packet_sent > (uint64_t)request_packet_interval) {
                    if (send_request_packet(c, i) == 0) {
                        conn->last_request_packet_sent = temp_time;
                    }
                }

                if (request_packet_interval < peak_request_packet_interval) {
                    peak_request_packet_interval = request_packet_interval;
                }
            }

            if ((PACKET_COUNTER_AVERAGE_INTERVAL + conn->packet_counter_set) < temp_time) {
                const double dt = (double)(temp_time - conn->packet_counter_set);

                conn->packet_recv_rate = (double)conn->packet_counter / (dt / 1000.0);
                conn->packet_counter = 0;
                conn->packet_counter_set = temp_time;

                const uint32_t packets_sent = conn->packets_sent;
                conn->packets_sent = 0;

                const uint32_t packets_resent = conn->packets_resent;
                conn->packets_resent = 0;

                /* conjestion control
                 *  calculate a new value of conn->packet_send_rate based on some data
                 */

                const unsigned int pos = conn->last_sendqueue_counter % CONGESTION_QUEUE_ARRAY_SIZE;
                conn->last_sendqueue_size[pos] = num_packets_array(&conn->send_array);

                long signed int sum = 0;
                sum = (long signed int)conn->last_sendqueue_size[pos] -
                      (long signed int)conn->last_sendqueue_size[(pos + 1) % CONGESTION_QUEUE_ARRAY_SIZE];

                const unsigned int n_p_pos = conn->last_sendqueue_counter % CONGESTION_LAST_SENT_ARRAY_SIZE;
                conn->last_num_packets_sent[n_p_pos] = packets_sent;
                conn->last_num_packets_resent[n_p_pos] = packets_resent;

                conn->last_sendqueue_counter = (conn->last_sendqueue_counter + 1) %
                                               (CONGESTION_QUEUE_ARRAY_SIZE * CONGESTION_LAST_SENT_ARRAY_SIZE);

                bool direct_connected = false;
                /* return value can be ignored since the `if` above ensures the connection is established */
                crypto_connection_status(c, i, &direct_connected, nullptr);

                /* When switching from TCP to UDP, don't change the packet send rate for CONGESTION_EVENT_TIMEOUT ms. */
                if (!(direct_connected && conn->last_tcp_sent + CONGESTION_EVENT_TIMEOUT > temp_time)) {
                    long signed int total_sent = 0;
                    long signed int total_resent = 0;

                    // TODO(irungentoo): use real delay
                    unsigned int delay = (unsigned int)(((double)conn->rtt_time / PACKET_COUNTER_AVERAGE_INTERVAL) + 0.5);
                    const unsigned int packets_set_rem_array = CONGESTION_LAST_SENT_ARRAY_SIZE - CONGESTION_QUEUE_ARRAY_SIZE;

                    if (delay > packets_set_rem_array) {
                        delay = packets_set_rem_array;
                    }

                    for (unsigned j = 0; j < CONGESTION_QUEUE_ARRAY_SIZE; ++j) {
                        const unsigned int ind = (j + (packets_set_rem_array  - delay) + n_p_pos) % CONGESTION_LAST_SENT_ARRAY_SIZE;
                        total_sent += conn->last_num_packets_sent[ind];
                        total_resent += conn->last_num_packets_resent[ind];
                    }

                    if (sum > 0) {
                        total_sent -= sum;
                    } else {
                        if (total_resent > -sum) {
                            total_resent = -sum;
                        }
                    }

                    /* if queue is too big only allow resending packets. */
                    const uint32_t npackets = num_packets_array(&conn->send_array);
                    double min_speed = 1000.0 * (((double)total_sent) / ((double)CONGESTION_QUEUE_ARRAY_SIZE *
                                                 PACKET_COUNTER_AVERAGE_INTERVAL));

                    const double min_speed_request = 1000.0 * (((double)(total_sent + total_resent)) / (
                                                         (double)CONGESTION_QUEUE_ARRAY_SIZE * PACKET_COUNTER_AVERAGE_INTERVAL));

                    if (min_speed < CRYPTO_PACKET_MIN_RATE) {
                        min_speed = CRYPTO_PACKET_MIN_RATE;
                    }

                    const double send_array_ratio = (double)npackets / min_speed;

                    // TODO(irungentoo): Improve formula?
                    if (send_array_ratio > SEND_QUEUE_RATIO && CRYPTO_MIN_QUEUE_LENGTH < npackets) {
                        conn->packet_send_rate = min_speed * (1.0 / (send_array_ratio / SEND_QUEUE_RATIO));
                    } else if (conn->last_congestion_event + CONGESTION_EVENT_TIMEOUT < temp_time) {
                        conn->packet_send_rate = min_speed * 1.2;
                    } else {
                        conn->packet_send_rate = min_speed * 0.9;
                    }

                    conn->packet_send_rate_requested = min_speed_request * 1.2;

                    if (conn->packet_send_rate < CRYPTO_PACKET_MIN_RATE) {
                        conn->packet_send_rate = CRYPTO_PACKET_MIN_RATE;
                    }

                    if (conn->packet_send_rate_requested < conn->packet_send_rate) {
                        conn->packet_send_rate_requested = conn->packet_send_rate;
                    }
                }
            }

            if (conn->last_packets_left_set == 0 || conn->last_packets_left_requested_set == 0) {
                conn->last_packets_left_requested_set = temp_time;
                conn->last_packets_left_set = temp_time;
                conn->packets_left_requested = CRYPTO_MIN_QUEUE_LENGTH;
                conn->packets_left = CRYPTO_MIN_QUEUE_LENGTH;
            } else {
                if (((uint64_t)((1000.0 / conn->packet_send_rate) + 0.5) + conn->last_packets_left_set) <= temp_time) {
                    double n_packets = conn->packet_send_rate * (((double)(temp_time - conn->last_packets_left_set)) / 1000.0);
                    n_packets += conn->last_packets_left_rem;

                    const uint32_t num_packets = n_packets;
                    const double rem = n_packets - (double)num_packets;

                    if (conn->packets_left > num_packets * 4 + CRYPTO_MIN_QUEUE_LENGTH) {
                        conn->packets_left = num_packets * 4 + CRYPTO_MIN_QUEUE_LENGTH;
                    } else {
                        conn->packets_left += num_packets;
                    }

                    conn->last_packets_left_set = temp_time;
                    conn->last_packets_left_rem = rem;
                }

                if (((uint64_t)((1000.0 / conn->packet_send_rate_requested) + 0.5) + conn->last_packets_left_requested_set) <=
                        temp_time) {
                    double n_packets = conn->packet_send_rate_requested * (((double)(temp_time - conn->last_packets_left_requested_set)) /
                                       1000.0);
                    n_packets += conn->last_packets_left_requested_rem;

                    uint32_t num_packets = n_packets;
                    double rem = n_packets - (double)num_packets;
                    conn->packets_left_requested = num_packets;

                    conn->last_packets_left_requested_set = temp_time;
                    conn->last_packets_left_requested_rem = rem;
                }

                if (conn->packets_left > conn->packets_left_requested) {
                    conn->packets_left_requested = conn->packets_left;
                }
            }

            const int ret = send_requested_packets(c, i, conn->packets_left_requested);

            if (ret != -1) {
                conn->packets_left_requested -= ret;
                conn->packets_resent += ret;

                if ((unsigned int)ret < conn->packets_left) {
                    conn->packets_left -= ret;
                } else {
                    conn->last_congestion_event = temp_time;
                    conn->packets_left = 0;
                }
            }

            if (conn->packet_send_rate > CRYPTO_PACKET_MIN_RATE * 1.5) {
                total_send_rate += conn->packet_send_rate;
            }
        }
    }

    c->current_sleep_time = -1;
    uint32_t sleep_time = peak_request_packet_interval;

    if (c->current_sleep_time > sleep_time) {
        c->current_sleep_time = sleep_time;
    }

    if (total_send_rate > CRYPTO_PACKET_MIN_RATE) {
        sleep_time = 1000.0 / total_send_rate;

        if (c->current_sleep_time > sleep_time) {
            c->current_sleep_time = sleep_time + 1;
        }
    }

    sleep_time = CRYPTO_SEND_PACKET_INTERVAL;

    if (c->current_sleep_time > sleep_time) {
        c->current_sleep_time = sleep_time;
    }
}

/**
 * @retval 1 if max speed was reached for this connection (no more data can be physically through the pipe).
 * @retval 0 if it wasn't reached.
 */
bool max_speed_reached(Net_Crypto *c, int crypt_connection_id)
{
    return reset_max_speed_reached(c, crypt_connection_id) != 0;
}

/**
 * @return the number of packet slots left in the sendbuffer.
 * @retval 0 if failure.
 */
uint32_t crypto_num_free_sendqueue_slots(const Net_Crypto *c, int crypt_connection_id)
{
    const Crypto_Connection *conn = get_crypto_connection(c, crypt_connection_id);

    if (conn == nullptr) {
        return 0;
    }

    const uint32_t max_packets = CRYPTO_PACKET_BUFFER_SIZE - num_packets_array(&conn->send_array);

    if (conn->packets_left < max_packets) {
        return conn->packets_left;
    }

    return max_packets;
}

/** @brief Sends a lossless cryptopacket.
 *
 * return -1 if data could not be put in packet queue.
 * return positive packet number if data was put into the queue.
 *
 * The first byte of data must be in the PACKET_ID_RANGE_LOSSLESS.
 *
 * congestion_control: should congestion control apply to this packet?
 */
int64_t write_cryptpacket(Net_Crypto *c, int crypt_connection_id, const uint8_t *data, uint16_t length,
                          bool congestion_control)
{
    if (length == 0) {
        // We need at least a packet id.
        LOGGER_ERROR(c->log, "rejecting empty packet for crypto connection %d", crypt_connection_id);
        return -1;
    }

    if (data[0] < PACKET_ID_RANGE_LOSSLESS_START || data[0] > PACKET_ID_RANGE_LOSSLESS_END) {
        LOGGER_ERROR(c->log, "rejecting lossless packet with out-of-range id %d", data[0]);
        return -1;
    }

    Crypto_Connection *conn = get_crypto_connection(c, crypt_connection_id);

    if (conn == nullptr) {
        LOGGER_WARNING(c->log, "invalid crypt connection id %d", crypt_connection_id);
        return -1;
    }

    if (conn->status != CRYPTO_CONN_ESTABLISHED) {
        LOGGER_WARNING(c->log, "attempted to send packet to non-established connection %d", crypt_connection_id);
        return -1;
    }

    if (congestion_control && conn->packets_left == 0) {
        LOGGER_ERROR(c->log, "congestion control: rejecting packet of length %d on crypt connection %d", length,
                     crypt_connection_id);
        return -1;
    }

    const int64_t ret = send_lossless_packet(c, crypt_connection_id, data, length, congestion_control);

    if (ret == -1) {
        return -1;
    }

    if (congestion_control) {
        --conn->packets_left;
        --conn->packets_left_requested;
        ++conn->packets_sent;
    }

    return ret;
}

/** @brief Check if packet_number was received by the other side.
 *
 * packet_number must be a valid packet number of a packet sent on this connection.
 *
 * return -1 on failure.
 * return 0 on success.
 *
 * Note: The condition `buffer_end - buffer_start < packet_number - buffer_start` is
 * a trick which handles situations `buffer_end >= buffer_start` and
 * `buffer_end < buffer_start` (when buffer_end overflowed) both correctly.
 *
 * It CANNOT be simplified to `packet_number < buffer_start`, as it will fail
 * when `buffer_end < buffer_start`.
 */
int cryptpacket_received(const Net_Crypto *c, int crypt_connection_id, uint32_t packet_number)
{
    const Crypto_Connection *conn = get_crypto_connection(c, crypt_connection_id);

    //TODO: remove
    // LOGGER_DEBUG(c->log, "ENTERING");

    if (conn == nullptr) {
        return -1;
    }

    const uint32_t num = num_packets_array(&conn->send_array);
    const uint32_t num1 = packet_number - conn->send_array.buffer_start;

    if (num >= num1) {
        return -1;
    }

    return 0;
}

/** @brief Sends a lossy cryptopacket.
 *
 * return -1 on failure.
 * return 0 on success.
 *
 * The first byte of data must be in the PACKET_ID_RANGE_LOSSY.
 */
int send_lossy_cryptpacket(Net_Crypto *c, int crypt_connection_id, const uint8_t *data, uint16_t length)
{
    if (length == 0 || length > MAX_CRYPTO_DATA_SIZE) {
        return -1;
    }

    if (data[0] < PACKET_ID_RANGE_LOSSY_START || data[0] > PACKET_ID_RANGE_LOSSY_END) {
        return -1;
    }

    pthread_mutex_lock(&c->connections_mutex);
    ++c->connection_use_counter;
    pthread_mutex_unlock(&c->connections_mutex);

    Crypto_Connection *conn = get_crypto_connection(c, crypt_connection_id);

    int ret = -1;

    if (conn != nullptr) {
        pthread_mutex_lock(conn->mutex);
        const uint32_t buffer_start = conn->recv_array.buffer_start;
        const uint32_t buffer_end = conn->send_array.buffer_end;
        pthread_mutex_unlock(conn->mutex);
        ret = send_data_packet_helper(c, crypt_connection_id, buffer_start, buffer_end, data, length);
    }

    pthread_mutex_lock(&c->connections_mutex);
    --c->connection_use_counter;
    pthread_mutex_unlock(&c->connections_mutex);

    return ret;
}

/** @brief Kill a crypto connection.
 *
 * return -1 on failure.
 * return 0 on success.
 */
int crypto_kill(Net_Crypto *c, int crypt_connection_id)
{
    Crypto_Connection *conn = get_crypto_connection(c, crypt_connection_id);

    LOGGER_DEBUG(c->log, "ENTERING: crypto conn: %d", crypt_connection_id);

    int ret = -1;

    if (conn != nullptr) {
        if (conn->status == CRYPTO_CONN_ESTABLISHED) {
            send_kill_packet(c, crypt_connection_id);
        }

        pthread_mutex_lock(&c->tcp_mutex);
        kill_tcp_connection_to(c->tcp_c, conn->connection_number_tcp);
        pthread_mutex_unlock(&c->tcp_mutex);

        bs_list_remove(&c->ip_port_list, (uint8_t *)&conn->ip_portv4, crypt_connection_id);
        bs_list_remove(&c->ip_port_list, (uint8_t *)&conn->ip_portv6, crypt_connection_id);
        clear_temp_packet(c, crypt_connection_id);
<<<<<<< HEAD
        clear_buffer(&conn->send_array);
        clear_buffer(&conn->recv_array);
        //TODO: adapt for Noise?
=======
        clear_buffer(c->mem, &conn->send_array);
        clear_buffer(c->mem, &conn->recv_array);
>>>>>>> 65b3375b
        ret = wipe_crypto_connection(c, crypt_connection_id);
    }

    return ret;
}

bool crypto_connection_status(const Net_Crypto *c, int crypt_connection_id, bool *direct_connected,
                              uint32_t *online_tcp_relays)
{
    const Crypto_Connection *conn = get_crypto_connection(c, crypt_connection_id);

    if (conn == nullptr) {
        return false;
    }

    if (direct_connected != nullptr) {
        *direct_connected = false;

        const uint64_t current_time = mono_time_get(c->mono_time);

        if ((UDP_DIRECT_TIMEOUT + conn->direct_lastrecv_timev4) > current_time ||
                (UDP_DIRECT_TIMEOUT + conn->direct_lastrecv_timev6) > current_time) {
            *direct_connected = true;
        }
    }

    if (online_tcp_relays != nullptr) {
        *online_tcp_relays = tcp_connection_to_online_tcp_relays(c->tcp_c, conn->connection_number_tcp);
    }

    return true;
}

void new_keys(Net_Crypto *c)
{
    //TODO: remove
    LOGGER_DEBUG(c->log, "ENTERING");
    crypto_new_keypair(c->rng, c->self_public_key, c->self_secret_key);
}

/** @brief Save the public and private keys to the keys array.
 * Length must be CRYPTO_PUBLIC_KEY_SIZE + CRYPTO_SECRET_KEY_SIZE.
 *
 * TODO(irungentoo): Save only secret key.
 */
void save_keys(const Net_Crypto *c, uint8_t *keys)
{
    memcpy(keys, c->self_public_key, CRYPTO_PUBLIC_KEY_SIZE);
    memcpy(keys + CRYPTO_PUBLIC_KEY_SIZE, c->self_secret_key, CRYPTO_SECRET_KEY_SIZE);
}

/** @brief Load the secret key.
 * Length must be CRYPTO_SECRET_KEY_SIZE.
 */
void load_secret_key(Net_Crypto *c, const uint8_t *sk)
{
    memcpy(c->self_secret_key, sk, CRYPTO_SECRET_KEY_SIZE);
    crypto_derive_public_key(c->self_public_key, c->self_secret_key);
}

/** @brief Create new instance of Net_Crypto.
 * Sets all the global connection variables to their default values.
 */
Net_Crypto *new_net_crypto(const Logger *log, const Memory *mem, const Random *rng, const Network *ns,
                           Mono_Time *mono_time, DHT *dht, const TCP_Proxy_Info *proxy_info)
{
    if (dht == nullptr) {
        return nullptr;
    }

    Net_Crypto *temp = (Net_Crypto *)mem_alloc(mem, sizeof(Net_Crypto));

    if (temp == nullptr) {
        return nullptr;
    }

    temp->log = log;
    temp->mem = mem;
    temp->rng = rng;
    temp->mono_time = mono_time;
    temp->ns = ns;

    temp->tcp_c = new_tcp_connections(log, mem, rng, ns, mono_time, dht_get_self_secret_key(dht), proxy_info);

    if (temp->tcp_c == nullptr) {
        mem_delete(mem, temp);
        return nullptr;
    }

    set_packet_tcp_connection_callback(temp->tcp_c, &tcp_data_callback, temp);
    set_oob_packet_tcp_connection_callback(temp->tcp_c, &tcp_oob_callback, temp);

    if (create_recursive_mutex(&temp->tcp_mutex) != 0 ||
            pthread_mutex_init(&temp->connections_mutex, nullptr) != 0) {
        kill_tcp_connections(temp->tcp_c);
        mem_delete(mem, temp);
        return nullptr;
    }

    temp->dht = dht;

    new_keys(temp);
    new_symmetric_key(rng, temp->secret_symmetric_key);

    temp->current_sleep_time = CRYPTO_SEND_PACKET_INTERVAL;

    networking_registerhandler(dht_get_net(dht), NET_PACKET_COOKIE_REQUEST, &udp_handle_cookie_request, temp);
    networking_registerhandler(dht_get_net(dht), NET_PACKET_COOKIE_RESPONSE, &udp_handle_packet, temp);
    networking_registerhandler(dht_get_net(dht), NET_PACKET_CRYPTO_HS, &udp_handle_packet, temp);
    networking_registerhandler(dht_get_net(dht), NET_PACKET_CRYPTO_DATA, &udp_handle_packet, temp);

    bs_list_init(&temp->ip_port_list, sizeof(IP_Port), 8);

    LOGGER_DEBUG(temp->log, "DONE");

    return temp;
}

non_null(1) nullable(2)
static void kill_timedout(Net_Crypto *c, void *userdata)
{
    for (uint32_t i = 0; i < c->crypto_connections_length; ++i) {
        const Crypto_Connection *conn = get_crypto_connection(c, i);

        if (conn == nullptr) {
            continue;
        }

        if (conn->status == CRYPTO_CONN_COOKIE_REQUESTING || conn->status == CRYPTO_CONN_HANDSHAKE_SENT
                || conn->status == CRYPTO_CONN_NOT_CONFIRMED) {
            if (conn->temp_packet_num_sent < MAX_NUM_SENDPACKET_TRIES) {
                continue;
            }

            //TODO: remove
            LOGGER_DEBUG(c->log, "connection_kill");
            connection_kill(c, i, userdata);
        }

#if 0

        if (conn->status == CRYPTO_CONN_ESTABLISHED) {
            // TODO(irungentoo): add a timeout here?
            /* do_timeout_here(); */
        }

#endif
    }
}

/** return the optimal interval in ms for running do_net_crypto. */
uint32_t crypto_run_interval(const Net_Crypto *c)
{
    return c->current_sleep_time;
}

/** Main loop. */
void do_net_crypto(Net_Crypto *c, void *userdata)
{
    kill_timedout(c, userdata);
    do_tcp(c, userdata);
    send_crypto_packets(c);
}

//TODO: use? or just use crypto_memzero()?
// static void noise_handshake_zero(struct noise_handshake *handshake)
// {
// 	memset(&handshake->ephemeral_private, 0, CRYPTO_PUBLIC_KEY_SIZE);
// 	memset(&handshake->remote_ephemeral, 0, CRYPTO_PUBLIC_KEY_SIZE);
// 	memset(&handshake->hash, 0, CRYPTO_SHA512_SIZE);
// 	memset(&handshake->chaining_key, 0, CRYPTO_SHA512_SIZE);
// }

void kill_net_crypto(Net_Crypto *c)
{
    if (c == nullptr) {
        return;
    }

<<<<<<< HEAD
    //TODO: remove
    LOGGER_DEBUG(c->log, "ENTERING");
=======
    const Memory *mem = c->mem;
>>>>>>> 65b3375b

    for (uint32_t i = 0; i < c->crypto_connections_length; ++i) {
        crypto_kill(c, i);
    }

    pthread_mutex_destroy(&c->tcp_mutex);
    pthread_mutex_destroy(&c->connections_mutex);

    kill_tcp_connections(c->tcp_c);
    bs_list_free(&c->ip_port_list);
    networking_registerhandler(dht_get_net(c->dht), NET_PACKET_COOKIE_REQUEST, nullptr, nullptr);
    networking_registerhandler(dht_get_net(c->dht), NET_PACKET_COOKIE_RESPONSE, nullptr, nullptr);
    networking_registerhandler(dht_get_net(c->dht), NET_PACKET_CRYPTO_HS, nullptr, nullptr);
    networking_registerhandler(dht_get_net(c->dht), NET_PACKET_CRYPTO_DATA, nullptr, nullptr);
    crypto_memzero(c, sizeof(Net_Crypto));
    mem_delete(mem, c);
}<|MERGE_RESOLUTION|>--- conflicted
+++ resolved
@@ -2706,22 +2706,9 @@
             c->crypto_connections[id] = empty_crypto_connection;
             //TODO: remove
             LOGGER_DEBUG(c->log, "DONE realloc");
-        } else {
-            LOGGER_ERROR(c->log, "FAILED to realloc connections");
-            pthread_mutex_unlock(&c->connections_mutex);
-            return -1;
-        }
-    }
-
-<<<<<<< HEAD
-    // Memsetting float/double to 0 is non-portable, so we explicitly set them to 0
-    c->crypto_connections[id].packet_recv_rate = 0;
-    c->crypto_connections[id].packet_send_rate = 0;
-    c->crypto_connections[id].last_packets_left_rem = 0;
-    c->crypto_connections[id].packet_send_rate_requested = 0;
-    c->crypto_connections[id].last_packets_left_requested_rem = 0;
-    c->crypto_connections[id].mutex = (pthread_mutex_t *)calloc(1, sizeof(pthread_mutex_t));
-=======
+        }
+    }
+
     if (id != -1) {
         // Memsetting float/double to 0 is non-portable, so we explicitly set them to 0
         c->crypto_connections[id].packet_recv_rate = 0;
@@ -2730,7 +2717,6 @@
         c->crypto_connections[id].packet_send_rate_requested = 0;
         c->crypto_connections[id].last_packets_left_requested_rem = 0;
         c->crypto_connections[id].mutex = (pthread_mutex_t *)mem_alloc(c->mem, sizeof(pthread_mutex_t));
->>>>>>> 65b3375b
 
     if (c->crypto_connections[id].mutex == nullptr) {
         LOGGER_ERROR(c->log, "failed to alloc mutex");
@@ -2738,22 +2724,13 @@
         return -1;
     }
 
-<<<<<<< HEAD
-    if (pthread_mutex_init(c->crypto_connections[id].mutex, nullptr) != 0) {
-        LOGGER_ERROR(c->log, "failed to init mutex");
-        free(c->crypto_connections[id].mutex);
-        pthread_mutex_unlock(&c->connections_mutex);
-        return -1;
-    }
-
-    c->crypto_connections[id].noise_handshake = calloc(1, sizeof(struct noise_handshake));
-=======
         if (pthread_mutex_init(c->crypto_connections[id].mutex, nullptr) != 0) {
             mem_delete(c->mem, c->crypto_connections[id].mutex);
             pthread_mutex_unlock(&c->connections_mutex);
             return -1;
         }
->>>>>>> 65b3375b
+
+    c->crypto_connections[id].noise_handshake = calloc(1, sizeof(struct noise_handshake));
 
     if (c->crypto_connections[id].noise_handshake == nullptr) {
         LOGGER_ERROR(c->log, "failed to alloc noise_handshake");
@@ -2802,16 +2779,13 @@
     uint32_t i;
 
     pthread_mutex_destroy(c->crypto_connections[crypt_connection_id].mutex);
-<<<<<<< HEAD
+    mem_delete(c->mem, c->crypto_connections[crypt_connection_id].mutex);
     free(c->crypto_connections[crypt_connection_id].mutex);
 
     crypto_memzero(c->crypto_connections[crypt_connection_id].noise_handshake, sizeof(struct noise_handshake));
     free(c->crypto_connections[crypt_connection_id].noise_handshake);
     c->crypto_connections[crypt_connection_id].noise_handshake = nullptr;
 
-=======
-    mem_delete(c->mem, c->crypto_connections[crypt_connection_id].mutex);
->>>>>>> 65b3375b
     crypto_memzero(&c->crypto_connections[crypt_connection_id], sizeof(Crypto_Connection));
 
     /* check if we can resize the connections array */
@@ -2942,15 +2916,10 @@
     LOGGER_DEBUG(c->log, "RESPONDER: After Handshake init");
 
     if (!handle_crypto_handshake(c, n_c.recv_nonce, n_c.peersessionpublic_key, n_c.public_key, n_c.dht_public_key,
-<<<<<<< HEAD
                                  n_c.cookie, data, length, nullptr, n_c.noise_handshake)) {
         crypto_memzero(n_c.noise_handshake, sizeof(struct noise_handshake));
         n_c.noise_handshake = nullptr;
-        free(n_c.cookie);
-=======
-                                 n_c.cookie, data, length, nullptr)) {
         mem_delete(c->mem, n_c.cookie);
->>>>>>> 65b3375b
         return -1;
     }
 
@@ -3003,7 +2972,6 @@
             }
 
             conn->status = CRYPTO_CONN_NOT_CONFIRMED;
-<<<<<<< HEAD
 
             /* RESPONDER Noise Split(): vice-verse keys in comparison to initiator */ 
             //TODO: remove here?
@@ -3019,10 +2987,7 @@
             crypto_memzero(n_c.noise_handshake, sizeof(struct noise_handshake));
             n_c.noise_handshake = nullptr;
             
-            free(n_c.cookie);
-=======
             mem_delete(c->mem, n_c.cookie);
->>>>>>> 65b3375b
             return 0;
         }
     }
@@ -3061,12 +3026,7 @@
     // }
 
     const int ret = c->new_connection_callback(c->new_connection_callback_object, &n_c);
-<<<<<<< HEAD
-    free(n_c.cookie);
-
-=======
     mem_delete(c->mem, n_c.cookie);
->>>>>>> 65b3375b
     return ret;
 }
 
@@ -4182,14 +4142,9 @@
         bs_list_remove(&c->ip_port_list, (uint8_t *)&conn->ip_portv4, crypt_connection_id);
         bs_list_remove(&c->ip_port_list, (uint8_t *)&conn->ip_portv6, crypt_connection_id);
         clear_temp_packet(c, crypt_connection_id);
-<<<<<<< HEAD
-        clear_buffer(&conn->send_array);
-        clear_buffer(&conn->recv_array);
-        //TODO: adapt for Noise?
-=======
         clear_buffer(c->mem, &conn->send_array);
         clear_buffer(c->mem, &conn->recv_array);
->>>>>>> 65b3375b
+        //TODO: adapt for Noise?
         ret = wipe_crypto_connection(c, crypt_connection_id);
     }
 
@@ -4369,12 +4324,10 @@
         return;
     }
 
-<<<<<<< HEAD
     //TODO: remove
     LOGGER_DEBUG(c->log, "ENTERING");
-=======
+
     const Memory *mem = c->mem;
->>>>>>> 65b3375b
 
     for (uint32_t i = 0; i < c->crypto_connections_length; ++i) {
         crypto_kill(c, i);
