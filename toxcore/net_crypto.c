--- conflicted
+++ resolved
@@ -2210,17 +2210,13 @@
 }
 
 non_null()
-<<<<<<< HEAD
 /**
  * @brief Handles a cookie response packet. Currently supports non-Noise and Noise-bashed handshake.
  *
  * @return -1 in case of failure
  * @return 0 if cookie response handled successfully
  */
-static int handle_packet_cookie_response(Net_Crypto *c, int crypt_connection_id, const uint8_t *packet, uint16_t length)
-=======
 static int handle_packet_cookie_response(const Net_Crypto *c, int crypt_connection_id, const uint8_t *packet, uint16_t length)
->>>>>>> c8344726
 {
     Crypto_Connection *conn = get_crypto_connection(c, crypt_connection_id);
 
@@ -2278,17 +2274,13 @@
 }
 
 non_null(1, 3) nullable(5)
-<<<<<<< HEAD
 /**
  * @brief Handles receive handshake packets. Currently supports non-Noise and Noise-based handshake.
  *
  * @return -1 in case of failure
  * @return 0 if successful
  */
-static int handle_packet_crypto_hs(Net_Crypto *c, int crypt_connection_id, const uint8_t *packet, uint16_t length,
-=======
 static int handle_packet_crypto_hs(const Net_Crypto *c, int crypt_connection_id, const uint8_t *packet, uint16_t length,
->>>>>>> c8344726
                                    void *userdata)
 {
     Crypto_Connection *conn = get_crypto_connection(c, crypt_connection_id);
