--- conflicted
+++ resolved
@@ -679,16 +679,6 @@
     const Tox_System *operating_system;
 
     /**
-<<<<<<< HEAD
-     * Compatibility for old non-Noise handshake.
-     *
-     * If this is set to false, non-Noise handshake
-     * will not work anymore.
-     *
-     * Default: true.
-     */
-    bool noise_compatibility_enabled;
-=======
      * Enable saving DHT-based group chats to Tox save data (via `tox_get_savedata`).
      * This format will change in the future, so don't rely on it.
      *
@@ -699,7 +689,16 @@
      * Default: false.
      */
     bool experimental_groups_persistence;
->>>>>>> 52ece0f5
+
+    /**
+     * Compatibility for old non-Noise handshake.
+     *
+     * If this is set to false, non-Noise handshake
+     * will not work anymore.
+     *
+     * Default: true.
+     */
+    bool noise_compatibility_enabled;
 };
 
 bool tox_options_get_ipv6_enabled(const Tox_Options *options);
