/* SPDX-License-Identifier: GPL-3.0-or-later
 * Copyright © 2016-2025 The TokTok team.
 * Copyright © 2013 Tox project.
 */

/** @file
 * @brief Public core API for Tox clients.
 *
 * Every function that can fail takes a function-specific error code pointer
 * that can be used to diagnose problems with the Tox state or the function
 * arguments. The error code pointer can be NULL, which does not influence the
 * function's behaviour, but can be done if the reason for failure is irrelevant
 * to the client.
 *
 * The exception to this rule are simple allocation functions whose only failure
 * mode is allocation failure. They return NULL in that case, and do not set an
 * error code.
 *
 * Every error code type has an OK value to which functions will set their error
 * code value on success. Clients can keep their error code uninitialised before
 * passing it to a function. The library guarantees that after returning, the
 * value pointed to by the error code pointer has been initialised.
 *
 * Functions with pointer parameters often have a NULL error code, meaning they
 * could not perform any operation, because one of the required parameters was
 * NULL. Some functions operate correctly or are defined as effectless on NULL.
 *
 * Some functions additionally return a value outside their return type domain,
 * or a bool containing true on success and false on failure.
 *
 * All functions that take a Tox instance pointer will cause undefined behaviour
 * when passed a NULL Tox pointer.
 *
 * All integer values are expected in host byte order.
 *
 * Functions with parameters with enum types cause unspecified behaviour if the
 * enumeration value is outside the valid range of the type. If possible, the
 * function will try to use a sane default, but there will be no error code,
 * and one possible action for the function to take is to have no effect.
 *
 * Integer constants and the memory layout of publicly exposed structs are not
 * part of the ABI.
 *
 * @section events Events and callbacks
 *
 * Events are handled by callbacks. One callback can be registered per event.
 * All events have a callback function type named `tox_{event}_cb` and a
 * function to register it named `tox_callback_{event}`. Passing a NULL
 * callback will result in no callback being registered for that event. Only
 * one callback per event can be registered, so if a client needs multiple
 * event listeners, it needs to implement the dispatch functionality itself.
 *
 * The last argument to a callback is the user data pointer. It is passed from
 * tox_iterate to each callback in sequence. The user data pointer is never
 * stored or dereferenced by any library code, so can be any pointer, including
 * NULL.
 *
 * @section threading Threading implications
 *
 * It is possible to run multiple concurrent threads with a Tox instance for
 * each thread. It is also possible to run all Tox instances in the same thread.
 * A common way to run Tox (multiple or single instance) is to have one thread
 * running a simple tox_iterate loop, sleeping for tox_iteration_interval
 * milliseconds on each iteration.
 *
 * If you want to access a single Tox instance from multiple threads, access
 * to the instance must be synchronised. While multiple threads can concurrently
 * access multiple different Tox instances, no more than one API function can
 * operate on a single instance at any given time.
 *
 * Functions that write to variable length byte arrays will always have a size
 * function associated with them. The result of this size function is only valid
 * until another mutating function (one that takes a pointer to non-const Tox)
 * is called. Thus, clients must ensure that no other thread calls a mutating
 * function between the call to the size function and the call to the retrieval
 * function.
 *
 * E.g. to get the current nickname, one would write
 *
 * @code
 * size_t length = tox_self_get_name_size(tox);
 * uint8_t *name = malloc(length);
 * if (!name) abort();
 * tox_self_get_name(tox, name);
 * @endcode
 *
 * If any other thread calls tox_self_set_name while this thread is allocating
 * memory, the length may have become invalid, and the call to
 * tox_self_get_name may cause undefined behaviour.
 *
 * @section deprecations
 *
 * Some functions and types are deprecated. We recommend compiling with
 * `-DTOX_HIDE_DEPRECATED` to hide them. They will be removed in the next major
 * version of Tox (and since we're in major version 0, that means the next
 * minor version).
 */
#ifndef C_TOXCORE_TOXCORE_TOX_H
#define C_TOXCORE_TOXCORE_TOX_H

#include <stdbool.h>
#include <stddef.h>
#include <stdint.h>

#include "tox_options.h"  // IWYU pragma: export

#ifdef __cplusplus
extern "C" {
#endif

/** @{ @namespace tox */

/**
 * @brief The Tox instance type.
 *
 * All the state associated with a connection is held
 * within the instance. Multiple instances can exist and operate concurrently.
 * The maximum number of Tox instances that can exist on a single network
 * device is limited. Note that this is not just a per-process limit, since the
 * limiting factor is the number of usable ports on a device.
 */
typedef struct Tox Tox;

/** @{
 * @name API version
 */

/**
 * @brief The major version number.
 *
 * Incremented when the API or ABI changes in an incompatible way.
 *
 * The function variants of these constants return the version number of the
 * library. They can be used to display the Tox library version or to check
 * whether the client is compatible with the dynamically linked version of Tox.
 */
#define TOX_VERSION_MAJOR              0

uint32_t tox_version_major(void);

/**
 * @brief The minor version number.
 *
 * Incremented when functionality is added without  breaking the API or ABI.
 * Set to 0 when the major version number is incremented.
 */
#define TOX_VERSION_MINOR              2

uint32_t tox_version_minor(void);

/**
 * @brief The patch or revision number.
 *
 * Incremented when bugfixes are applied without changing any functionality or
 * API or ABI.
 */
#define TOX_VERSION_PATCH              20

uint32_t tox_version_patch(void);

//!TOKSTYLE-
/**
 * @brief A macro to check at preprocessing time whether the client code is
 *   compatible with the installed version of Tox.
 *
 * Leading zeros in the version number are  ignored. E.g. 0.1.5 is to 0.1.4
 * what 1.5 is to 1.4, that is: it can add new features, but can't break the
 * API.
 */
#define TOX_VERSION_IS_API_COMPATIBLE(MAJOR, MINOR, PATCH)              \
  ((TOX_VERSION_MAJOR > 0 && TOX_VERSION_MAJOR == MAJOR) && (           \
    /* 1.x.x, 2.x.x, etc. with matching major version. */               \
    TOX_VERSION_MINOR > MINOR ||                                        \
    (TOX_VERSION_MINOR == MINOR && TOX_VERSION_PATCH >= PATCH)          \
  )) || ((TOX_VERSION_MAJOR == 0 && MAJOR == 0) && (                    \
    /* 0.x.x makes minor behave like major above. */                    \
    ((TOX_VERSION_MINOR > 0 && TOX_VERSION_MINOR == MINOR) && (         \
      TOX_VERSION_PATCH >= PATCH                                        \
    )) || ((TOX_VERSION_MINOR == 0 && MINOR == 0) && (                  \
      /* 0.0.x and 0.0.y are only compatible if x == y. */              \
      TOX_VERSION_PATCH == PATCH                                        \
    ))                                                                  \
  ))
//!TOKSTYLE+

/**
 * @brief Return whether the compiled library version is compatible with the
 *   passed version numbers.
 */
bool tox_version_is_compatible(uint32_t major, uint32_t minor, uint32_t patch);

/**
 * @brief A convenience macro to call tox_version_is_compatible with the
 *   currently compiling API version.
 */
#define TOX_VERSION_IS_ABI_COMPATIBLE()                         \
  tox_version_is_compatible(TOX_VERSION_MAJOR, TOX_VERSION_MINOR, TOX_VERSION_PATCH)

/** @} */

/** @{
 * @name Numeric constants
 *
 * The values of these are not part of the ABI. Prefer to use the function
 * versions of them for code that should remain compatible with future versions
 * of the Tox library.
 */

/**
 * @brief The size of a Tox Public Key in bytes.
 */
#define TOX_PUBLIC_KEY_SIZE            32

uint32_t tox_public_key_size(void);

/**
 * @brief The size of a Tox Secret Key in bytes.
 */
#define TOX_SECRET_KEY_SIZE            32

uint32_t tox_secret_key_size(void);

/**
 * @brief The size of a Tox Conference unique id in bytes.
 *
 * @deprecated Use TOX_CONFERENCE_ID_SIZE instead.
 */
#define TOX_CONFERENCE_UID_SIZE        32

uint32_t tox_conference_uid_size(void);

/**
 * @brief The size of a Tox Conference unique id in bytes.
 */
#define TOX_CONFERENCE_ID_SIZE         32

uint32_t tox_conference_id_size(void);

/**
 * @brief The size of the nospam in bytes when written in a Tox address.
 */
#define TOX_NOSPAM_SIZE                (sizeof(uint32_t))

uint32_t tox_nospam_size(void);

/**
 * @brief The size of a Tox address in bytes.
 *
 * Tox addresses are in the format
 * `[Public Key (TOX_PUBLIC_KEY_SIZE bytes)][nospam (4 bytes)][checksum (2 bytes)]`.
 *
 * The checksum is computed over the Public Key and the nospam value. The first
 * byte is an XOR of all the even bytes (0, 2, 4, ...), the second byte is an
 * XOR of all the odd bytes (1, 3, 5, ...) of the Public Key and nospam.
 */
#define TOX_ADDRESS_SIZE               (TOX_PUBLIC_KEY_SIZE + TOX_NOSPAM_SIZE + sizeof(uint16_t))

uint32_t tox_address_size(void);

/**
 * @brief Maximum length of a nickname in bytes.
 *
 * @deprecated The macro will be removed in 0.3.0. Use the function instead.
 */
#define TOX_MAX_NAME_LENGTH            128

uint32_t tox_max_name_length(void);

/**
 * @brief Maximum length of a status message in bytes.
 *
 * @deprecated The macro will be removed in 0.3.0. Use the function instead.
 */
#define TOX_MAX_STATUS_MESSAGE_LENGTH  1007

uint32_t tox_max_status_message_length(void);

/**
 * @brief Maximum length of a friend request message in bytes.
 *
 * @deprecated The macro will be removed in 0.3.0. Use the function instead.
 */
#define TOX_MAX_FRIEND_REQUEST_LENGTH  921

uint32_t tox_max_friend_request_length(void);

/**
 * @brief Maximum length of a single message after which it should be split.
 *
 * @deprecated The macro will be removed in 0.3.0. Use the function instead.
 */
#define TOX_MAX_MESSAGE_LENGTH         1372

uint32_t tox_max_message_length(void);

/**
 * @brief Maximum size of custom packets. TODO(iphydf): should be LENGTH?
 *
 * @deprecated The macro will be removed in 0.3.0. Use the function instead.
 */
#define TOX_MAX_CUSTOM_PACKET_SIZE     1373

uint32_t tox_max_custom_packet_size(void);

/**
 * @brief The number of bytes in a hash generated by tox_hash.
 */
#define TOX_HASH_LENGTH                32

uint32_t tox_hash_length(void);

/**
 * @brief The number of bytes in a file id.
 */
#define TOX_FILE_ID_LENGTH             32

uint32_t tox_file_id_length(void);

/**
 * @brief Maximum file name length for file transfers.
 *
 * @deprecated The macro will be removed in 0.3.0. Use the function instead.
 */
#define TOX_MAX_FILENAME_LENGTH        255

uint32_t tox_max_filename_length(void);

/**
 * @brief Maximum length of a hostname, e.g. proxy or bootstrap node names.
 *
 * This length does not include the NUL byte. Hostnames are NUL-terminated C
 * strings, so they are 255 characters plus one NUL byte.
 *
 * @deprecated The macro will be removed in 0.3.0. Use the function instead.
 */
#define TOX_MAX_HOSTNAME_LENGTH        255

uint32_t tox_max_hostname_length(void);

/** @} */

/** @{
 * @name Global enumerations
 */

/**
 * @brief Represents the possible statuses a client can have.
 */
typedef enum Tox_User_Status {

    /**
     * User is online and available.
     */
    TOX_USER_STATUS_NONE,

    /**
     * User is away. Clients can set this e.g. after a user defined
     * inactivity time.
     */
    TOX_USER_STATUS_AWAY,

    /**
     * User is busy. Signals to other clients that this client does not
     * currently wish to communicate.
     */
    TOX_USER_STATUS_BUSY,

} Tox_User_Status;

const char *tox_user_status_to_string(Tox_User_Status value);

/**
 * @brief Represents message types for tox_friend_send_message and conference
 *   messages.
 */
typedef enum Tox_Message_Type {

    /**
     * Normal text message. Similar to PRIVMSG on IRC.
     */
    TOX_MESSAGE_TYPE_NORMAL,

    /**
     * A message describing an user action. This is similar to /me (CTCP ACTION)
     * on IRC.
     */
    TOX_MESSAGE_TYPE_ACTION,

} Tox_Message_Type;

const char *tox_message_type_to_string(Tox_Message_Type value);

/** @} */

/** @{
<<<<<<< HEAD
 * @name Startup options
 */

/**
 * @brief Type of proxy used to connect to TCP relays.
 */
typedef enum Tox_Proxy_Type {

    /**
     * Don't use a proxy.
     */
    TOX_PROXY_TYPE_NONE,

    /**
     * HTTP proxy using CONNECT.
     */
    TOX_PROXY_TYPE_HTTP,

    /**
     * SOCKS proxy for simple socket pipes.
     */
    TOX_PROXY_TYPE_SOCKS5,

} Tox_Proxy_Type;

const char *tox_proxy_type_to_string(Tox_Proxy_Type value);

/**
 * @brief Type of savedata to create the Tox instance from.
 */
typedef enum Tox_Savedata_Type {

    /**
     * No savedata.
     */
    TOX_SAVEDATA_TYPE_NONE,

    /**
     * Savedata is one that was obtained from tox_get_savedata.
     */
    TOX_SAVEDATA_TYPE_TOX_SAVE,

    /**
     * Savedata is a secret key of length TOX_SECRET_KEY_SIZE.
     */
    TOX_SAVEDATA_TYPE_SECRET_KEY,

} Tox_Savedata_Type;

const char *tox_savedata_type_to_string(Tox_Savedata_Type value);

/**
 * @brief Severity level of log messages.
 */
typedef enum Tox_Log_Level {

    /**
     * Very detailed traces including all network activity.
     */
    TOX_LOG_LEVEL_TRACE,

    /**
     * Debug messages such as which port we bind to.
     */
    TOX_LOG_LEVEL_DEBUG,

    /**
     * Informational log messages such as video call status changes.
     */
    TOX_LOG_LEVEL_INFO,

    /**
     * Warnings about internal inconsistency or logic errors.
     */
    TOX_LOG_LEVEL_WARNING,

    /**
     * Severe unexpected errors caused by external or internal inconsistency.
     */
    TOX_LOG_LEVEL_ERROR,

} Tox_Log_Level;

const char *tox_log_level_to_string(Tox_Log_Level value);

/**
 * @brief This event is triggered when Tox logs an internal message.
 *
 * This is mostly useful for debugging. This callback can be called from any
 * function, not just tox_iterate. This means the user data lifetime must at
 * least extend between registering and unregistering it or tox_kill.
 *
 * Other toxcore modules such as toxav may concurrently call this callback at
 * any time. Thus, user code must make sure it is equipped to handle concurrent
 * execution, e.g. by employing appropriate mutex locking.
 *
 * When using the experimental_thread_safety option, no Tox API functions can
 * be called from within the log callback.
 *
 * @param level The severity of the log message.
 * @param file The source file from which the message originated.
 * @param line The source line from which the message originated.
 * @param func The function from which the message originated.
 * @param message The log message.
 * @param user_data The user data pointer passed to tox_new in options.
 */
typedef void tox_log_cb(Tox *tox, Tox_Log_Level level, const char *file, uint32_t line, const char *func,
                        const char *message, void *user_data);

/**
 * @brief This struct contains all the startup options for Tox.
 *
 * You must tox_options_new to allocate an object of this type.
 *
 * WARNING: Although this struct happens to be visible in the API, it is
 * effectively private. Do not allocate this yourself or access members
 * directly, as it *will* break binary compatibility frequently.
 *
 * @deprecated The memory layout of this struct (size, alignment, and field
 *   order) is not part of the ABI. To remain compatible, prefer to use
 *   tox_options_new to allocate the object and accessor functions to set the
 *   members. The struct will become opaque (i.e. the definition will become
 *   private) in v0.3.0.
 */
typedef struct Tox_Options Tox_Options;
struct Tox_Options {

    /**
     * The type of socket to create.
     *
     * If this is set to false, an IPv4 socket is created, which subsequently
     * only allows IPv4 communication.
     * If it is set to true, an IPv6 socket is created, allowing both IPv4 and
     * IPv6 communication.
     */
    bool ipv6_enabled;

    /**
     * Enable the use of UDP communication when available.
     *
     * Setting this to false will force Tox to use TCP only. Communications will
     * need to be relayed through a TCP relay node, potentially slowing them
     * down.
     *
     * If a proxy is enabled, UDP will be disabled if either the Tox library or
     * the proxy don't support proxying UDP messages.
     */
    bool udp_enabled;

    /**
     * Enable local network peer discovery.
     *
     * Disabling this will cause Tox to not look for peers on the local network.
     */
    bool local_discovery_enabled;

    /**
     * Enable storing DHT announcements and forwarding corresponding requests.
     *
     * Disabling this will cause Tox to ignore the relevant packets.
     */
    bool dht_announcements_enabled;

    /**
     * Pass communications through a proxy.
     */
    Tox_Proxy_Type proxy_type;

    /**
     * The IP address or DNS name of the proxy to be used.
     *
     * If used, this must be non-NULL and be a valid DNS name. The name must not
     * exceed TOX_MAX_HOSTNAME_LENGTH characters, and be in a NUL-terminated C
     * string format (TOX_MAX_HOSTNAME_LENGTH includes the NUL byte).
     *
     * This member is ignored (it can be NULL) if proxy_type is
     * TOX_PROXY_TYPE_NONE.
     *
     * The data pointed at by this member is owned by the user, so must
     * outlive the options object.
     */
    const char *proxy_host;

    /**
     * The port to use to connect to the proxy server.
     *
     * Ports must be in the range (1, 65535). The value is ignored if
     * proxy_type is TOX_PROXY_TYPE_NONE.
     */
    uint16_t proxy_port;

    /**
     * The start port of the inclusive port range to attempt to use.
     *
     * If both start_port and end_port are 0, the default port range will be
     * used: `[33445, 33545]`.
     *
     * If either start_port or end_port is 0 while the other is non-zero, the
     * non-zero port will be the only port in the range.
     *
     * Having start_port > end_port will yield the same behavior as if
     * start_port and end_port were swapped.
     */
    uint16_t start_port;

    /**
     * The end port of the inclusive port range to attempt to use.
     */
    uint16_t end_port;

    /**
     * The port to use for the TCP server (relay). If 0, the TCP server is
     * disabled.
     *
     * Enabling it is not required for Tox to function properly.
     *
     * When enabled, your Tox instance can act as a TCP relay for other Tox
     * instance. This leads to increased traffic, thus when writing a client
     * it is recommended to enable TCP server only if the user has an option
     * to disable it.
     */
    uint16_t tcp_port;

    /**
     * Enables or disables UDP hole-punching. (Default: enabled).
     */
    bool hole_punching_enabled;

    /**
     * The type of savedata to load from.
     */
    Tox_Savedata_Type savedata_type;

    /**
     * The savedata.
     *
     * The data pointed at by this member is owned by the user, so must outlive
     * the options object.
     */
    const uint8_t *savedata_data;

    /**
     * The length of the savedata.
     */
    size_t savedata_length;

    /**
     * Logging callback for the new Tox instance.
     */
    tox_log_cb *log_callback;

    /**
     * User data pointer passed to the logging callback.
     */
    void *log_user_data;

    /**
     * These options are experimental, so avoid writing code that depends on
     * them. Options marked "experimental" may change their behaviour or go away
     * entirely in the future, or may be renamed to something non-experimental
     * if they become part of the supported API.
     */
    /**
     * Make public API functions thread-safe using a per-instance lock.
     *
     * Default: false.
     */
    bool experimental_thread_safety;

    /**
     * Enable saving DHT-based group chats to Tox save data (via
     * `tox_get_savedata`). This format will change in the future, so don't rely
     * on it.
     *
     * As an alternative, clients can save the group chat ID in client-owned
     * savedata. Then, when the client starts, it can use `tox_group_join`
     * with the saved chat ID to recreate the group chat.
     *
     * Default: false.
     */
    bool experimental_groups_persistence;

    /**
     * @brief Compatibility for old non-Noise handshake.
     *
     * If this is set to false, non-Noise handshake
     * will not work anymore.
     *
     * Default: true.
     */
    bool noise_compatibility_enabled;

    /**
     * @brief Disable DNS hostname resolution.
     *
     * Hostnames or IP addresses are passed to the bootstrap/add_tcp_relay
     * function and proxy host options. If disabled (this flag is true), only
     * IP addresses are allowed.
     *
     * If this is set to true, the library will not attempt to resolve
     * hostnames. This is useful for clients that want to resolve hostnames
     * themselves and pass the resolved IP addresses to the library (e.g. in
     * case it wants to use Tor).
     * Passing hostnames will result in a TOX_ERR_BOOTSTRAP_BAD_HOST error if
     * this is set to true.
     *
     * Default: false. May become true in the future (0.3.0).
     */
    bool experimental_disable_dns;
};

bool tox_options_get_ipv6_enabled(const Tox_Options *options);

void tox_options_set_ipv6_enabled(Tox_Options *options, bool ipv6_enabled);

bool tox_options_get_udp_enabled(const Tox_Options *options);

void tox_options_set_udp_enabled(Tox_Options *options, bool udp_enabled);

bool tox_options_get_local_discovery_enabled(const Tox_Options *options);

void tox_options_set_local_discovery_enabled(Tox_Options *options, bool local_discovery_enabled);

bool tox_options_get_dht_announcements_enabled(const Tox_Options *options);

void tox_options_set_dht_announcements_enabled(Tox_Options *options, bool dht_announcements_enabled);

Tox_Proxy_Type tox_options_get_proxy_type(const Tox_Options *options);

void tox_options_set_proxy_type(Tox_Options *options, Tox_Proxy_Type proxy_type);

const char *tox_options_get_proxy_host(const Tox_Options *options);

void tox_options_set_proxy_host(Tox_Options *options, const char *proxy_host);

uint16_t tox_options_get_proxy_port(const Tox_Options *options);

void tox_options_set_proxy_port(Tox_Options *options, uint16_t proxy_port);

uint16_t tox_options_get_start_port(const Tox_Options *options);

void tox_options_set_start_port(Tox_Options *options, uint16_t start_port);

uint16_t tox_options_get_end_port(const Tox_Options *options);

void tox_options_set_end_port(Tox_Options *options, uint16_t end_port);

uint16_t tox_options_get_tcp_port(const Tox_Options *options);

void tox_options_set_tcp_port(Tox_Options *options, uint16_t tcp_port);

bool tox_options_get_hole_punching_enabled(const Tox_Options *options);

void tox_options_set_hole_punching_enabled(Tox_Options *options, bool hole_punching_enabled);

Tox_Savedata_Type tox_options_get_savedata_type(const Tox_Options *options);

void tox_options_set_savedata_type(Tox_Options *options, Tox_Savedata_Type savedata_type);

const uint8_t *tox_options_get_savedata_data(const Tox_Options *options);

void tox_options_set_savedata_data(Tox_Options *options, const uint8_t savedata_data[], size_t length);

size_t tox_options_get_savedata_length(const Tox_Options *options);

void tox_options_set_savedata_length(Tox_Options *options, size_t savedata_length);

tox_log_cb *tox_options_get_log_callback(const Tox_Options *options);

void tox_options_set_log_callback(Tox_Options *options, tox_log_cb *log_callback);

void *tox_options_get_log_user_data(const Tox_Options *options);

void tox_options_set_log_user_data(Tox_Options *options, void *log_user_data);

bool tox_options_get_experimental_thread_safety(const Tox_Options *options);

void tox_options_set_experimental_thread_safety(Tox_Options *options, bool experimental_thread_safety);

bool tox_options_get_experimental_groups_persistence(const Tox_Options *options);

void tox_options_set_experimental_groups_persistence(Tox_Options *options, bool experimental_groups_persistence);

bool tox_options_get_noise_compatibility_enabled(const struct Tox_Options *options);

void tox_options_set_noise_compatibility_enabled(struct Tox_Options *options, bool noise_compatibility_enabled);

bool tox_options_get_experimental_disable_dns(const Tox_Options *options);

void tox_options_set_experimental_disable_dns(Tox_Options *options, bool experimental_disable_dns);

/**
 * @brief Initialises a Tox_Options object with the default options.
 *
 * The result of this function is independent of the original options. All
 * values will be overwritten, no values will be read (so it is permissible
 * to pass an uninitialised object).
 *
 * If options is NULL, this function has no effect.
 *
 * @param options An options object to be filled with default options.
 */
void tox_options_default(Tox_Options *options);

typedef enum Tox_Err_Options_New {

    /**
     * The function returned successfully.
     */
    TOX_ERR_OPTIONS_NEW_OK,

    /**
     * The function failed to allocate enough memory for the options struct.
     */
    TOX_ERR_OPTIONS_NEW_MALLOC,

} Tox_Err_Options_New;

const char *tox_err_options_new_to_string(Tox_Err_Options_New value);

/**
 * @brief Allocates a new Tox_Options object and initialises it with the default
 *   options.
 *
 * This function can be used to preserve long term ABI compatibility by
 * giving the responsibility of allocation and deallocation to the Tox library.
 *
 * Objects returned from this function must be freed using the tox_options_free
 * function.
 *
 * @return A new Tox_Options object with default options or NULL on failure.
 */
Tox_Options *tox_options_new(Tox_Err_Options_New *error);

/**
 * @brief Releases all resources associated with an options objects.
 *
 * Passing a pointer that was not returned by tox_options_new results in
 * undefined behaviour.
 */
void tox_options_free(Tox_Options *options);

/** @} */

/** @{
=======
>>>>>>> c8344726
 * @name Creation and destruction
 */

typedef enum Tox_Err_New {

    /**
     * The function returned successfully.
     */
    TOX_ERR_NEW_OK,

    /**
     * One of the arguments to the function was NULL when it was not expected.
     */
    TOX_ERR_NEW_NULL,

    /**
     * The function was unable to allocate enough memory to store the
     * internal structures for the Tox object.
     */
    TOX_ERR_NEW_MALLOC,

    /**
     * The function was unable to bind to a port. This may mean that all ports
     * have already been bound, e.g. by other Tox instances, or it may mean
     * a permission error. You may be able to gather more information from
     * errno.
     */
    TOX_ERR_NEW_PORT_ALLOC,

    /**
     * proxy_type was invalid.
     */
    TOX_ERR_NEW_PROXY_BAD_TYPE,

    /**
     * proxy_type was valid but the proxy_host passed had an invalid format
     * or was NULL.
     */
    TOX_ERR_NEW_PROXY_BAD_HOST,

    /**
     * proxy_type was valid, but the proxy_port was invalid.
     */
    TOX_ERR_NEW_PROXY_BAD_PORT,

    /**
     * The proxy address passed could not be resolved.
     */
    TOX_ERR_NEW_PROXY_NOT_FOUND,

    /**
     * The byte array to be loaded contained an encrypted save.
     */
    TOX_ERR_NEW_LOAD_ENCRYPTED,

    /**
     * The data format was invalid. This can happen when loading data that was
     * saved by an older version of Tox, or when the data has been corrupted.
     * When loading from badly formatted data, some data may have been loaded,
     * and the rest is discarded. Passing an invalid length parameter also
     * causes this error.
     */
    TOX_ERR_NEW_LOAD_BAD_FORMAT,

} Tox_Err_New;

const char *tox_err_new_to_string(Tox_Err_New value);

/**
 * @brief Creates and initialises a new Tox instance with the options passed.
 *
 * This function will bring the instance into a valid state. Running the event
 * loop with a new instance will operate correctly.
 *
 * @param options An options object as described above. If this parameter is
 *   NULL, the default options are used.
 *
 * @see tox_iterate for the event loop.
 *
 * @return A new Tox instance pointer on success or NULL on failure.
 */
Tox *tox_new(const Tox_Options *options, Tox_Err_New *error);

/**
 * @brief Releases all resources associated with the Tox instance and
 *   disconnects from the network.
 *
 * After calling this function, the Tox pointer becomes invalid. No other
 * functions can be called, and the pointer value can no longer be read.
 */
void tox_kill(Tox *tox);

/**
 * @brief Calculates the number of bytes required to store the Tox instance with
 *   tox_get_savedata.
 *
 * This function cannot fail. The result is always greater than 0.
 *
 * @see threading for concurrency implications.
 */
size_t tox_get_savedata_size(const Tox *tox);

/**
 * @brief Store all information associated with the Tox instance to a byte
 *   array.
 *
 * @param savedata A memory region large enough to store the Tox instance
 *   data. Call tox_get_savedata_size to find the number of bytes required. If
 *   this parameter is NULL, this function has no effect.
 */
void tox_get_savedata(const Tox *tox, uint8_t savedata[]);

/** @} */

/** @{
 * @name Connection lifecycle and event loop
 */

typedef enum Tox_Err_Bootstrap {

    /**
     * The function returned successfully.
     */
    TOX_ERR_BOOTSTRAP_OK,

    /**
     * One of the arguments to the function was NULL when it was not expected.
     */
    TOX_ERR_BOOTSTRAP_NULL,

    /**
     * The hostname could not be resolved to an IP address, the IP address
     * passed was invalid, or the function failed to send the initial request
     * packet to the bootstrap node or TCP relay.
     */
    TOX_ERR_BOOTSTRAP_BAD_HOST,

    /**
     * The port passed was invalid. The valid port range is (1, 65535).
     */
    TOX_ERR_BOOTSTRAP_BAD_PORT,

} Tox_Err_Bootstrap;

const char *tox_err_bootstrap_to_string(Tox_Err_Bootstrap value);

/**
 * @brief Sends a "get nodes" request to the given bootstrap node with IP, port,
 *   and public key to setup connections.
 *
 * This function will attempt to connect to the node using UDP. You must use
 * this function even if Tox_Options.udp_enabled was set to false.
 *
 * @param host The hostname or IP address (IPv4 or IPv6) of the node. Must be
 *   at most TOX_MAX_HOSTNAME_LENGTH chars, including the NUL byte.
 * @param port The port on the host on which the bootstrap Tox instance is
 *   listening.
 * @param public_key The long term public key of the bootstrap node
 *   (TOX_PUBLIC_KEY_SIZE bytes).
 * @return true on success.
 */
bool tox_bootstrap(Tox *tox, const char *host, uint16_t port, const uint8_t public_key[TOX_PUBLIC_KEY_SIZE], Tox_Err_Bootstrap *error);

/**
 * @brief Adds additional host:port pair as TCP relay.
 *
 * This function can be used to initiate TCP connections to different ports on
 * the same bootstrap node, or to add TCP relays without using them as
 * bootstrap nodes.
 *
 * @param host The hostname or IP address (IPv4 or IPv6) of the TCP relay.
 *   Must be at most TOX_MAX_HOSTNAME_LENGTH chars, including the NUL byte.
 * @param port The port on the host on which the TCP relay is listening.
 * @param public_key The long term public key of the TCP relay
 *   (TOX_PUBLIC_KEY_SIZE bytes).
 * @return true on success.
 */
bool tox_add_tcp_relay(Tox *tox, const char *host, uint16_t port, const uint8_t public_key[TOX_PUBLIC_KEY_SIZE], Tox_Err_Bootstrap *error);

/**
 * @brief Protocols that can be used to connect to the network or friends.
 */
typedef enum Tox_Connection {

    /**
     * @brief There is no connection.
     *
     * This instance, or the friend the state change is about, is now offline.
     */
    TOX_CONNECTION_NONE,

    /**
     * @brief A TCP connection has been established.
     *
     * For the own instance, this means it is connected through a TCP relay,
     * only. For a friend, this means that the connection to that particular
     * friend goes through a TCP relay.
     */
    TOX_CONNECTION_TCP,

    /**
     * @brief A UDP connection has been established.
     *
     * For the own instance, this means it is able to send UDP packets to DHT
     * nodes, but may still be connected to a TCP relay. For a friend, this
     * means that the connection to that particular friend was built using
     * direct UDP packets.
     */
    TOX_CONNECTION_UDP,

} Tox_Connection;

const char *tox_connection_to_string(Tox_Connection value);

/**
 * @brief Return whether we are connected to the DHT.
 *
 * The return value is equal to the last value received through the
 * `self_connection_status` callback.
 *
 * @deprecated This getter is deprecated. Use the event and store the status
 *   in the client state.
 */
Tox_Connection tox_self_get_connection_status(const Tox *tox);

/**
 * @param connection_status Whether we are connected to the DHT.
 */
typedef void tox_self_connection_status_cb(Tox *tox, Tox_Connection connection_status, void *user_data);

/**
 * @brief Set the callback for the `self_connection_status` event.
 *
 * Pass NULL to unset.
 *
 * This event is triggered whenever there is a change in the DHT connection
 * state. When disconnected, a client may choose to call tox_bootstrap again, to
 * reconnect to the DHT. Note that this state may frequently change for short
 * amounts of time. Clients should therefore not immediately bootstrap on
 * receiving a disconnect.
 *
 * TODO(iphydf): how long should a client wait before bootstrapping again?
 */
void tox_callback_self_connection_status(Tox *tox, tox_self_connection_status_cb *callback);

/**
 * @brief Return the time in milliseconds before `tox_iterate()` should be
 *   called again for optimal performance.
 */
uint32_t tox_iteration_interval(const Tox *tox);

/**
 * @brief The main loop that needs to be run in intervals of
 *   `tox_iteration_interval()` milliseconds.
 * @param user_data Any pointer a client wishes the Tox instance to pass into
 *   the event callbacks, including NULL.
 */
void tox_iterate(Tox *tox, void *user_data);

/** @} */

/** @{
 * @name Internal client information (Tox address/id)
 */

/**
 * @brief Writes the Tox friend address of the client to a byte array.
 *
 * The address is not in human-readable format. If a client wants to display
 * the address, formatting is required.
 *
 * @param address A memory region of at least TOX_ADDRESS_SIZE bytes. If this
 *   parameter is NULL, this function has no effect.
 * @see TOX_ADDRESS_SIZE for the address format.
 */
void tox_self_get_address(const Tox *tox, uint8_t address[TOX_ADDRESS_SIZE]);

/**
 * @brief Set the 4-byte nospam part of the address.
 *
 * This value is expected in host byte order. I.e. 0x12345678 will form the
 * bytes `[12, 34, 56, 78]` in the nospam part of the Tox friend address.
 *
 * @param nospam Any 32 bit unsigned integer.
 */
void tox_self_set_nospam(Tox *tox, uint32_t nospam);

/**
 * @brief Get the 4-byte nospam part of the address.
 *
 * This value is returned in host byte order.
 */
uint32_t tox_self_get_nospam(const Tox *tox);

/**
 * @brief Copy the Tox Public Key (long term) from the Tox object.
 *
 * @param public_key A memory region of at least TOX_PUBLIC_KEY_SIZE bytes. If
 *   this parameter is NULL, this function has no effect.
 */
void tox_self_get_public_key(const Tox *tox, uint8_t public_key[TOX_PUBLIC_KEY_SIZE]);

/**
 * @brief Copy the Tox Secret Key from the Tox object.
 *
 * @param secret_key A memory region of at least TOX_SECRET_KEY_SIZE bytes. If
 *   this parameter is NULL, this function has no effect.
 */
void tox_self_get_secret_key(const Tox *tox, uint8_t secret_key[TOX_SECRET_KEY_SIZE]);

/** @} */

/** @{
 * @name User-visible client information (nickname/status)
 */

/**
 * @brief Common error codes for all functions that set a piece of user-visible
 *   client information.
 */
typedef enum Tox_Err_Set_Info {

    /**
     * The function returned successfully.
     */
    TOX_ERR_SET_INFO_OK,

    /**
     * One of the arguments to the function was NULL when it was not expected.
     */
    TOX_ERR_SET_INFO_NULL,

    /**
     * Information length exceeded maximum permissible size.
     */
    TOX_ERR_SET_INFO_TOO_LONG,

} Tox_Err_Set_Info;

const char *tox_err_set_info_to_string(Tox_Err_Set_Info value);

/**
 * @brief Set the nickname for the Tox client.
 *
 * Nickname length cannot exceed TOX_MAX_NAME_LENGTH. If length is 0, the name
 * parameter is ignored (it can be NULL), and the nickname is set back to empty.
 *
 * @param name A byte array containing the new nickname.
 * @param length The size of the name byte array.
 *
 * @return true on success.
 */
bool tox_self_set_name(Tox *tox, const uint8_t name[], size_t length, Tox_Err_Set_Info *error);

/**
 * @brief Return the length of the current nickname as passed to
 *   tox_self_set_name.
 *
 * If no nickname was set before calling this function, the name is empty,
 * and this function returns 0.
 *
 * @see threading for concurrency implications.
 */
size_t tox_self_get_name_size(const Tox *tox);

/**
 * @brief Write the nickname set by tox_self_set_name to a byte array.
 *
 * If no nickname was set before calling this function, the name is empty,
 * and this function has no effect.
 *
 * Call tox_self_get_name_size to find out how much memory to allocate for
 * the result.
 *
 * @param name A valid memory location large enough to hold the nickname.
 *   If this parameter is NULL, the function has no effect.
 */
void tox_self_get_name(const Tox *tox, uint8_t name[]);

/**
 * @brief Set the client's status message.
 *
 * Status message length cannot exceed TOX_MAX_STATUS_MESSAGE_LENGTH. If
 * length is 0, the status parameter is ignored (it can be NULL), and the
 * user status is set back to empty.
 */
bool tox_self_set_status_message(
    Tox *tox, const uint8_t status_message[], size_t length, Tox_Err_Set_Info *error);

/**
 * @brief Return the length of the current status message as passed to
 *   tox_self_set_status_message.
 *
 * If no status message was set before calling this function, the status
 * is empty, and this function returns 0.
 *
 * @see threading for concurrency implications.
 */
size_t tox_self_get_status_message_size(const Tox *tox);

/**
 * @brief Write the status message set by tox_self_set_status_message to a byte
 *   array.
 *
 * If no status message was set before calling this function, the status is
 * empty, and this function has no effect.
 *
 * Call tox_self_get_status_message_size to find out how much memory to allocate
 * for the result.
 *
 * @param status_message A valid memory location large enough to hold the
 *   status message. If this parameter is NULL, the function has no effect.
 */
void tox_self_get_status_message(const Tox *tox, uint8_t status_message[]);

/**
 * @brief Set the client's user status.
 *
 * @param status One of the user statuses listed in the enumeration above.
 */
void tox_self_set_status(Tox *tox, Tox_User_Status status);

/**
 * @brief Returns the client's user status.
 */
Tox_User_Status tox_self_get_status(const Tox *tox);

/** @} */

/** @{
 * @name Friend list management
 */

typedef uint32_t Tox_Friend_Number;

typedef enum Tox_Err_Friend_Add {

    /**
     * The function returned successfully.
     */
    TOX_ERR_FRIEND_ADD_OK,

    /**
     * One of the arguments to the function was NULL when it was not expected.
     */
    TOX_ERR_FRIEND_ADD_NULL,

    /**
     * The length of the friend request message exceeded
     * TOX_MAX_FRIEND_REQUEST_LENGTH.
     */
    TOX_ERR_FRIEND_ADD_TOO_LONG,

    /**
     * The friend request message was empty. This, and the TOO_LONG code will
     * never be returned from tox_friend_add_norequest.
     */
    TOX_ERR_FRIEND_ADD_NO_MESSAGE,

    /**
     * The friend address belongs to the sending client.
     */
    TOX_ERR_FRIEND_ADD_OWN_KEY,

    /**
     * A friend request has already been sent, or the address belongs to a
     * friend that is already on the friend list.
     */
    TOX_ERR_FRIEND_ADD_ALREADY_SENT,

    /**
     * The friend address checksum failed.
     */
    TOX_ERR_FRIEND_ADD_BAD_CHECKSUM,

    /**
     * The friend was already there, but the nospam value was different.
     */
    TOX_ERR_FRIEND_ADD_SET_NEW_NOSPAM,

    /**
     * A memory allocation failed when trying to increase the friend list size.
     */
    TOX_ERR_FRIEND_ADD_MALLOC,

} Tox_Err_Friend_Add;

const char *tox_err_friend_add_to_string(Tox_Err_Friend_Add value);

/**
 * @brief Add a friend to the friend list and send a friend request.
 *
 * A friend request message must be at least 1 byte long and at most
 * TOX_MAX_FRIEND_REQUEST_LENGTH.
 *
 * Friend numbers are unique identifiers used in all functions that operate on
 * friends. Once added, a friend number is stable for the lifetime of the Tox
 * object. After saving the state and reloading it, the friend numbers may not
 * be the same as before. Deleting a friend creates a gap in the friend number
 * set, which is filled by the next adding of a friend. Any pattern in friend
 * numbers should not be relied on.
 *
 * If more than INT32_MAX friends are added, this function causes undefined
 * behaviour.
 *
 * @param address The address of the friend (returned by tox_self_get_address of
 *   the friend you wish to add) it must be TOX_ADDRESS_SIZE bytes.
 * @param message The message that will be sent along with the friend request.
 * @param length The length of the data byte array.
 *
 * @return the friend number on success, an unspecified value on failure.
 */
Tox_Friend_Number tox_friend_add(
    Tox *tox, const uint8_t address[TOX_ADDRESS_SIZE],
    const uint8_t message[], size_t length,
    Tox_Err_Friend_Add *error);

/**
 * @brief Add a friend without sending a friend request.
 *
 * This function is used to add a friend in response to a friend request. If the
 * client receives a friend request, it can be reasonably sure that the other
 * client added this client as a friend, eliminating the need for a friend
 * request.
 *
 * This function is also useful in a situation where both instances are
 * controlled by the same entity, so that this entity can perform the mutual
 * friend adding. In this case, there is no need for a friend request, either.
 *
 * @param public_key A byte array of length TOX_PUBLIC_KEY_SIZE containing the
 *   Public Key (not the Address) of the friend to add.
 *
 * @return the friend number on success, an unspecified value on failure.
 * @see tox_friend_add for a more detailed description of friend numbers.
 */
Tox_Friend_Number tox_friend_add_norequest(
    Tox *tox, const uint8_t public_key[TOX_PUBLIC_KEY_SIZE], Tox_Err_Friend_Add *error);

typedef enum Tox_Err_Friend_Delete {

    /**
     * The function returned successfully.
     */
    TOX_ERR_FRIEND_DELETE_OK,

    /**
     * There was no friend with the given friend number. No friends were
     * deleted.
     */
    TOX_ERR_FRIEND_DELETE_FRIEND_NOT_FOUND,

} Tox_Err_Friend_Delete;

const char *tox_err_friend_delete_to_string(Tox_Err_Friend_Delete value);

/**
 * @brief Remove a friend from the friend list.
 *
 * This does not notify the friend of their deletion. After calling this
 * function, this client will appear offline to the friend and no communication
 * can occur between the two.
 *
 * @param friend_number Friend number for the friend to be deleted.
 *
 * @return true on success.
 */
bool tox_friend_delete(Tox *tox, Tox_Friend_Number friend_number, Tox_Err_Friend_Delete *error);

/** @} */

/** @{
 * @name Friend list queries
 */

typedef enum Tox_Err_Friend_By_Public_Key {

    /**
     * The function returned successfully.
     */
    TOX_ERR_FRIEND_BY_PUBLIC_KEY_OK,

    /**
     * One of the arguments to the function was NULL when it was not expected.
     */
    TOX_ERR_FRIEND_BY_PUBLIC_KEY_NULL,

    /**
     * No friend with the given Public Key exists on the friend list.
     */
    TOX_ERR_FRIEND_BY_PUBLIC_KEY_NOT_FOUND,

} Tox_Err_Friend_By_Public_Key;

const char *tox_err_friend_by_public_key_to_string(Tox_Err_Friend_By_Public_Key value);

/**
 * @brief Return the friend number associated with that Public Key.
 *
 * @param public_key A byte array containing the Public Key.
 *
 * @return the friend number on success, an unspecified value on failure.
 */
Tox_Friend_Number tox_friend_by_public_key(const Tox *tox, const uint8_t public_key[TOX_PUBLIC_KEY_SIZE], Tox_Err_Friend_By_Public_Key *error);

/**
 * @brief Checks if a friend with the given friend number exists and returns
 *   true if it does.
 */
bool tox_friend_exists(const Tox *tox, Tox_Friend_Number friend_number);

/**
 * @brief Return the number of friends on the friend list.
 *
 * This function can be used to determine how much memory to allocate for
 * tox_self_get_friend_list.
 */
size_t tox_self_get_friend_list_size(const Tox *tox);

/**
 * @brief Copy a list of valid friend numbers into an array.
 *
 * Call tox_self_get_friend_list_size to determine the number of elements to
 * allocate.
 *
 * @param friend_list A memory region with enough space to hold the friend
 *   list. If this parameter is NULL, this function has no effect.
 */
void tox_self_get_friend_list(const Tox *tox, Tox_Friend_Number friend_list[]);

typedef enum Tox_Err_Friend_Get_Public_Key {

    /**
     * The function returned successfully.
     */
    TOX_ERR_FRIEND_GET_PUBLIC_KEY_OK,

    /**
     * No friend with the given number exists on the friend list.
     */
    TOX_ERR_FRIEND_GET_PUBLIC_KEY_FRIEND_NOT_FOUND,

} Tox_Err_Friend_Get_Public_Key;

const char *tox_err_friend_get_public_key_to_string(Tox_Err_Friend_Get_Public_Key value);

/**
 * @brief Copies the Public Key associated with a given friend number to a byte
 *   array.
 *
 * @param friend_number The friend number you want the Public Key of.
 * @param public_key A memory region of at least TOX_PUBLIC_KEY_SIZE bytes. If
 *   this parameter is NULL, this function has no effect.
 *
 * @return true on success.
 */
bool tox_friend_get_public_key(
    const Tox *tox, Tox_Friend_Number friend_number, uint8_t public_key[TOX_PUBLIC_KEY_SIZE],
    Tox_Err_Friend_Get_Public_Key *error);

typedef enum Tox_Err_Friend_Get_Last_Online {

    /**
     * The function returned successfully.
     */
    TOX_ERR_FRIEND_GET_LAST_ONLINE_OK,

    /**
     * No friend with the given number exists on the friend list.
     */
    TOX_ERR_FRIEND_GET_LAST_ONLINE_FRIEND_NOT_FOUND,

} Tox_Err_Friend_Get_Last_Online;

const char *tox_err_friend_get_last_online_to_string(Tox_Err_Friend_Get_Last_Online value);

/**
 * @brief Return a unix-time timestamp of the last time the friend associated
 *   with a given friend number was seen online.
 *
 * This function will return UINT64_MAX on error.
 *
 * @param friend_number The friend number you want to query.
 */
uint64_t tox_friend_get_last_online(
    const Tox *tox, Tox_Friend_Number friend_number, Tox_Err_Friend_Get_Last_Online *error);

/** @} */

/** @{
 * @name Friend-specific state queries (can also be received through callbacks)
 */

/**
 * @brief Common error codes for friend state query functions.
 */
typedef enum Tox_Err_Friend_Query {

    /**
     * The function returned successfully.
     */
    TOX_ERR_FRIEND_QUERY_OK,

    /**
     * The pointer parameter for storing the query result (name, message) was
     * NULL. Unlike the `_self_` variants of these functions, which have no
     * effect when a parameter is NULL, these functions return an error in that
     * case.
     */
    TOX_ERR_FRIEND_QUERY_NULL,

    /**
     * The friend_number did not designate a valid friend.
     */
    TOX_ERR_FRIEND_QUERY_FRIEND_NOT_FOUND,

} Tox_Err_Friend_Query;

const char *tox_err_friend_query_to_string(Tox_Err_Friend_Query value);

/**
 * @brief Return the length of the friend's name.
 *
 * If the friend number is invalid, the return value is unspecified.
 *
 * The return value is equal to the `length` argument received by the last
 * `friend_name` callback.
 */
size_t tox_friend_get_name_size(
    const Tox *tox, Tox_Friend_Number friend_number, Tox_Err_Friend_Query *error);

/**
 * @brief Write the name of the friend designated by the given friend number to
 *   a byte array.
 *
 * Call tox_friend_get_name_size to determine the allocation size for the `name`
 * parameter.
 *
 * The data written to `name` is equal to the data received by the last
 * `friend_name` callback.
 *
 * @param name A valid memory region large enough to store the friend's name.
 *
 * @return true on success.
 */
bool tox_friend_get_name(
    const Tox *tox, Tox_Friend_Number friend_number, uint8_t name[], Tox_Err_Friend_Query *error);

/**
 * @param friend_number The friend number of the friend whose name changed.
 * @param name A byte array containing the same data as
 *   tox_friend_get_name would write to its `name` parameter.
 * @param length A value equal to the return value of
 *   tox_friend_get_name_size.
 */
typedef void tox_friend_name_cb(
    Tox *tox, Tox_Friend_Number friend_number,
    const uint8_t name[], size_t length, void *user_data);

/**
 * @brief Set the callback for the `friend_name` event.
 *
 * Pass NULL to unset.
 *
 * This event is triggered when a friend changes their name.
 */
void tox_callback_friend_name(Tox *tox, tox_friend_name_cb *callback);

/**
 * @brief Return the length of the friend's status message.
 *
 * If the friend number is invalid, the return value is SIZE_MAX.
 */
size_t tox_friend_get_status_message_size(
    const Tox *tox, Tox_Friend_Number friend_number, Tox_Err_Friend_Query *error);

/**
 * @brief Write the status message of the friend designated by the given friend
 *   number to a byte array.
 *
 * Call tox_friend_get_status_message_size to determine the allocation size for
 * the `status_message` parameter.
 *
 * The data written to `status_message` is equal to the data received by the
 * last `friend_status_message` callback.
 *
 * @param status_message A valid memory region large enough to store the
 *   friend's status message.
 */
bool tox_friend_get_status_message(
    const Tox *tox, Tox_Friend_Number friend_number, uint8_t status_message[],
    Tox_Err_Friend_Query *error);

/**
 * @param friend_number The friend number of the friend whose status message
 *   changed.
 * @param message A byte array containing the same data as
 *   tox_friend_get_status_message would write to its `status_message`
 *   parameter.
 * @param length A value equal to the return value of
 *   tox_friend_get_status_message_size.
 */
typedef void tox_friend_status_message_cb(
    Tox *tox, Tox_Friend_Number friend_number,
    const uint8_t message[], size_t length, void *user_data);

/**
 * @brief Set the callback for the `friend_status_message` event.
 *
 * Pass NULL to unset.
 *
 * This event is triggered when a friend changes their status message.
 */
void tox_callback_friend_status_message(Tox *tox, tox_friend_status_message_cb *callback);

/**
 * @brief Return the friend's user status (away/busy/...).
 *
 * If the friend number is invalid, the return value is unspecified.
 *
 * The status returned is equal to the last status received through the
 * `friend_status` callback.
 *
 * @deprecated This getter is deprecated. Use the event and store the status
 *   in the client state.
 */
Tox_User_Status tox_friend_get_status(
    const Tox *tox, Tox_Friend_Number friend_number, Tox_Err_Friend_Query *error);

/**
 * @param friend_number The friend number of the friend whose user status
 *   changed.
 * @param status The new user status.
 */
typedef void tox_friend_status_cb(
    Tox *tox, Tox_Friend_Number friend_number, Tox_User_Status status, void *user_data);

/**
 * @brief Set the callback for the `friend_status` event.
 *
 * Pass NULL to unset.
 *
 * This event is triggered when a friend changes their user status.
 */
void tox_callback_friend_status(Tox *tox, tox_friend_status_cb *callback);

/**
 * @brief Check whether a friend is currently connected to this client.
 *
 * The result of this function is equal to the last value received by the
 * `friend_connection_status` callback.
 *
 * @param friend_number The friend number for which to query the connection
 *   status.
 *
 * @return the friend's connection status as it was received through the
 *   `friend_connection_status` event.
 *
 * @deprecated This getter is deprecated. Use the event and store the status
 *   in the client state.
 */
Tox_Connection tox_friend_get_connection_status(
    const Tox *tox, Tox_Friend_Number friend_number, Tox_Err_Friend_Query *error);

/**
 * @param friend_number The friend number of the friend whose connection status
 *   changed.
 * @param connection_status The result of calling
 *   tox_friend_get_connection_status on the passed friend_number.
 */
typedef void tox_friend_connection_status_cb(
    Tox *tox, Tox_Friend_Number friend_number, Tox_Connection connection_status, void *user_data);

/**
 * @brief Set the callback for the `friend_connection_status` event.
 *
 * Pass NULL to unset.
 *
 * This event is triggered when a friend goes offline after having been online,
 * or when a friend goes online.
 *
 * This callback is not called when adding friends. It is assumed that when
 * adding friends, their connection status is initially offline.
 */
void tox_callback_friend_connection_status(Tox *tox, tox_friend_connection_status_cb *callback);

/**
 * @brief Check whether a friend is currently typing a message.
 *
 * @param friend_number The friend number for which to query the typing status.
 *
 * @return true if the friend is typing.
 * @return false if the friend is not typing, or the friend number was
 *   invalid. Inspect the error code to determine which case it is.
 *
 * @deprecated This getter is deprecated. Use the event and store the status
 *   in the client state.
 */
bool tox_friend_get_typing(
    const Tox *tox, Tox_Friend_Number friend_number, Tox_Err_Friend_Query *error);

/**
 * @param friend_number The friend number of the friend who started or stopped
 *   typing.
 * @param typing The result of calling tox_friend_get_typing on the passed
 *   friend_number.
 */
typedef void tox_friend_typing_cb(
    Tox *tox, Tox_Friend_Number friend_number, bool typing, void *user_data);

/**
 * @brief Set the callback for the `friend_typing` event.
 *
 * Pass NULL to unset.
 *
 * This event is triggered when a friend starts or stops typing.
 */
void tox_callback_friend_typing(Tox *tox, tox_friend_typing_cb *callback);

/** @} */

/** @{
 * @name Sending private messages
 */

typedef enum Tox_Err_Set_Typing {

    /**
     * The function returned successfully.
     */
    TOX_ERR_SET_TYPING_OK,

    /**
     * The friend number did not designate a valid friend.
     */
    TOX_ERR_SET_TYPING_FRIEND_NOT_FOUND,

} Tox_Err_Set_Typing;

const char *tox_err_set_typing_to_string(Tox_Err_Set_Typing value);

/**
 * @brief Set the client's typing status for a friend.
 *
 * The client is responsible for turning it on or off.
 *
 * @param friend_number The friend to which the client is typing a message.
 * @param typing The typing status. True means the client is typing.
 *
 * @return true on success.
 */
bool tox_self_set_typing(
    Tox *tox, Tox_Friend_Number friend_number, bool typing, Tox_Err_Set_Typing *error);

typedef enum Tox_Err_Friend_Send_Message {

    /**
     * The function returned successfully.
     */
    TOX_ERR_FRIEND_SEND_MESSAGE_OK,

    /**
     * One of the arguments to the function was NULL when it was not expected.
     */
    TOX_ERR_FRIEND_SEND_MESSAGE_NULL,

    /**
     * The friend number did not designate a valid friend.
     */
    TOX_ERR_FRIEND_SEND_MESSAGE_FRIEND_NOT_FOUND,

    /**
     * This client is currently not connected to the friend.
     */
    TOX_ERR_FRIEND_SEND_MESSAGE_FRIEND_NOT_CONNECTED,

    /**
     * An allocation error occurred while increasing the send queue size.
     */
    TOX_ERR_FRIEND_SEND_MESSAGE_SENDQ,

    /**
     * Message length exceeded TOX_MAX_MESSAGE_LENGTH.
     */
    TOX_ERR_FRIEND_SEND_MESSAGE_TOO_LONG,

    /**
     * Attempted to send a zero-length message.
     */
    TOX_ERR_FRIEND_SEND_MESSAGE_EMPTY,

} Tox_Err_Friend_Send_Message;

const char *tox_err_friend_send_message_to_string(Tox_Err_Friend_Send_Message value);

typedef uint32_t Tox_Friend_Message_Id;

/**
 * @brief Send a text chat message to an online friend.
 *
 * This function creates a chat message packet and pushes it into the send
 * queue.
 *
 * The message length may not exceed TOX_MAX_MESSAGE_LENGTH. Larger messages
 * must be split by the client and sent as separate messages. Other clients can
 * then reassemble the fragments. Messages may not be empty.
 *
 * The return value of this function is the message ID. If a read receipt is
 * received, the triggered `friend_read_receipt` event will be passed this
 * message ID.
 *
 * Message IDs are unique per friend. The first message ID is 0. Message IDs are
 * incremented by 1 each time a message is sent. If UINT32_MAX messages were
 * sent, the next message ID is 0.
 *
 * @param type Message type (normal, action, ...).
 * @param friend_number The friend number of the friend to send the message to.
 * @param message A non-NULL pointer to the first element of a byte array
 *   containing the message text.
 * @param length Length of the message to be sent.
 */
Tox_Friend_Message_Id tox_friend_send_message(
    Tox *tox, Tox_Friend_Number friend_number, Tox_Message_Type type,
    const uint8_t message[], size_t length, Tox_Err_Friend_Send_Message *error);

/**
 * @param friend_number The friend number of the friend who received the
 *   message.
 * @param message_id The message ID as returned from tox_friend_send_message
 *   corresponding to the message sent.
 */
typedef void tox_friend_read_receipt_cb(
    Tox *tox, Tox_Friend_Number friend_number, Tox_Friend_Message_Id message_id, void *user_data);

/**
 * @brief Set the callback for the `friend_read_receipt` event.
 *
 * Pass NULL to unset.
 *
 * This event is triggered when the friend receives the message sent with
 * tox_friend_send_message with the corresponding message ID.
 */
void tox_callback_friend_read_receipt(Tox *tox, tox_friend_read_receipt_cb *callback);

/** @} */

/** @{
 * @name Receiving private messages and friend requests
 */

/**
 * @param public_key The Public Key of the user who sent the friend request.
 * @param message The message they sent along with the request.
 * @param length The size of the message byte array.
 */
typedef void tox_friend_request_cb(
    Tox *tox, const uint8_t public_key[TOX_PUBLIC_KEY_SIZE],
    const uint8_t message[], size_t length,
    void *user_data);

/**
 * @brief Set the callback for the `friend_request` event.
 *
 * Pass NULL to unset.
 *
 * This event is triggered when a friend request is received.
 */
void tox_callback_friend_request(Tox *tox, tox_friend_request_cb *callback);

/**
 * @param friend_number The friend number of the friend who sent the message.
 * @param type The type of the message (normal, action, ...).
 * @param message The message data they sent.
 * @param length The size of the message byte array.
 */
typedef void tox_friend_message_cb(
    Tox *tox, Tox_Friend_Number friend_number, Tox_Message_Type type,
    const uint8_t message[], size_t length, void *user_data);

/**
 * @brief Set the callback for the `friend_message` event.
 *
 * Pass NULL to unset.
 *
 * This event is triggered when a message from a friend is received.
 */
void tox_callback_friend_message(Tox *tox, tox_friend_message_cb *callback);

/** @} */

/** @{
 * @name File transmission: common between sending and receiving
 */

typedef uint32_t Tox_File_Number;

/**
 * @brief Generates a cryptographic hash of the given data.
 *
 * This function may be used by clients for any purpose, but is provided
 * primarily for validating cached avatars. This use is highly recommended to
 * avoid unnecessary avatar updates.
 *
 * If hash is NULL or data is NULL while length is not 0 the function returns
 * false, otherwise it returns true.
 *
 * This function is a wrapper to internal message-digest functions.
 *
 * @param hash A valid memory location the hash data. It must be at least
 *   TOX_HASH_LENGTH bytes in size.
 * @param data Data to be hashed or NULL.
 * @param length Size of the data array or 0.
 *
 * @return true if hash was not NULL.
 */
bool tox_hash(uint8_t hash[TOX_HASH_LENGTH], const uint8_t data[], size_t length);

/**
 * @brief A list of pre-defined file kinds.
 *
 * The Tox library itself does not behave differently for different file kinds.
 * These are a hint to the client telling it what use the sender intended for
 * the file. The `kind` parameter in the send function and recv callback are
 * `uint32_t`, not Tox_File_Kind, because clients can invent their own file
 * kind. Unknown file kinds should be treated as TOX_FILE_KIND_DATA.
 */
enum Tox_File_Kind {

    /**
     * Arbitrary file data. Clients can choose to handle it based on the file
     * name or magic or any other way they choose.
     */
    TOX_FILE_KIND_DATA,

    /**
     * Avatar file_id. This consists of tox_hash(image).
     * Avatar data. This consists of the image data.
     *
     * Avatars can be sent at any time the client wishes. Generally, a client
     * will send the avatar to a friend when that friend comes online, and to
     * all friends when the avatar changed. A client can save some traffic by
     * remembering which friend received the updated avatar already and only
     * send it if the friend has an out of date avatar.
     *
     * Clients who receive avatar send requests can reject it (by sending
     * TOX_FILE_CONTROL_CANCEL before any other controls), or accept it (by
     * sending TOX_FILE_CONTROL_RESUME). The file_id of length TOX_HASH_LENGTH
     * bytes (same length as TOX_FILE_ID_LENGTH) will contain the hash. A client
     * can compare this hash with a saved hash and send TOX_FILE_CONTROL_CANCEL
     * to terminate the avatar transfer if it matches.
     *
     * When file_size is set to 0 in the transfer request it means that the
     * client has no avatar.
     */
    TOX_FILE_KIND_AVATAR,

};

typedef enum Tox_File_Control {

    /**
     * Sent by the receiving side to accept a file send request. Also sent after
     * a TOX_FILE_CONTROL_PAUSE command to continue sending or receiving.
     */
    TOX_FILE_CONTROL_RESUME,

    /**
     * Sent by clients to pause the file transfer. The initial state of a file
     * transfer is always paused on the receiving side and running on the
     * sending side. If both the sending and receiving side pause the transfer,
     * then both need to send TOX_FILE_CONTROL_RESUME for the transfer to
     * resume.
     */
    TOX_FILE_CONTROL_PAUSE,

    /**
     * Sent by the receiving side to reject a file send request before any other
     * commands are sent. Also sent by either side to terminate a file transfer.
     */
    TOX_FILE_CONTROL_CANCEL,

} Tox_File_Control;

const char *tox_file_control_to_string(Tox_File_Control value);

typedef enum Tox_Err_File_Control {

    /**
     * The function returned successfully.
     */
    TOX_ERR_FILE_CONTROL_OK,

    /**
     * The friend_number passed did not designate a valid friend.
     */
    TOX_ERR_FILE_CONTROL_FRIEND_NOT_FOUND,

    /**
     * This client is currently not connected to the friend.
     */
    TOX_ERR_FILE_CONTROL_FRIEND_NOT_CONNECTED,

    /**
     * No file transfer with the given file number was found for the given
     * friend.
     */
    TOX_ERR_FILE_CONTROL_NOT_FOUND,

    /**
     * A RESUME control was sent, but the file transfer is running normally.
     */
    TOX_ERR_FILE_CONTROL_NOT_PAUSED,

    /**
     * A RESUME control was sent, but the file transfer was paused by the other
     * party. Only the party that paused the transfer can resume it.
     */
    TOX_ERR_FILE_CONTROL_DENIED,

    /**
     * A PAUSE control was sent, but the file transfer was already paused.
     */
    TOX_ERR_FILE_CONTROL_ALREADY_PAUSED,

    /**
     * Packet queue is full.
     */
    TOX_ERR_FILE_CONTROL_SENDQ,

} Tox_Err_File_Control;

const char *tox_err_file_control_to_string(Tox_Err_File_Control value);

/**
 * @brief Sends a file control command to a friend for a given file transfer.
 *
 * @param friend_number The friend number of the friend the file is being
 *   transferred to or received from.
 * @param file_number The friend-specific identifier for the file transfer.
 * @param control The control command to send.
 *
 * @return true on success.
 */
bool tox_file_control(
    Tox *tox, Tox_Friend_Number friend_number, Tox_File_Number file_number, Tox_File_Control control,
    Tox_Err_File_Control *error);

/**
 * @brief When receiving TOX_FILE_CONTROL_CANCEL, the client should release the
 * resources associated with the file number and consider the transfer failed.
 *
 * @param friend_number The friend number of the friend who is sending the file.
 * @param file_number The friend-specific file number the data received is
 *   associated with.
 * @param control The file control command received.
 */
typedef void tox_file_recv_control_cb(
    Tox *tox, Tox_Friend_Number friend_number, Tox_File_Number file_number, Tox_File_Control control,
    void *user_data);

/**
 * @brief Set the callback for the `file_recv_control` event.
 *
 * Pass NULL to unset.
 *
 * This event is triggered when a file control command is received from a
 * friend.
 */
void tox_callback_file_recv_control(Tox *tox, tox_file_recv_control_cb *callback);

typedef enum Tox_Err_File_Seek {

    /**
     * The function returned successfully.
     */
    TOX_ERR_FILE_SEEK_OK,

    /**
     * The friend_number passed did not designate a valid friend.
     */
    TOX_ERR_FILE_SEEK_FRIEND_NOT_FOUND,

    /**
     * This client is currently not connected to the friend.
     */
    TOX_ERR_FILE_SEEK_FRIEND_NOT_CONNECTED,

    /**
     * No file transfer with the given file number was found for the given
     * friend.
     */
    TOX_ERR_FILE_SEEK_NOT_FOUND,

    /**
     * File was not in a state where it could be seeked.
     */
    TOX_ERR_FILE_SEEK_DENIED,

    /**
     * Seek position was invalid
     */
    TOX_ERR_FILE_SEEK_INVALID_POSITION,

    /**
     * Packet queue is full.
     */
    TOX_ERR_FILE_SEEK_SENDQ,

} Tox_Err_File_Seek;

const char *tox_err_file_seek_to_string(Tox_Err_File_Seek value);

/**
 * @brief Sends a file seek control command to a friend for a given file
 *   transfer.
 *
 * This function can only be called to resume a file transfer right before
 * TOX_FILE_CONTROL_RESUME is sent.
 *
 * @param friend_number The friend number of the friend the file is being
 *   received from.
 * @param file_number The friend-specific identifier for the file transfer.
 * @param position The position that the file should be seeked to.
 */
bool tox_file_seek(
    Tox *tox, Tox_Friend_Number friend_number, Tox_File_Number file_number, uint64_t position, Tox_Err_File_Seek *error);

typedef enum Tox_Err_File_Get {

    /**
     * The function returned successfully.
     */
    TOX_ERR_FILE_GET_OK,

    /**
     * One of the arguments to the function was NULL when it was not expected.
     */
    TOX_ERR_FILE_GET_NULL,

    /**
     * The friend_number passed did not designate a valid friend.
     */
    TOX_ERR_FILE_GET_FRIEND_NOT_FOUND,

    /**
     * No file transfer with the given file number was found for the given
     * friend.
     */
    TOX_ERR_FILE_GET_NOT_FOUND,

} Tox_Err_File_Get;

const char *tox_err_file_get_to_string(Tox_Err_File_Get value);

/**
 * @brief Copy the file id associated to the file transfer to a byte array.
 *
 * @param friend_number The friend number of the friend the file is being
 *   transferred to or received from.
 * @param file_number The friend-specific identifier for the file transfer.
 * @param file_id A memory region of at least TOX_FILE_ID_LENGTH bytes. If this
 *   parameter is NULL, this function has no effect.
 *
 * @return true on success.
 */
bool tox_file_get_file_id(
    const Tox *tox, Tox_Friend_Number friend_number, Tox_File_Number file_number,
    uint8_t file_id[TOX_FILE_ID_LENGTH],
    Tox_Err_File_Get *error);

/** @} */

/** @{
 * @name File transmission: sending
 */

typedef enum Tox_Err_File_Send {

    /**
     * The function returned successfully.
     */
    TOX_ERR_FILE_SEND_OK,

    /**
     * One of the arguments to the function was NULL when it was not expected.
     */
    TOX_ERR_FILE_SEND_NULL,

    /**
     * The friend_number passed did not designate a valid friend.
     */
    TOX_ERR_FILE_SEND_FRIEND_NOT_FOUND,

    /**
     * This client is currently not connected to the friend.
     */
    TOX_ERR_FILE_SEND_FRIEND_NOT_CONNECTED,

    /**
     * Filename length exceeded TOX_MAX_FILENAME_LENGTH bytes.
     */
    TOX_ERR_FILE_SEND_NAME_TOO_LONG,

    /**
     * Too many ongoing transfers. The maximum number of concurrent file
     * transfers is 256 per friend per direction (sending and receiving).
     */
    TOX_ERR_FILE_SEND_TOO_MANY,

} Tox_Err_File_Send;

const char *tox_err_file_send_to_string(Tox_Err_File_Send value);

/**
 * @brief Send a file transmission request.
 *
 * Maximum filename length is TOX_MAX_FILENAME_LENGTH bytes. The filename should
 * generally just be a file name, not a path with directory names.
 *
 * If a non-UINT64_MAX file size is provided, it can be used by both sides to
 * determine the sending progress. File size can be set to UINT64_MAX for
 * streaming data of unknown size.
 *
 * File transmission occurs in chunks, which are requested through the
 * `file_chunk_request` event.
 *
 * When a friend goes offline, all file transfers associated with the friend get
 * purged.
 *
 * If the file contents change during a transfer, the behaviour is unspecified
 * in general. What will actually happen depends on the mode in which the file
 * was modified and how the client determines the file size.
 *
 * - If the file size was increased
 *   - and sending mode was streaming (file_size = UINT64_MAX), the behaviour
 *     will be as expected.
 *   - and sending mode was file (file_size != UINT64_MAX), the
 *     file_chunk_request callback will receive length = 0 when Tox thinks the
 *     file transfer has finished. If the client remembers the file size as it
 *     was when sending the request, it will terminate the transfer normally. If
 *     the client re-reads the size, it will think the friend cancelled the
 *     transfer.
 * - If the file size was decreased
 *   - and sending mode was streaming, the behaviour is as expected.
 *   - and sending mode was file, the callback will return 0 at the new
 *     (earlier) end-of-file, signaling to the friend that the transfer was
 *     cancelled.
 * - If the file contents were modified
 *   - at a position before the current read, the two files (local and remote)
 *     will differ after the transfer terminates.
 *   - at a position after the current read, the file transfer will succeed as
 *     expected.
 *   - In either case, both sides will regard the transfer as complete and
 *     successful.
 *
 * @param friend_number The friend number of the friend the file send request
 *   should be sent to.
 * @param kind The meaning of the file to be sent.
 * @param file_size Size in bytes of the file the client wants to send,
 *   UINT64_MAX if unknown or streaming.
 * @param file_id A file identifier of length TOX_FILE_ID_LENGTH that can be
 *   used to uniquely identify file transfers across Tox restarts. If NULL, a
 *   random one will be generated by the library. It can then be obtained by
 *   using `tox_file_get_file_id()`.
 * @param filename Name of the file. Does not need to be the actual name. This
 *   name will be sent along with the file send request.
 * @param filename_length Size in bytes of the filename.
 *
 * @return A file number used as an identifier in subsequent callbacks. This
 *   number is per friend. File numbers are reused after a transfer terminates.
 *   On failure, this function returns an unspecified value. Any pattern in file
 *   numbers should not be relied on.
 */
Tox_File_Number tox_file_send(
    Tox *tox, Tox_Friend_Number friend_number, uint32_t kind, uint64_t file_size,
    const uint8_t file_id[TOX_FILE_ID_LENGTH], const uint8_t filename[], size_t filename_length,
    Tox_Err_File_Send *error);

typedef enum Tox_Err_File_Send_Chunk {

    /**
     * The function returned successfully.
     */
    TOX_ERR_FILE_SEND_CHUNK_OK,

    /**
     * The length parameter was non-zero, but data was NULL.
     */
    TOX_ERR_FILE_SEND_CHUNK_NULL,

    /**
     * The friend_number passed did not designate a valid friend.
     */
    TOX_ERR_FILE_SEND_CHUNK_FRIEND_NOT_FOUND,

    /**
     * This client is currently not connected to the friend.
     */
    TOX_ERR_FILE_SEND_CHUNK_FRIEND_NOT_CONNECTED,

    /**
     * No file transfer with the given file number was found for the given
     * friend.
     */
    TOX_ERR_FILE_SEND_CHUNK_NOT_FOUND,

    /**
     * File transfer was found but isn't in a transferring state: (paused, done,
     * broken, etc...) (happens only when not called from the request chunk
     * callback).
     */
    TOX_ERR_FILE_SEND_CHUNK_NOT_TRANSFERRING,

    /**
     * Attempted to send more or less data than requested. The requested data
     * size is adjusted according to maximum transmission unit and the expected
     * end of the file. Trying to send less or more than requested will return
     * this error.
     */
    TOX_ERR_FILE_SEND_CHUNK_INVALID_LENGTH,

    /**
     * Packet queue is full.
     */
    TOX_ERR_FILE_SEND_CHUNK_SENDQ,

    /**
     * Position parameter was wrong.
     */
    TOX_ERR_FILE_SEND_CHUNK_WRONG_POSITION,

} Tox_Err_File_Send_Chunk;

const char *tox_err_file_send_chunk_to_string(Tox_Err_File_Send_Chunk value);

/**
 * @brief Send a chunk of file data to a friend.
 *
 * This function is called in response to the `file_chunk_request` callback. The
 * length parameter should be equal to the one received though the callback.
 * If it is zero, the transfer is assumed complete. For files with known size,
 * Tox will know that the transfer is complete after the last byte has been
 * received, so it is not necessary (though not harmful) to send a zero-length
 * chunk to terminate. For streams, Tox will know that the transfer is finished
 * if a chunk with length less than the length requested in the callback is
 * sent.
 *
 * @param friend_number The friend number of the receiving friend for this file.
 * @param file_number The file transfer identifier returned by tox_file_send.
 * @param position The file or stream position from which to continue reading.
 * @return true on success.
 */
bool tox_file_send_chunk(
    Tox *tox, Tox_Friend_Number friend_number, Tox_File_Number file_number, uint64_t position,
    const uint8_t data[], size_t length, Tox_Err_File_Send_Chunk *error);

/**
 * If the length parameter is 0, the file transfer is finished, and the client's
 * resources associated with the file number should be released. After a call
 * with zero length, the file number can be reused for future file transfers.
 *
 * If the requested position is not equal to the client's idea of the current
 * file or stream position, it will need to seek. In case of read-once streams,
 * the client should keep the last read chunk so that a seek back can be
 * supported. A seek-back only ever needs to read from the last requested chunk.
 * This happens when a chunk was requested, but the send failed. A seek-back
 * request can occur an arbitrary number of times for any given chunk.
 *
 * In response to receiving this callback, the client should call the function
 * `tox_file_send_chunk` with the requested chunk. If the number of bytes sent
 * through that function is zero, the file transfer is assumed complete. A
 * client must send the full length of data requested with this callback.
 *
 * @param friend_number The friend number of the receiving friend for this file.
 * @param file_number The file transfer identifier returned by tox_file_send.
 * @param position The file or stream position from which to continue reading.
 * @param length The number of bytes requested for the current chunk.
 */
typedef void tox_file_chunk_request_cb(
    Tox *tox, Tox_Friend_Number friend_number, Tox_File_Number file_number, uint64_t position,
    size_t length, void *user_data);

/**
 * @brief Set the callback for the `file_chunk_request` event.
 *
 * Pass NULL to unset.
 *
 * This event is triggered when Tox is ready to send more file data.
 */
void tox_callback_file_chunk_request(Tox *tox, tox_file_chunk_request_cb *callback);

/** @} */

/** @{
 * @name File transmission: receiving
 */

/**
 * The client should acquire resources to be associated with the file transfer.
 * Incoming file transfers start in the PAUSED state. After this callback
 * returns, a transfer can be rejected by sending a TOX_FILE_CONTROL_CANCEL
 * control command before any other control commands. It can be accepted by
 * sending TOX_FILE_CONTROL_RESUME.
 *
 * @param friend_number The friend number of the friend who is sending the file
 *   transfer request.
 * @param file_number The friend-specific file number the data received is
 *   associated with.
 * @param kind The meaning of the file that was sent.
 * @param file_size Size in bytes of the file the client wants to send,
 *   UINT64_MAX if unknown or streaming.
 * @param filename Name of the file. Does not need to be the actual name. This
 *   name will be sent along with the file send request.
 * @param filename_length Size in bytes of the filename.
 */
typedef void tox_file_recv_cb(
    Tox *tox, Tox_Friend_Number friend_number, Tox_File_Number file_number, uint32_t kind, uint64_t file_size,
    const uint8_t filename[], size_t filename_length, void *user_data);

/**
 * @brief Set the callback for the `file_recv` event.
 *
 * Pass NULL to unset.
 *
 * This event is triggered when a file transfer request is received.
 */
void tox_callback_file_recv(Tox *tox, tox_file_recv_cb *callback);

/**
 * When length is 0, the transfer is finished and the client should release the
 * resources it acquired for the transfer. After a call with length = 0, the
 * file number can be reused for new file transfers.
 *
 * If position is equal to file_size (received in the file_receive callback)
 * when the transfer finishes, the file was received completely. Otherwise, if
 * file_size was UINT64_MAX, streaming ended successfully when length is 0.
 *
 * @param friend_number The friend number of the friend who is sending the file.
 * @param file_number The friend-specific file number the data received is
 *   associated with.
 * @param position The file position of the first byte in data.
 * @param data A byte array containing the received chunk.
 * @param length The length of the received chunk.
 */
typedef void tox_file_recv_chunk_cb(
    Tox *tox, Tox_Friend_Number friend_number, Tox_File_Number file_number, uint64_t position,
    const uint8_t data[], size_t length, void *user_data);

/**
 * @brief Set the callback for the `file_recv_chunk` event.
 *
 * Pass NULL to unset.
 *
 * This event is first triggered when a file transfer request is received, and
 * subsequently when a chunk of file data for an accepted request was received.
 */
void tox_callback_file_recv_chunk(Tox *tox, tox_file_recv_chunk_cb *callback);

/** @} */

/** @{
 * @name Conference management
 */

typedef uint32_t Tox_Conference_Number;
typedef uint32_t Tox_Conference_Peer_Number;
typedef uint32_t Tox_Conference_Offline_Peer_Number;

/**
 * @brief Conference types for the conference_invite event.
 */
typedef enum Tox_Conference_Type {

    /**
     * Text-only conferences that must be accepted with the tox_conference_join
     * function.
     */
    TOX_CONFERENCE_TYPE_TEXT,

    /**
     * Video conference. The function to accept these is in toxav.
     */
    TOX_CONFERENCE_TYPE_AV,

} Tox_Conference_Type;

const char *tox_conference_type_to_string(Tox_Conference_Type value);

/**
 * The invitation will remain valid until the inviting friend goes offline
 * or exits the conference.
 *
 * @param friend_number The friend who invited us.
 * @param type The conference type (text only or audio/video).
 * @param cookie A piece of data of variable length required to join the
 *   conference.
 * @param length The length of the cookie.
 */
typedef void tox_conference_invite_cb(
    Tox *tox, Tox_Friend_Number friend_number, Tox_Conference_Type type,
    const uint8_t cookie[], size_t length, void *user_data);

/**
 * @brief Set the callback for the `conference_invite` event.
 *
 * Pass NULL to unset.
 *
 * This event is triggered when the client is invited to join a conference.
 */
void tox_callback_conference_invite(Tox *tox, tox_conference_invite_cb *callback);

/**
 * @param conference_number The conference number of the conference to which we
 *   have connected.
 */
typedef void tox_conference_connected_cb(Tox *tox, Tox_Conference_Number conference_number, void *user_data);

/**
 * @brief Set the callback for the `conference_connected` event.
 *
 * Pass NULL to unset.
 *
 * This event is triggered when the client successfully connects to a
 * conference after joining it with the tox_conference_join function.
 */
void tox_callback_conference_connected(Tox *tox, tox_conference_connected_cb *callback);

/**
 * @param conference_number The conference number of the conference the message
 *   is intended for.
 * @param peer_number The ID of the peer who sent the message.
 * @param type The type of message (normal, action, ...).
 * @param message The message data.
 * @param length The length of the message.
 */
typedef void tox_conference_message_cb(
    Tox *tox, Tox_Conference_Number conference_number, Tox_Conference_Peer_Number peer_number,
    Tox_Message_Type type, const uint8_t message[], size_t length, void *user_data);

/**
 * @brief Set the callback for the `conference_message` event.
 *
 * Pass NULL to unset.
 *
 * This event is triggered when the client receives a conference message.
 */
void tox_callback_conference_message(Tox *tox, tox_conference_message_cb *callback);

/**
 * @param conference_number The conference number of the conference the title
 *   change is intended for.
 * @param peer_number The ID of the peer who changed the title.
 * @param title The title data.
 * @param length The title length.
 */
typedef void tox_conference_title_cb(
    Tox *tox, Tox_Conference_Number conference_number, Tox_Conference_Peer_Number peer_number,
    const uint8_t title[], size_t length, void *user_data);

/**
 * @brief Set the callback for the `conference_title` event.
 *
 * Pass NULL to unset.
 *
 * This event is triggered when a peer changes the conference title.
 *
 * If peer_number == UINT32_MAX, then author is unknown (e.g. initial joining
 * the conference).
 */
void tox_callback_conference_title(Tox *tox, tox_conference_title_cb *callback);

/**
 * @param conference_number The conference number of the conference the
 *   peer is in.
 * @param peer_number The ID of the peer who changed their nickname.
 * @param name A byte array containing the new nickname.
 * @param length The size of the name byte array.
 */
typedef void tox_conference_peer_name_cb(
    Tox *tox, Tox_Conference_Number conference_number, Tox_Conference_Peer_Number peer_number,
    const uint8_t name[], size_t length, void *user_data);

/**
 * @brief Set the callback for the `conference_peer_name` event.
 *
 * Pass NULL to unset.
 *
 * This event is triggered when a peer changes their name.
 */
void tox_callback_conference_peer_name(Tox *tox, tox_conference_peer_name_cb *callback);

/**
 * @param conference_number The conference number of the conference the
 *   peer is in.
 */
typedef void tox_conference_peer_list_changed_cb(Tox *tox, Tox_Conference_Number conference_number, void *user_data);

/**
 * @brief Set the callback for the `conference_peer_list_changed` event.
 *
 * Pass NULL to unset.
 *
 * This event is triggered when a peer joins or leaves the conference.
 */
void tox_callback_conference_peer_list_changed(Tox *tox, tox_conference_peer_list_changed_cb *callback);

typedef enum Tox_Err_Conference_New {

    /**
     * The function returned successfully.
     */
    TOX_ERR_CONFERENCE_NEW_OK,

    /**
     * The conference instance failed to initialize.
     */
    TOX_ERR_CONFERENCE_NEW_INIT,

} Tox_Err_Conference_New;

const char *tox_err_conference_new_to_string(Tox_Err_Conference_New value);

/**
 * @brief Creates a new conference.
 *
 * This function creates and connects to a new text conference.
 *
 * @return
 *   - conference number on success
 *   - an unspecified value on failure
 */
Tox_Conference_Number tox_conference_new(Tox *tox, Tox_Err_Conference_New *error);

typedef enum Tox_Err_Conference_Delete {

    /**
     * The function returned successfully.
     */
    TOX_ERR_CONFERENCE_DELETE_OK,

    /**
     * The conference number passed did not designate a valid conference.
     */
    TOX_ERR_CONFERENCE_DELETE_CONFERENCE_NOT_FOUND,

} Tox_Err_Conference_Delete;

const char *tox_err_conference_delete_to_string(Tox_Err_Conference_Delete value);

/**
 * @brief This function deletes a conference.
 *
 * @param conference_number The conference number of the conference to be
 *   deleted.
 *
 * @return true on success.
 */
bool tox_conference_delete(Tox *tox, Tox_Conference_Number conference_number, Tox_Err_Conference_Delete *error);

/**
 * @brief Error codes for peer info queries.
 */
typedef enum Tox_Err_Conference_Peer_Query {

    /**
     * The function returned successfully.
     */
    TOX_ERR_CONFERENCE_PEER_QUERY_OK,

    /**
     * The conference number passed did not designate a valid conference.
     */
    TOX_ERR_CONFERENCE_PEER_QUERY_CONFERENCE_NOT_FOUND,

    /**
     * The peer number passed did not designate a valid peer.
     */
    TOX_ERR_CONFERENCE_PEER_QUERY_PEER_NOT_FOUND,

    /**
     * The client is not connected to the conference.
     */
    TOX_ERR_CONFERENCE_PEER_QUERY_NO_CONNECTION,

} Tox_Err_Conference_Peer_Query;

const char *tox_err_conference_peer_query_to_string(Tox_Err_Conference_Peer_Query value);

/**
 * @brief Return the number of online peers in the conference.
 *
 * The unsigned integers less than this number are the valid values of
 * peer_number for the functions querying these peers. Return value is
 * unspecified on failure.
 */
uint32_t tox_conference_peer_count(
    const Tox *tox, Tox_Conference_Number conference_number, Tox_Err_Conference_Peer_Query *error);

/**
 * @brief Return the length of the peer's name.
 *
 * Return value is unspecified on failure.
 */
size_t tox_conference_peer_get_name_size(
    const Tox *tox, Tox_Conference_Number conference_number, Tox_Conference_Peer_Number peer_number,
    Tox_Err_Conference_Peer_Query *error);

/**
 * @brief Copy the name of peer_number who is in conference_number to name.
 *
 * Call tox_conference_peer_get_name_size to determine the allocation size for
 * the `name` parameter.
 *
 * @param name A valid memory region large enough to store the peer's name.
 *
 * @return true on success.
 */
bool tox_conference_peer_get_name(
    const Tox *tox, Tox_Conference_Number conference_number, Tox_Conference_Peer_Number peer_number,
    uint8_t name[], Tox_Err_Conference_Peer_Query *error);

/**
 * @brief Copy the public key of peer_number who is in conference_number to
 *   public_key.
 *
 * public_key must be TOX_PUBLIC_KEY_SIZE long.
 *
 * @return true on success.
 */
bool tox_conference_peer_get_public_key(
    const Tox *tox, Tox_Conference_Number conference_number, Tox_Conference_Peer_Number peer_number,
    uint8_t public_key[TOX_PUBLIC_KEY_SIZE], Tox_Err_Conference_Peer_Query *error);

/**
 * @brief Return true if passed peer_number corresponds to our own.
 */
bool tox_conference_peer_number_is_ours(
    const Tox *tox, Tox_Conference_Number conference_number, Tox_Conference_Peer_Number peer_number,
    Tox_Err_Conference_Peer_Query *error);

/**
 * @brief Return the number of offline peers in the conference.
 *
 * The unsigned integers less than this number are the valid values of
 * offline_peer_number for the functions querying these peers.
 *
 * Return value is unspecified on failure.
 */
uint32_t tox_conference_offline_peer_count(
    const Tox *tox, Tox_Conference_Number conference_number,
    Tox_Err_Conference_Peer_Query *error);

/**
 * @brief Return the length of the offline peer's name.
 *
 * Return value is unspecified on failure.
 */
size_t tox_conference_offline_peer_get_name_size(
    const Tox *tox, Tox_Conference_Number conference_number,
    Tox_Conference_Offline_Peer_Number offline_peer_number, Tox_Err_Conference_Peer_Query *error);

/**
 * @brief Copy the name of offline_peer_number who is in conference_number to
 *   name.
 *
 * Call tox_conference_offline_peer_get_name_size to determine the allocation
 * size for the `name` parameter.
 *
 * @param name A valid memory region large enough to store the peer's name.
 *
 * @return true on success.
 */
bool tox_conference_offline_peer_get_name(
    const Tox *tox, Tox_Conference_Number conference_number, Tox_Conference_Offline_Peer_Number offline_peer_number,
    uint8_t name[], Tox_Err_Conference_Peer_Query *error);

/**
 * @brief Copy the public key of offline_peer_number who is in conference_number
 *   to public_key.
 *
 * public_key must be TOX_PUBLIC_KEY_SIZE long.
 *
 * @return true on success.
 */
bool tox_conference_offline_peer_get_public_key(
    const Tox *tox, Tox_Conference_Number conference_number,
    Tox_Conference_Offline_Peer_Number offline_peer_number, uint8_t public_key[TOX_PUBLIC_KEY_SIZE], Tox_Err_Conference_Peer_Query *error);

/**
 * @brief Return a unix-time timestamp of the last time offline_peer_number was
 *   seen to be active.
 */
uint64_t tox_conference_offline_peer_get_last_active(
    const Tox *tox, Tox_Conference_Number conference_number,
    Tox_Conference_Offline_Peer_Number offline_peer_number, Tox_Err_Conference_Peer_Query *error);

typedef enum Tox_Err_Conference_Set_Max_Offline {

    /**
     * The function returned successfully.
     */
    TOX_ERR_CONFERENCE_SET_MAX_OFFLINE_OK,

    /**
     * The conference number passed did not designate a valid conference.
     */
    TOX_ERR_CONFERENCE_SET_MAX_OFFLINE_CONFERENCE_NOT_FOUND,

} Tox_Err_Conference_Set_Max_Offline;

const char *tox_err_conference_set_max_offline_to_string(Tox_Err_Conference_Set_Max_Offline value);

/**
 * @brief Set maximum number of offline peers to store, overriding the default.
 */
bool tox_conference_set_max_offline(
    Tox *tox, Tox_Conference_Number conference_number, uint32_t max_offline,
    Tox_Err_Conference_Set_Max_Offline *error);

typedef enum Tox_Err_Conference_Invite {

    /**
     * The function returned successfully.
     */
    TOX_ERR_CONFERENCE_INVITE_OK,

    /**
     * The conference number passed did not designate a valid conference.
     */
    TOX_ERR_CONFERENCE_INVITE_CONFERENCE_NOT_FOUND,

    /**
     * The invite packet failed to send.
     */
    TOX_ERR_CONFERENCE_INVITE_FAIL_SEND,

    /**
     * The client is not connected to the conference.
     */
    TOX_ERR_CONFERENCE_INVITE_NO_CONNECTION,

} Tox_Err_Conference_Invite;

const char *tox_err_conference_invite_to_string(Tox_Err_Conference_Invite value);

/**
 * @brief Invites a friend to a conference.
 *
 * @param friend_number The friend number of the friend we want to invite.
 * @param conference_number The conference number of the conference we want to
 *   invite the friend to.
 *
 * @return true on success.
 */
bool tox_conference_invite(
    Tox *tox, Tox_Friend_Number friend_number, Tox_Conference_Number conference_number,
    Tox_Err_Conference_Invite *error);

typedef enum Tox_Err_Conference_Join {

    /**
     * The function returned successfully.
     */
    TOX_ERR_CONFERENCE_JOIN_OK,

    /**
     * The cookie passed has an invalid length.
     */
    TOX_ERR_CONFERENCE_JOIN_INVALID_LENGTH,

    /**
     * The conference is not the expected type. This indicates an invalid
     * cookie.
     */
    TOX_ERR_CONFERENCE_JOIN_WRONG_TYPE,

    /**
     * The friend number passed does not designate a valid friend.
     */
    TOX_ERR_CONFERENCE_JOIN_FRIEND_NOT_FOUND,

    /**
     * Client is already in this conference.
     */
    TOX_ERR_CONFERENCE_JOIN_DUPLICATE,

    /**
     * Conference instance failed to initialize.
     */
    TOX_ERR_CONFERENCE_JOIN_INIT_FAIL,

    /**
     * The join packet failed to send.
     */
    TOX_ERR_CONFERENCE_JOIN_FAIL_SEND,

    /**
     * The cookie passed was NULL.
     */
    TOX_ERR_CONFERENCE_JOIN_NULL,

} Tox_Err_Conference_Join;

const char *tox_err_conference_join_to_string(Tox_Err_Conference_Join value);

/**
 * @brief Joins a conference that the client has been invited to.
 *
 * After successfully joining the conference, the client will not be "connected"
 * to it until a handshaking procedure has been completed. A
 * `conference_connected` event will then occur for the conference. The client
 * will then remain connected to the conference until the conference is deleted,
 * even across Tox restarts. Many operations on a conference will fail with a
 * corresponding error if attempted on a conference to which the client is not
 * yet connected.
 *
 * @param friend_number The friend number of the friend who sent the invite.
 * @param cookie Received via the `conference_invite` event.
 * @param length The size of cookie.
 *
 * @return conference number on success, an unspecified value on failure.
 */
Tox_Conference_Number tox_conference_join(
    Tox *tox, Tox_Friend_Number friend_number,
    const uint8_t cookie[], size_t length,
    Tox_Err_Conference_Join *error);

typedef enum Tox_Err_Conference_Send_Message {

    /**
     * The function returned successfully.
     */
    TOX_ERR_CONFERENCE_SEND_MESSAGE_OK,

    /**
     * The conference number passed did not designate a valid conference.
     */
    TOX_ERR_CONFERENCE_SEND_MESSAGE_CONFERENCE_NOT_FOUND,

    /**
     * The message is too long.
     */
    TOX_ERR_CONFERENCE_SEND_MESSAGE_TOO_LONG,

    /**
     * The client is not connected to the conference.
     */
    TOX_ERR_CONFERENCE_SEND_MESSAGE_NO_CONNECTION,

    /**
     * The message packet failed to send.
     */
    TOX_ERR_CONFERENCE_SEND_MESSAGE_FAIL_SEND,

} Tox_Err_Conference_Send_Message;

const char *tox_err_conference_send_message_to_string(Tox_Err_Conference_Send_Message value);

/**
 * @brief Send a text chat message to the conference.
 *
 * This function creates a conference message packet and pushes it into the send
 * queue.
 *
 * The message length may not exceed TOX_MAX_MESSAGE_LENGTH. Larger messages
 * must be split by the client and sent as separate messages. Other clients can
 * then reassemble the fragments.
 *
 * @param conference_number The conference number of the conference the message
 *   is intended for.
 * @param type Message type (normal, action, ...).
 * @param message A non-NULL pointer to the first element of a byte array
 *   containing the message text.
 * @param length Length of the message to be sent.
 *
 * @return true on success.
 */
bool tox_conference_send_message(
    Tox *tox, Tox_Conference_Number conference_number, Tox_Message_Type type,
    const uint8_t message[], size_t length,
    Tox_Err_Conference_Send_Message *error);

typedef enum Tox_Err_Conference_Title {

    /**
     * The function returned successfully.
     */
    TOX_ERR_CONFERENCE_TITLE_OK,

    /**
     * The conference number passed did not designate a valid conference.
     */
    TOX_ERR_CONFERENCE_TITLE_CONFERENCE_NOT_FOUND,

    /**
     * The title is too long or empty.
     */
    TOX_ERR_CONFERENCE_TITLE_INVALID_LENGTH,

    /**
     * The title packet failed to send.
     */
    TOX_ERR_CONFERENCE_TITLE_FAIL_SEND,

} Tox_Err_Conference_Title;

const char *tox_err_conference_title_to_string(Tox_Err_Conference_Title value);

/**
 * @brief Return the length of the conference title.
 *
 * Return value is unspecified on failure.
 *
 * The return value is equal to the `length` argument received by the last
 * `conference_title` callback.
 */
size_t tox_conference_get_title_size(
    const Tox *tox, Tox_Conference_Number conference_number, Tox_Err_Conference_Title *error);

/**
 * @brief Write the title designated by the given conference number to a byte
 *   array.
 *
 * Call tox_conference_get_title_size to determine the allocation size for the
 * `title` parameter.
 *
 * The data written to `title` is equal to the data received by the last
 * `conference_title` callback.
 *
 * @param title A valid memory region large enough to store the title.
 *   If this parameter is NULL, this function has no effect.
 *
 * @return true on success.
 */
bool tox_conference_get_title(
    const Tox *tox, Tox_Conference_Number conference_number,
    uint8_t title[],
    Tox_Err_Conference_Title *error);

/**
 * @brief Set the conference title and broadcast it to the rest of the
 *   conference.
 *
 * Title length cannot be longer than TOX_MAX_NAME_LENGTH.
 *
 * @return true on success.
 */
bool tox_conference_set_title(
    Tox *tox, Tox_Conference_Number conference_number,
    const uint8_t title[], size_t length,
    Tox_Err_Conference_Title *error);

/**
 * @brief Return the number of conferences in the Tox instance.
 *
 * This should be used to determine how much memory to allocate for
 * `tox_conference_get_chatlist`.
 */
size_t tox_conference_get_chatlist_size(const Tox *tox);

/**
 * @brief Copy a list of valid conference numbers into the array chatlist.
 *
 * Determine how much space to allocate for the array with the
 * `tox_conference_get_chatlist_size` function.
 *
 * Note that `tox_get_savedata` saves all connected conferences; when a Tox
 * instance is created from savedata in which conferences were saved, those
 * conferences will be connected at startup, and will be listed by
 * `tox_conference_get_chatlist`.
 *
 * The conference number of a loaded conference may differ from the conference
 * number it had when it was saved.
 */
void tox_conference_get_chatlist(const Tox *tox, Tox_Conference_Number chatlist[]);

/**
 * @brief Returns the type of conference (Tox_Conference_Type) that
 *   conference_number is.
 *
 * Return value is unspecified on failure.
 */
typedef enum Tox_Err_Conference_Get_Type {

    /**
     * The function returned successfully.
     */
    TOX_ERR_CONFERENCE_GET_TYPE_OK,

    /**
     * The conference number passed did not designate a valid conference.
     */
    TOX_ERR_CONFERENCE_GET_TYPE_CONFERENCE_NOT_FOUND,

} Tox_Err_Conference_Get_Type;

const char *tox_err_conference_get_type_to_string(Tox_Err_Conference_Get_Type value);

/**
 * @brief Get the type (text or A/V) for the conference.
 */
Tox_Conference_Type tox_conference_get_type(
    const Tox *tox, Tox_Conference_Number conference_number,
    Tox_Err_Conference_Get_Type *error);

/**
 * @brief Get the conference unique ID.
 *
 * If id is NULL, this function has no effect.
 *
 * @param id A memory region large enough to store TOX_CONFERENCE_ID_SIZE bytes.
 *
 * @return true on success.
 */
bool tox_conference_get_id(
    const Tox *tox, Tox_Conference_Number conference_number, uint8_t id[TOX_CONFERENCE_ID_SIZE]);

typedef enum Tox_Err_Conference_By_Id {

    /**
     * The function returned successfully.
     */
    TOX_ERR_CONFERENCE_BY_ID_OK,

    /**
     * One of the arguments to the function was NULL when it was not expected.
     */
    TOX_ERR_CONFERENCE_BY_ID_NULL,

    /**
     * No conference with the given id exists on the conference list.
     */
    TOX_ERR_CONFERENCE_BY_ID_NOT_FOUND,

} Tox_Err_Conference_By_Id;

const char *tox_err_conference_by_id_to_string(Tox_Err_Conference_By_Id value);

/**
 * @brief Return the conference number associated with the specified id.
 *
 * @param id A byte array containing the conference id (TOX_CONFERENCE_ID_SIZE).
 *
 * @return the conference number on success, an unspecified value on failure.
 */
Tox_Conference_Number tox_conference_by_id(
    const Tox *tox, const uint8_t id[TOX_CONFERENCE_ID_SIZE], Tox_Err_Conference_By_Id *error);

#ifndef TOX_HIDE_DEPRECATED
/**
 * @brief Get the conference unique ID.
 *
 * If uid is NULL, this function has no effect.
 *
 * @param uid A memory region large enough to store TOX_CONFERENCE_UID_SIZE
 *   bytes.
 *
 * @return true on success.
 * @deprecated use tox_conference_get_id instead (exactly the same function,
 *   just renamed).
 */
bool tox_conference_get_uid(
    const Tox *tox, Tox_Conference_Number conference_number, uint8_t uid[TOX_CONFERENCE_UID_SIZE]);
#endif /* TOX_HIDE_DEPRECATED */

typedef enum Tox_Err_Conference_By_Uid {

    /**
     * The function returned successfully.
     */
    TOX_ERR_CONFERENCE_BY_UID_OK,

    /**
     * One of the arguments to the function was NULL when it was not expected.
     */
    TOX_ERR_CONFERENCE_BY_UID_NULL,

    /**
     * No conference with the given uid exists on the conference list.
     */
    TOX_ERR_CONFERENCE_BY_UID_NOT_FOUND,

} Tox_Err_Conference_By_Uid;

const char *tox_err_conference_by_uid_to_string(Tox_Err_Conference_By_Uid value);

#ifndef TOX_HIDE_DEPRECATED
/**
 * @brief Return the conference number associated with the specified uid.
 *
 * @param uid A byte array containing the conference id
 *   (TOX_CONFERENCE_UID_SIZE).
 *
 * @return the conference number on success, an unspecified value on failure.
 * @deprecated use tox_conference_by_id instead (exactly the same function,
 *   just renamed).
 */
Tox_Conference_Number tox_conference_by_uid(
    const Tox *tox, const uint8_t uid[TOX_CONFERENCE_UID_SIZE], Tox_Err_Conference_By_Uid *error);
#endif /* TOX_HIDE_DEPRECATED */

/** @} */

/** @{
 * @name Low-level custom packet sending and receiving
 */

typedef enum Tox_Err_Friend_Custom_Packet {

    /**
     * The function returned successfully.
     */
    TOX_ERR_FRIEND_CUSTOM_PACKET_OK,

    /**
     * One of the arguments to the function was NULL when it was not expected.
     */
    TOX_ERR_FRIEND_CUSTOM_PACKET_NULL,

    /**
     * The friend number did not designate a valid friend.
     */
    TOX_ERR_FRIEND_CUSTOM_PACKET_FRIEND_NOT_FOUND,

    /**
     * This client is currently not connected to the friend.
     */
    TOX_ERR_FRIEND_CUSTOM_PACKET_FRIEND_NOT_CONNECTED,

    /**
     * The first byte of data was not one of the permitted values;
     * for lossy packets the first byte must be in the range 192-254,
     * and for lossless packets it must be either 69 or in the range 160-191.
     */
    TOX_ERR_FRIEND_CUSTOM_PACKET_INVALID,

    /**
     * Attempted to send an empty packet.
     */
    TOX_ERR_FRIEND_CUSTOM_PACKET_EMPTY,

    /**
     * Packet data length exceeded TOX_MAX_CUSTOM_PACKET_SIZE.
     */
    TOX_ERR_FRIEND_CUSTOM_PACKET_TOO_LONG,

    /**
     * Packet queue is full.
     */
    TOX_ERR_FRIEND_CUSTOM_PACKET_SENDQ,

} Tox_Err_Friend_Custom_Packet;

const char *tox_err_friend_custom_packet_to_string(Tox_Err_Friend_Custom_Packet value);

/**
 * @brief Send a custom lossy packet to a friend.
 *
 * The first byte of data must be in the range 192-254. Maximum length of a
 * custom packet is TOX_MAX_CUSTOM_PACKET_SIZE.
 *
 * Lossy packets behave like UDP packets, meaning they might never reach the
 * other side or might arrive more than once (if someone is messing with the
 * connection) or might arrive in the wrong order.
 *
 * Unless latency is an issue, it is recommended that you use lossless custom
 * packets instead.
 *
 * @param friend_number The friend number of the friend this lossy packet
 *   should be sent to.
 * @param data A byte array containing the packet data.
 * @param length The length of the packet data byte array.
 *
 * @return true on success.
 */
bool tox_friend_send_lossy_packet(
    Tox *tox, Tox_Friend_Number friend_number,
    const uint8_t data[], size_t length,
    Tox_Err_Friend_Custom_Packet *error);

/**
 * @brief Send a custom lossless packet to a friend.
 *
 * The first byte of data must be either 69 or in the range 160-191. Maximum length of a
 * custom packet is TOX_MAX_CUSTOM_PACKET_SIZE.
 *
 * Lossless packet behaviour is comparable to TCP (reliability, arrive in order)
 * but with packets instead of a stream.
 *
 * @param friend_number The friend number of the friend this lossless packet
 *   should be sent to.
 * @param data A byte array containing the packet data.
 * @param length The length of the packet data byte array.
 *
 * @return true on success.
 */
bool tox_friend_send_lossless_packet(
    Tox *tox, Tox_Friend_Number friend_number,
    const uint8_t data[], size_t length,
    Tox_Err_Friend_Custom_Packet *error);

/**
 * tox_callback_friend_lossy_packet is the compatibility function to
 * set the callback for all packet IDs except those reserved for ToxAV.
 *
 * @param friend_number The friend number of the friend who sent a lossy packet.
 * @param data A byte array containing the received packet data.
 * @param length The length of the packet data byte array.
 */
typedef void tox_friend_lossy_packet_cb(
    Tox *tox, Tox_Friend_Number friend_number,
    const uint8_t data[], size_t length,
    void *user_data);

/**
 * @brief Set the callback for the `friend_lossy_packet` event.
 *
 * Pass NULL to unset.
 */
void tox_callback_friend_lossy_packet(Tox *tox, tox_friend_lossy_packet_cb *callback);

/**
 * @param friend_number The friend number of the friend who sent the packet.
 * @param data A byte array containing the received packet data.
 * @param length The length of the packet data byte array.
 */
typedef void tox_friend_lossless_packet_cb(
    Tox *tox, Tox_Friend_Number friend_number,
    const uint8_t data[], size_t length,
    void *user_data);

/**
 * @brief Set the callback for the `friend_lossless_packet` event.
 *
 * Pass NULL to unset.
 */
void tox_callback_friend_lossless_packet(Tox *tox, tox_friend_lossless_packet_cb *callback);

/** @} */

/** @{
 * @name Low-level network information
 */

typedef enum Tox_Err_Get_Port {

    /**
     * The function returned successfully.
     */
    TOX_ERR_GET_PORT_OK,

    /**
     * The instance was not bound to any port.
     */
    TOX_ERR_GET_PORT_NOT_BOUND,

} Tox_Err_Get_Port;

const char *tox_err_get_port_to_string(Tox_Err_Get_Port value);

/**
 * @brief Writes the temporary DHT public key of this instance to a byte array.
 *
 * This can be used in combination with an externally accessible IP address and
 * the bound port (from tox_self_get_udp_port) to run a temporary bootstrap
 * node.
 *
 * Be aware that every time a new instance is created, the DHT public key
 * changes, meaning this cannot be used to run a permanent bootstrap node.
 *
 * @param dht_id A memory region of at least TOX_PUBLIC_KEY_SIZE bytes. If this
 *   parameter is NULL, this function has no effect.
 */
void tox_self_get_dht_id(const Tox *tox, uint8_t dht_id[TOX_PUBLIC_KEY_SIZE]);

/**
 * @brief Return the UDP port this Tox instance is bound to.
 */
uint16_t tox_self_get_udp_port(const Tox *tox, Tox_Err_Get_Port *error);

/**
 * @brief Return the TCP port this Tox instance is bound to.
 *
 * This is only relevant if the instance is acting as a TCP relay.
 */
uint16_t tox_self_get_tcp_port(const Tox *tox, Tox_Err_Get_Port *error);

/** @} */

/** @{
 * @name Group chats
 */

typedef uint32_t Tox_Group_Number;
typedef uint32_t Tox_Group_Peer_Number;
typedef uint32_t Tox_Group_Message_Id;

/*******************************************************************************
 *
 * :: Group chat numeric constants
 *
 ******************************************************************************/

/**
 * Maximum length of a group topic.
 */
#define TOX_GROUP_MAX_TOPIC_LENGTH     512

uint32_t tox_group_max_topic_length(void);

/**
 * Maximum length of a peer part message.
 */
#define TOX_GROUP_MAX_PART_LENGTH      128

uint32_t tox_group_max_part_length(void);

/**
 * Maximum length of a group text message.
 */
#define TOX_GROUP_MAX_MESSAGE_LENGTH    1372

uint32_t tox_group_max_message_length(void);

/**
 * Maximum length of a group custom lossy packet.
 */
#define TOX_GROUP_MAX_CUSTOM_LOSSY_PACKET_LENGTH 1373

uint32_t tox_group_max_custom_lossy_packet_length(void);

/**
 * Maximum length of a group custom lossless packet.
 */
#define TOX_GROUP_MAX_CUSTOM_LOSSLESS_PACKET_LENGTH 1373

uint32_t tox_group_max_custom_lossless_packet_length(void);

/**
 * Maximum length of a group name.
 */
#define TOX_GROUP_MAX_GROUP_NAME_LENGTH 48

uint32_t tox_group_max_group_name_length(void);

/**
 * Maximum length of a group password.
 */
#define TOX_GROUP_MAX_PASSWORD_SIZE    32

uint32_t tox_group_max_password_size(void);

/**
 * Number of bytes in a group Chat ID.
 */
#define TOX_GROUP_CHAT_ID_SIZE         32

uint32_t tox_group_chat_id_size(void);

/**
 * Size of a peer public key.
 */
#define TOX_GROUP_PEER_PUBLIC_KEY_SIZE 32

uint32_t tox_group_peer_public_key_size(void);

/*******************************************************************************
 *
 * :: Group chat state enumerators
 *
 ******************************************************************************/

/**
 * Represents the group privacy state.
 */
typedef enum Tox_Group_Privacy_State {

    /**
     * The group is considered to be public. Anyone may join the group using
     * the Chat ID.
     *
     * If the group is in this state, even if the Chat ID is never explicitly
     * shared with someone outside of the group, information including the Chat
     * ID, IP addresses, and peer ID's (but not Tox ID's) is visible to anyone
     * with access to a node storing a DHT entry for the given group.
     */
    TOX_GROUP_PRIVACY_STATE_PUBLIC,

    /**
     * The group is considered to be private. The only way to join the group is
     * by having someone in your contact list send you an invite.
     *
     * If the group is in this state, no group information (mentioned above) is
     * present in the DHT; the DHT is not used for any purpose at all. If a
     * public group is set to private, all DHT information related to the group
     * will expire shortly.
     */
    TOX_GROUP_PRIVACY_STATE_PRIVATE,

} Tox_Group_Privacy_State;

const char *tox_group_privacy_state_to_string(Tox_Group_Privacy_State value);

/**
 * Represents the state of the group topic lock.
 *
 * The default is enabled.
 */
typedef enum Tox_Group_Topic_Lock {

    /**
     * The topic lock is enabled. Only peers with the founder and moderator
     * roles may set the topic.
     */
    TOX_GROUP_TOPIC_LOCK_ENABLED,

    /**
     * The topic lock is disabled. All peers except those with the observer role
     * may set the topic.
     */
    TOX_GROUP_TOPIC_LOCK_DISABLED,

} Tox_Group_Topic_Lock;

const char *tox_group_topic_lock_to_string(Tox_Group_Topic_Lock value);

/**
 * Represents the group voice state, which determines which Group Roles have
 * permission to speak in the group chat. The voice state does not have any
 * effect private messages or topic setting.
 */
typedef enum Tox_Group_Voice_State {
    /**
     * All group roles above Observer have permission to speak.
     */
    TOX_GROUP_VOICE_STATE_ALL,

    /**
     * Moderators and Founders have permission to speak.
     */
    TOX_GROUP_VOICE_STATE_MODERATOR,

    /**
     * Only the founder may speak.
     */
    TOX_GROUP_VOICE_STATE_FOUNDER,
} Tox_Group_Voice_State;

const char *tox_group_voice_state_to_string(Tox_Group_Voice_State value);

/**
 * Represents group roles.
 *
 * Roles are hierarchical in that each role has a set of privileges plus all the
 * privileges of the roles below it.
 */
typedef enum Tox_Group_Role {

    /**
     * May kick all other peers as well as set their role to anything (except
     * founder). Founders may also set the group password, toggle the privacy
     * state, and set the peer limit.
     */
    TOX_GROUP_ROLE_FOUNDER,

    /**
     * May kick and set the user and observer roles for peers below this role.
     * May also set the group topic.
     */
    TOX_GROUP_ROLE_MODERATOR,

    /**
     * May communicate with other peers normally.
     */
    TOX_GROUP_ROLE_USER,

    /**
     * May observe the group and ignore peers; may not communicate with other
     * peers or with the group.
     */
    TOX_GROUP_ROLE_OBSERVER,

} Tox_Group_Role;

const char *tox_group_role_to_string(Tox_Group_Role value);

/*******************************************************************************
 *
 * :: Group chat instance management
 *
 ******************************************************************************/

typedef enum Tox_Err_Group_New {

    /**
     * The function returned successfully.
     */
    TOX_ERR_GROUP_NEW_OK,

    /**
     * name exceeds TOX_MAX_NAME_LENGTH or group_name exceeded
     * TOX_GROUP_MAX_GROUP_NAME_LENGTH.
     */
    TOX_ERR_GROUP_NEW_TOO_LONG,

    /**
     * name or group_name is NULL or length is zero.
     */
    TOX_ERR_GROUP_NEW_EMPTY,

    /**
     * The group instance failed to initialize.
     */
    TOX_ERR_GROUP_NEW_INIT,

    /**
     * The group state failed to initialize. This usually indicates that
     * something went wrong related to cryptographic signing.
     */
    TOX_ERR_GROUP_NEW_STATE,

    /**
     * The group failed to announce to the DHT. This indicates a network related
     * error.
     */
    TOX_ERR_GROUP_NEW_ANNOUNCE,

} Tox_Err_Group_New;

const char *tox_err_group_new_to_string(Tox_Err_Group_New value);

/**
 * Creates a new group chat.
 *
 * This function creates a new group chat object and adds it to the chats array.
 *
 * The caller of this function has Founder role privileges.
 *
 * The client should initiate its peer list with self info after calling this
 * function, as the peer_join callback will not be triggered.
 *
 * @param privacy_state The privacy state of the group. If this is set to
 *   TOX_GROUP_PRIVACY_STATE_PUBLIC, the group will attempt to announce itself
 *   to the DHT and anyone with the Chat ID may join. Otherwise a friend invite
 *   will be required to join the group.
 * @param group_name The name of the group. The name must be non-NULL.
 * @param group_name_length The length of the group name. This must be greater
 *   than zero and no larger than TOX_GROUP_MAX_GROUP_NAME_LENGTH.
 * @param name The name of the peer creating the group.
 * @param name_length The length of the peer's name. This must be greater than
 *   zero and no larger than TOX_MAX_NAME_LENGTH.
 *
 * @return group_number on success, UINT32_MAX on failure.
 */
Tox_Group_Number tox_group_new(
    Tox *tox, Tox_Group_Privacy_State privacy_state,
    const uint8_t group_name[], size_t group_name_length,
    const uint8_t name[], size_t name_length, Tox_Err_Group_New *error);

typedef enum Tox_Err_Group_Join {

    /**
     * The function returned successfully.
     */
    TOX_ERR_GROUP_JOIN_OK,

    /**
     * The group instance failed to initialize.
     */
    TOX_ERR_GROUP_JOIN_INIT,

    /**
     * The chat_id pointer is set to NULL.
     */
    TOX_ERR_GROUP_JOIN_BAD_CHAT_ID,

    /**
     * name is NULL or name_length is zero.
     */
    TOX_ERR_GROUP_JOIN_EMPTY,

    /**
     * name exceeds TOX_MAX_NAME_LENGTH.
     */
    TOX_ERR_GROUP_JOIN_TOO_LONG,

    /**
     * Failed to set password. This usually occurs if the password exceeds
     * TOX_GROUP_MAX_PASSWORD_SIZE.
     */
    TOX_ERR_GROUP_JOIN_PASSWORD,

    /**
     * There was a core error when initiating the group.
     */
    TOX_ERR_GROUP_JOIN_CORE,

} Tox_Err_Group_Join;

const char *tox_err_group_join_to_string(Tox_Err_Group_Join value);

/**
 * Joins a group chat with specified Chat ID or reconnects to an existing group.
 *
 * This function creates a new group chat object, adds it to the chats array,
 * and sends a DHT announcement to find peers in the group associated with
 * chat_id. Once a peer has been found a join attempt will be initiated.
 *
 * If a group with the specified Chat ID already exists, this function will attempt
 * to reconnect to the group.
 *
 * @param chat_id The Chat ID of the group you wish to join. This must be
 *   TOX_GROUP_CHAT_ID_SIZE bytes.
 * @param password The password required to join the group. Set to NULL if no
 *   password is required.
 * @param password_length The length of the password. If length is equal to
 *   zero, the password parameter is ignored. length must be no larger than
 *   TOX_GROUP_MAX_PASSWORD_SIZE.
 * @param name The name of the peer joining the group.
 * @param name_length The length of the peer's name. This must be greater than
 *   zero and no larger than TOX_MAX_NAME_LENGTH.
 *
 * @return group_number on success, UINT32_MAX on failure.
 */
Tox_Group_Number tox_group_join(
    Tox *tox, const uint8_t chat_id[TOX_GROUP_CHAT_ID_SIZE],
    const uint8_t name[], size_t name_length,
    const uint8_t password[], size_t password_length,
    Tox_Err_Group_Join *error);

typedef enum Tox_Err_Group_Is_Connected {

    /**
     * The function returned successfully.
     */
    TOX_ERR_GROUP_IS_CONNECTED_OK,

    /**
     * The group number passed did not designate a valid group.
     */
    TOX_ERR_GROUP_IS_CONNECTED_GROUP_NOT_FOUND,

} Tox_Err_Group_Is_Connected;

const char *tox_err_group_is_connected_to_string(Tox_Err_Group_Is_Connected value);

/**
 * Returns true if the group chat is currently connected or attempting to
 * connect to other peers in the group.
 *
 * @param group_number The group number of the designated group.
 */
bool tox_group_is_connected(const Tox *tox, Tox_Group_Number group_number, Tox_Err_Group_Is_Connected *error);

typedef enum Tox_Err_Group_Disconnect {

    /**
     * The function returned successfully.
     */
    TOX_ERR_GROUP_DISCONNECT_OK,

    /**
     * The group number passed did not designate a valid group.
     */
    TOX_ERR_GROUP_DISCONNECT_GROUP_NOT_FOUND,

    /**
     * The group is already disconnected.
     */
    TOX_ERR_GROUP_DISCONNECT_ALREADY_DISCONNECTED,
} Tox_Err_Group_Disconnect;

const char *tox_err_group_disconnect_to_string(Tox_Err_Group_Disconnect value);

/**
 * Disconnects from a group chat while retaining the group state and
 * credentials.
 *
 * Returns true if we successfully disconnect from the group.
 *
 * @param group_number The group number of the designated group.
 */
bool tox_group_disconnect(const Tox *tox, Tox_Group_Number group_number, Tox_Err_Group_Disconnect *error);

typedef enum Tox_Err_Group_Reconnect {

    /**
     * The function returned successfully.
     */
    TOX_ERR_GROUP_RECONNECT_OK,

    /**
     * The group number passed did not designate a valid group.
     */
    TOX_ERR_GROUP_RECONNECT_GROUP_NOT_FOUND,

    /**
     * There was a core error when initiating the group.
     */
    TOX_ERR_GROUP_RECONNECT_CORE,

} Tox_Err_Group_Reconnect;

const char *tox_err_group_reconnect_to_string(Tox_Err_Group_Reconnect value);

#ifndef TOX_HIDE_DEPRECATED
/**
 * Reconnects to a group.
 *
 * This function disconnects from all peers in the group, then attempts to
 * reconnect with the group. The caller's state is not changed (i.e. name,
 * status, role, chat public key etc.).
 *
 * @param group_number The group number of the group we wish to reconnect to.
 *
 * @return true on success.
 *
 * @deprecated Use `tox_group_join` instead.
 */
bool tox_group_reconnect(Tox *tox, Tox_Group_Number group_number, Tox_Err_Group_Reconnect *error);
#endif /* TOX_HIDE_DEPRECATED */

typedef enum Tox_Err_Group_Leave {

    /**
     * The function returned successfully.
     */
    TOX_ERR_GROUP_LEAVE_OK,

    /**
     * The group number passed did not designate a valid group.
     */
    TOX_ERR_GROUP_LEAVE_GROUP_NOT_FOUND,

    /**
     * Message length exceeded TOX_GROUP_MAX_PART_LENGTH.
     */
    TOX_ERR_GROUP_LEAVE_TOO_LONG,

    /**
     * The parting packet failed to send.
     */
    TOX_ERR_GROUP_LEAVE_FAIL_SEND,
} Tox_Err_Group_Leave;

const char *tox_err_group_leave_to_string(Tox_Err_Group_Leave value);

/**
 * Leaves a group.
 *
 * This function sends a parting packet containing a custom (non-obligatory)
 * message to all peers in a group, and deletes the group from the chat array.
 * All group state information is permanently lost, including keys and role
 * credentials.
 *
 * @param group_number The group number of the group we wish to leave.
 * @param part_message The parting message to be sent to all the peers. Set to
 *   NULL if we do not wish to send a parting message.
 * @param length The length of the parting message. Set to 0 if we do not wish
 *   to send a parting message.
 *
 * @return true if the group chat instance is successfully deleted.
 */
bool tox_group_leave(
    Tox *tox, Tox_Group_Number group_number,
    const uint8_t part_message[], size_t length,
    Tox_Err_Group_Leave *error);

/*******************************************************************************
 *
 * :: Group user-visible client information (nickname/status/role/public key)
 *
 ******************************************************************************/

/**
 * General error codes for self state get and size functions.
 */
typedef enum Tox_Err_Group_Self_Query {

    /**
     * The function returned successfully.
     */
    TOX_ERR_GROUP_SELF_QUERY_OK,

    /**
     * The group number passed did not designate a valid group.
     */
    TOX_ERR_GROUP_SELF_QUERY_GROUP_NOT_FOUND,

} Tox_Err_Group_Self_Query;

const char *tox_err_group_self_query_to_string(Tox_Err_Group_Self_Query value);

/**
 * Error codes for self name setting.
 */
typedef enum Tox_Err_Group_Self_Name_Set {

    /**
     * The function returned successfully.
     */
    TOX_ERR_GROUP_SELF_NAME_SET_OK,

    /**
     * The group number passed did not designate a valid group.
     */
    TOX_ERR_GROUP_SELF_NAME_SET_GROUP_NOT_FOUND,

    /**
     * Name length exceeded TOX_MAX_NAME_LENGTH.
     */
    TOX_ERR_GROUP_SELF_NAME_SET_TOO_LONG,

    /**
     * The length given to the set function is zero or name is a NULL pointer.
     */
    TOX_ERR_GROUP_SELF_NAME_SET_INVALID,

    /**
     * The packet failed to send.
     */
    TOX_ERR_GROUP_SELF_NAME_SET_FAIL_SEND,

} Tox_Err_Group_Self_Name_Set;

const char *tox_err_group_self_name_set_to_string(Tox_Err_Group_Self_Name_Set value);

/**
 * Set the client's nickname for the group instance designated by the given
 * group number.
 *
 * Nickname length cannot exceed TOX_MAX_NAME_LENGTH. If length is equal to
 * zero or name is a NULL pointer, the function call will fail.
 *
 * @param name A byte array containing the new nickname.
 * @param length The size of the name byte array.
 *
 * @return true on success.
 */
bool tox_group_self_set_name(
    Tox *tox, Tox_Group_Number group_number,
    const uint8_t name[], size_t length,
    Tox_Err_Group_Self_Name_Set *error);

/**
 * Return the length of the client's current nickname for the group instance
 * designated by group_number as passed to tox_group_self_set_name.
 *
 * If no nickname was set before calling this function, the name is empty,
 * and this function returns 0.
 *
 * @see threading for concurrency implications.
 */
size_t tox_group_self_get_name_size(const Tox *tox, Tox_Group_Number group_number, Tox_Err_Group_Self_Query *error);

/**
 * Write the nickname set by tox_group_self_set_name to a byte array.
 *
 * If no nickname was set before calling this function, the name is empty,
 * and this function has no effect.
 *
 * Call tox_group_self_get_name_size to find out how much memory to allocate for
 * the result.
 *
 * @param name A valid memory location large enough to hold the nickname.
 *   If this parameter is NULL, the function has no effect.
 *
 * @return true on success.
 */
bool tox_group_self_get_name(
    const Tox *tox, Tox_Group_Number group_number,
    uint8_t name[], Tox_Err_Group_Self_Query *error);

/**
 * Error codes for self status setting.
 */
typedef enum Tox_Err_Group_Self_Status_Set {

    /**
     * The function returned successfully.
     */
    TOX_ERR_GROUP_SELF_STATUS_SET_OK,

    /**
     * The group number passed did not designate a valid group.
     */
    TOX_ERR_GROUP_SELF_STATUS_SET_GROUP_NOT_FOUND,

    /**
     * The packet failed to send.
     */
    TOX_ERR_GROUP_SELF_STATUS_SET_FAIL_SEND,

} Tox_Err_Group_Self_Status_Set;

const char *tox_err_group_self_status_set_to_string(Tox_Err_Group_Self_Status_Set value);

/**
 * Set the client's status for the group instance. Status must be a
 * Tox_User_Status.
 *
 * @return true on success.
 */
bool tox_group_self_set_status(Tox *tox, Tox_Group_Number group_number, Tox_User_Status status,
                               Tox_Err_Group_Self_Status_Set *error);

/**
 * returns the client's status for the group instance on success.
 * return value is unspecified on failure.
 */
Tox_User_Status tox_group_self_get_status(const Tox *tox, Tox_Group_Number group_number, Tox_Err_Group_Self_Query *error);

/**
 * returns the client's role for the group instance on success.
 * return value is unspecified on failure.
 */
Tox_Group_Role tox_group_self_get_role(const Tox *tox, Tox_Group_Number group_number, Tox_Err_Group_Self_Query *error);

/**
 * returns the client's peer id for the group instance on success.
 * return value is unspecified on failure.
 */
Tox_Group_Peer_Number tox_group_self_get_peer_id(const Tox *tox, Tox_Group_Number group_number, Tox_Err_Group_Self_Query *error);

/**
 * Write the client's group public key designated by the given group number to
 * a byte array.
 *
 * This key will be permanently tied to the client's identity for this
 * particular group until the client explicitly leaves the group. This key is
 * the only way for other peers to reliably identify the client across client
 * restarts.
 *
 * `public_key` should have room for at least TOX_GROUP_PEER_PUBLIC_KEY_SIZE
 * bytes.
 *
 * @param public_key A valid memory region large enough to store the public key.
 *   If this parameter is NULL, this function call has no effect.
 *
 * @return true on success.
 */
bool tox_group_self_get_public_key(const Tox *tox, Tox_Group_Number group_number, uint8_t public_key[TOX_PUBLIC_KEY_SIZE],
                                   Tox_Err_Group_Self_Query *error);

/*******************************************************************************
 *
 * :: Peer-specific group state queries.
 *
 ******************************************************************************/

/**
 * Error codes for peer info queries.
 */
typedef enum Tox_Err_Group_Peer_Query {

    /**
     * The function returned successfully.
     */
    TOX_ERR_GROUP_PEER_QUERY_OK,

    /**
     * The group number passed did not designate a valid group.
     */
    TOX_ERR_GROUP_PEER_QUERY_GROUP_NOT_FOUND,

    /**
     * The ID passed did not designate a valid peer.
     */
    TOX_ERR_GROUP_PEER_QUERY_PEER_NOT_FOUND,

} Tox_Err_Group_Peer_Query;

const char *tox_err_group_peer_query_to_string(Tox_Err_Group_Peer_Query value);

/**
 * Return the length of the peer's name. If the group number or ID is invalid,
 * the return value is unspecified.
 *
 * @param group_number The group number of the group we wish to query.
 * @param peer_id The ID of the peer whose name length we want to retrieve.
 *
 * The return value is equal to the `length` argument received by the last
 * `group_peer_name` callback.
 */
size_t tox_group_peer_get_name_size(const Tox *tox, Tox_Group_Number group_number, Tox_Group_Peer_Number peer_id,
                                    Tox_Err_Group_Peer_Query *error);

/**
 * Write the name of the peer designated by the given ID to a byte
 * array.
 *
 * Call tox_group_peer_get_name_size to determine the allocation size for the
 * `name` parameter.
 *
 * The data written to `name` is equal to the data received by the last
 * `group_peer_name` callback.
 *
 * @param group_number The group number of the group we wish to query.
 * @param peer_id The ID of the peer whose name we wish to retrieve.
 * @param name A valid memory region large enough to store the friend's name.
 *
 * @return true on success.
 */
bool tox_group_peer_get_name(
    const Tox *tox, Tox_Group_Number group_number, Tox_Group_Peer_Number peer_id,
    uint8_t name[], Tox_Err_Group_Peer_Query *error);

/**
 * Return the peer's user status (away/busy/...). If the ID or group number is
 * invalid, the return value is unspecified.
 *
 * @param group_number The group number of the group we wish to query.
 * @param peer_id The ID of the peer whose status we wish to query.
 *
 * The status returned is equal to the last status received through the
 * `group_peer_status` callback.
 */
Tox_User_Status tox_group_peer_get_status(const Tox *tox, Tox_Group_Number group_number, Tox_Group_Peer_Number peer_id,
        Tox_Err_Group_Peer_Query *error);

/**
 * Return the peer's role (user/moderator/founder...). If the ID or group number
 * is invalid, the return value is unspecified.
 *
 * @param group_number The group number of the group we wish to query.
 * @param peer_id The ID of the peer whose role we wish to query.
 *
 * The role returned is equal to the last role received through the
 * `group_moderation` callback.
 */
Tox_Group_Role tox_group_peer_get_role(const Tox *tox, Tox_Group_Number group_number, Tox_Group_Peer_Number peer_id,
                                       Tox_Err_Group_Peer_Query *error);

/**
 * Return the type of connection we have established with a peer.
 *
 * If `peer_id` designates ourself, the return value indicates whether we're
 * capable of making UDP connections with other peers, or are limited to TCP
 * connections.
 *
 * @param group_number The group number of the group we wish to query.
 * @param peer_id The ID of the peer whose connection status we wish to query.
 */
Tox_Connection tox_group_peer_get_connection_status(const Tox *tox, Tox_Group_Number group_number, Tox_Group_Peer_Number peer_id,
        Tox_Err_Group_Peer_Query *error);

/**
 * Write the group public key with the designated peer_id for the designated
 * group number to public_key.
 *
 * This key will be permanently tied to a particular peer until they explicitly
 * leave the group and is the only way to reliably identify the same peer across
 * client restarts.
 *
 * `public_key` should have room for at least TOX_GROUP_PEER_PUBLIC_KEY_SIZE
 * bytes. If `public_key` is NULL this function has no effect.
 *
 * @param group_number The group number of the group we wish to query.
 * @param peer_id The ID of the peer whose public key we wish to retrieve.
 * @param public_key A valid memory region large enough to store the public key.
 *   If this parameter is NULL, this function call has no effect.
 *
 * @return true on success.
 */
bool tox_group_peer_get_public_key(
    const Tox *tox, Tox_Group_Number group_number, Tox_Group_Peer_Number peer_id,
    uint8_t public_key[TOX_PUBLIC_KEY_SIZE], Tox_Err_Group_Peer_Query *error);

/**
 * @param group_number The group number of the group the name change is intended
 *   for.
 * @param peer_id The ID of the peer who has changed their name.
 * @param name The name data.
 * @param name_length The length of the name.
 */
typedef void tox_group_peer_name_cb(
    Tox *tox, Tox_Group_Number group_number, Tox_Group_Peer_Number peer_id,
    const uint8_t name[], size_t name_length, void *user_data);

/**
 * Set the callback for the `group_peer_name` event. Pass NULL to unset.
 *
 * This event is triggered when a peer changes their nickname.
 */
void tox_callback_group_peer_name(Tox *tox, tox_group_peer_name_cb *callback);

/**
 * @param group_number The group number of the group the status change is
 *   intended for.
 * @param peer_id The ID of the peer who has changed their status.
 * @param status The new status of the peer.
 */
typedef void tox_group_peer_status_cb(Tox *tox, Tox_Group_Number group_number, Tox_Group_Peer_Number peer_id, Tox_User_Status status,
                                      void *user_data);

/**
 * Set the callback for the `group_peer_status` event. Pass NULL to unset.
 *
 * This event is triggered when a peer changes their status.
 */
void tox_callback_group_peer_status(Tox *tox, tox_group_peer_status_cb *callback);

/*******************************************************************************
 *
 * :: Group chat state queries and events.
 *
 ******************************************************************************/

/**
 * General error codes for group state get and size functions.
 */
typedef enum Tox_Err_Group_State_Query {

    /**
     * The function returned successfully.
     */
    TOX_ERR_GROUP_STATE_QUERY_OK,

    /**
     * The group number passed did not designate a valid group.
     */
    TOX_ERR_GROUP_STATE_QUERY_GROUP_NOT_FOUND,

} Tox_Err_Group_State_Query;

const char *tox_err_group_state_query_to_string(Tox_Err_Group_State_Query value);

/**
 * Error codes for group topic setting.
 */
typedef enum Tox_Err_Group_Topic_Set {

    /**
     * The function returned successfully.
     */
    TOX_ERR_GROUP_TOPIC_SET_OK,

    /**
     * The group number passed did not designate a valid group.
     */
    TOX_ERR_GROUP_TOPIC_SET_GROUP_NOT_FOUND,

    /**
     * Topic length exceeded TOX_GROUP_MAX_TOPIC_LENGTH.
     */
    TOX_ERR_GROUP_TOPIC_SET_TOO_LONG,

    /**
     * The caller does not have the required permissions to set the topic.
     */
    TOX_ERR_GROUP_TOPIC_SET_PERMISSIONS,

    /**
     * The packet could not be created. This error is usually related to
     * cryptographic signing.
     */
    TOX_ERR_GROUP_TOPIC_SET_FAIL_CREATE,

    /**
     * The packet failed to send.
     */
    TOX_ERR_GROUP_TOPIC_SET_FAIL_SEND,

    /**
     * The group is disconnected.
     */
    TOX_ERR_GROUP_TOPIC_SET_DISCONNECTED,

} Tox_Err_Group_Topic_Set;

const char *tox_err_group_topic_set_to_string(Tox_Err_Group_Topic_Set value);

/**
 * Set the group topic and broadcast it to the rest of the group.
 *
 * Topic length cannot be longer than TOX_GROUP_MAX_TOPIC_LENGTH. If the length
 * is equal to zero or topic is set to NULL, the topic will be unset.
 *
 * @return true on success.
 */
bool tox_group_set_topic(
    Tox *tox, Tox_Group_Number group_number,
    const uint8_t topic[], size_t length,
    Tox_Err_Group_Topic_Set *error);

/**
 * Return the length of the group topic. If the group number is invalid, the
 * return value is unspecified.
 *
 * The return value is equal to the `length` argument received by the last
 * `group_topic` callback.
 */
size_t tox_group_get_topic_size(const Tox *tox, Tox_Group_Number group_number, Tox_Err_Group_State_Query *error);

/**
 * Write the topic designated by the given group number to a byte array.
 *
 * Call tox_group_get_topic_size to determine the allocation size for the
 * `topic` parameter.
 *
 * The data written to `topic` is equal to the data received by the last
 * `group_topic` callback.
 *
 * @param topic A valid memory region large enough to store the topic.
 *   If this parameter is NULL, this function has no effect.
 *
 * @return true on success.
 */
bool tox_group_get_topic(
    const Tox *tox, Tox_Group_Number group_number,
    uint8_t topic[], Tox_Err_Group_State_Query *error);

/**
 * @param group_number The group number of the group the topic change is
 *   intended for.
 * @param peer_id The ID of the peer who changed the topic. If the peer who set
 *   the topic is not present in our peer list this value will be set to 0.
 * @param topic The topic data.
 * @param topic_length The topic length.
 */
typedef void tox_group_topic_cb(
    Tox *tox, Tox_Group_Number group_number, Tox_Group_Peer_Number peer_id,
    const uint8_t topic[], size_t topic_length,
    void *user_data);

/**
 * Set the callback for the `group_topic` event. Pass NULL to unset.
 *
 * This event is triggered when a peer changes the group topic.
 */
void tox_callback_group_topic(Tox *tox, tox_group_topic_cb *callback);

/**
 * Return the length of the group name. If the group number is invalid, the
 * return value is unspecified.
 */
size_t tox_group_get_name_size(const Tox *tox, Tox_Group_Number group_number, Tox_Err_Group_State_Query *error);

/**
 * Write the name of the group designated by the given group number to a byte
 * array.
 *
 * Call tox_group_get_name_size to determine the allocation size for the `name`
 * parameter.
 *
 * @param name A valid memory region large enough to store the group name.
 *   If this parameter is NULL, this function call has no effect.
 *
 * @return true on success.
 */
bool tox_group_get_name(
    const Tox *tox, Tox_Group_Number group_number,
    uint8_t name[], Tox_Err_Group_State_Query *error);

/**
 * Write the Chat ID designated by the given group number to a byte array.
 *
 * `chat_id` should have room for at least TOX_GROUP_CHAT_ID_SIZE bytes.
 *
 * @param chat_id A valid memory region large enough to store the Chat ID.
 *   If this parameter is NULL, this function call has no effect.
 *
 * @return true on success.
 */
bool tox_group_get_chat_id(
    const Tox *tox, Tox_Group_Number group_number, uint8_t chat_id[TOX_GROUP_CHAT_ID_SIZE],
    Tox_Err_Group_State_Query *error);

/**
 * Return the number of groups in the Tox chats array.
 */
uint32_t tox_group_get_number_groups(const Tox *tox);

/**
 * Return the privacy state of the group designated by the given group number.
 * If group number is invalid, the return value is unspecified.
 *
 * The value returned is equal to the data received by the last
 * `group_privacy_state` callback.
 *
 * @see the `Group chat Founder controls` section for the respective set
 *   function.
 */
Tox_Group_Privacy_State tox_group_get_privacy_state(const Tox *tox, Tox_Group_Number group_number,
        Tox_Err_Group_State_Query *error);

/**
 * @param group_number The group number of the group the privacy state is
 *   intended for.
 * @param privacy_state The new privacy state.
 */
typedef void tox_group_privacy_state_cb(Tox *tox, Tox_Group_Number group_number, Tox_Group_Privacy_State privacy_state,
                                        void *user_data);

/**
 * Set the callback for the `group_privacy_state` event. Pass NULL to unset.
 *
 * This event is triggered when the group founder changes the privacy state.
 */
void tox_callback_group_privacy_state(Tox *tox, tox_group_privacy_state_cb *callback);

/**
 * Return the voice state of the group designated by the given group number. If
 * group number is invalid, the return value is unspecified.
 *
 * The value returned is equal to the data received by the last
 * `group_voice_state` callback.
 *
 * @see the `Group chat Founder controls` section for the respective set
 *   function.
 */
Tox_Group_Voice_State tox_group_get_voice_state(const Tox *tox, Tox_Group_Number group_number,
        Tox_Err_Group_State_Query *error);

/**
 * @param group_number The group number of the group the voice state change is
 *   intended for.
 * @param voice_state The new voice state.
 */
typedef void tox_group_voice_state_cb(Tox *tox, Tox_Group_Number group_number, Tox_Group_Voice_State voice_state,
                                      void *user_data);

/**
 * Set the callback for the `group_privacy_state` event. Pass NULL to unset.
 *
 * This event is triggered when the group founder changes the voice state.
 */
void tox_callback_group_voice_state(Tox *tox, tox_group_voice_state_cb *callback);

/**
 * Return the topic lock status of the group designated by the given group
 * number. If group number
 * is invalid, the return value is unspecified.
 *
 * The value returned is equal to the data received by the last
 * `group_topic_lock` callback.
 *
 * @see the `Group chat Founder controls` section for the respective set
 *   function.
 */
Tox_Group_Topic_Lock tox_group_get_topic_lock(const Tox *tox, Tox_Group_Number group_number,
        Tox_Err_Group_State_Query *error);

/**
 * @param group_number The group number of the group for which the topic lock
 *   has changed.
 * @param topic_lock The new topic lock state.
 */
typedef void tox_group_topic_lock_cb(Tox *tox, Tox_Group_Number group_number, Tox_Group_Topic_Lock topic_lock, void *user_data);

/**
 * Set the callback for the `group_topic_lock` event. Pass NULL to unset.
 *
 * This event is triggered when the group founder changes the topic lock status.
 */
void tox_callback_group_topic_lock(Tox *tox, tox_group_topic_lock_cb *callback);

/**
 * Return the maximum number of peers allowed for the group designated by the
 * given group number. If the group number is invalid, the return value is
 * unspecified.
 *
 * The value returned is equal to the data received by the last
 * `group_peer_limit` callback.
 *
 * @see the `Group chat Founder controls` section for the respective set
 *   function.
 */
uint16_t tox_group_get_peer_limit(const Tox *tox, Tox_Group_Number group_number, Tox_Err_Group_State_Query *error);

/**
 * @param group_number The group number of the group for which the peer limit
 *   has changed.
 * @param peer_limit The new peer limit for the group.
 */
typedef void tox_group_peer_limit_cb(Tox *tox, Tox_Group_Number group_number, uint32_t peer_limit, void *user_data);

/**
 * Set the callback for the `group_peer_limit` event. Pass NULL to unset.
 *
 * This event is triggered when the group founder changes the maximum peer
 * limit.
 */
void tox_callback_group_peer_limit(Tox *tox, tox_group_peer_limit_cb *callback);

/**
 * Return the length of the group password. If the group number is invalid, the
 * return value is unspecified.
 */
size_t tox_group_get_password_size(const Tox *tox, Tox_Group_Number group_number, Tox_Err_Group_State_Query *error);

/**
 * Write the password for the group designated by the given group number to a
 * byte array.
 *
 * Call tox_group_get_password_size to determine the allocation size for the
 * `password` parameter.
 *
 * The data received is equal to the data received by the last `group_password`
 * callback.
 *
 * @see the `Group chat Founder controls` section for the respective set
 *   function.
 *
 * @param password A valid memory region large enough to store the group
 *   password. If this parameter is NULL, this function call has no effect.
 *
 * @return true on success.
 */
bool tox_group_get_password(
    const Tox *tox, Tox_Group_Number group_number, uint8_t password[],
    Tox_Err_Group_State_Query *error);

/**
 * @param group_number The group number of the group for which the password has
 *   changed.
 * @param password The new group password.
 * @param password_length The length of the password.
 */
typedef void tox_group_password_cb(
    Tox *tox, Tox_Group_Number group_number,
    const uint8_t password[], size_t password_length,
    void *user_data);

/**
 * Set the callback for the `group_password` event. Pass NULL to unset.
 *
 * This event is triggered when the group founder changes the group password.
 */
void tox_callback_group_password(Tox *tox, tox_group_password_cb *callback);

/*******************************************************************************
 *
 * :: Group chat message sending
 *
 ******************************************************************************/

typedef enum Tox_Err_Group_Send_Message {

    /**
     * The function returned successfully.
     */
    TOX_ERR_GROUP_SEND_MESSAGE_OK,

    /**
     * The group number passed did not designate a valid group.
     */
    TOX_ERR_GROUP_SEND_MESSAGE_GROUP_NOT_FOUND,

    /**
     * Message length exceeded TOX_GROUP_MAX_MESSAGE_LENGTH.
     */
    TOX_ERR_GROUP_SEND_MESSAGE_TOO_LONG,

    /**
     * The message pointer is NULL or length is zero.
     */
    TOX_ERR_GROUP_SEND_MESSAGE_EMPTY,

    /**
     * The message type is invalid.
     */
    TOX_ERR_GROUP_SEND_MESSAGE_BAD_TYPE,

    /**
     * The caller does not have the required permissions to send group messages.
     */
    TOX_ERR_GROUP_SEND_MESSAGE_PERMISSIONS,

    /**
     * Packet failed to send.
     */
    TOX_ERR_GROUP_SEND_MESSAGE_FAIL_SEND,

    /**
     * The group is disconnected.
     */
    TOX_ERR_GROUP_SEND_MESSAGE_DISCONNECTED,

} Tox_Err_Group_Send_Message;

const char *tox_err_group_send_message_to_string(Tox_Err_Group_Send_Message value);

/**
 * Send a text chat message to the group.
 *
 * This function creates a group message packet and pushes it into the send
 * queue.
 *
 * The message length may not exceed TOX_GROUP_MAX_MESSAGE_LENGTH. Larger
 * messages must be split by the client and sent as separate messages. Other
 * clients can then reassemble the fragments. Messages may not be empty.
 *
 * @param group_number The group number of the group the message is intended
 *   for.
 * @param message_type Message type (normal, action, ...).
 * @param message A non-NULL pointer to the first element of a byte array
 *   containing the message text.
 * @param length Length of the message to be sent.
 *
 * @return The message_id of this message. If this function has an error, the
 *   returned message ID value will be undefined.
 */
Tox_Group_Message_Id tox_group_send_message(
    const Tox *tox, Tox_Group_Number group_number, Tox_Message_Type message_type,
    const uint8_t message[], size_t length,
    Tox_Err_Group_Send_Message *error);

typedef enum Tox_Err_Group_Send_Private_Message {

    /**
     * The function returned successfully.
     */
    TOX_ERR_GROUP_SEND_PRIVATE_MESSAGE_OK,

    /**
     * The group number passed did not designate a valid group.
     */
    TOX_ERR_GROUP_SEND_PRIVATE_MESSAGE_GROUP_NOT_FOUND,

    /**
     * The peer ID passed did not designate a valid peer.
     */
    TOX_ERR_GROUP_SEND_PRIVATE_MESSAGE_PEER_NOT_FOUND,

    /**
     * Message length exceeded TOX_GROUP_MAX_MESSAGE_LENGTH.
     */
    TOX_ERR_GROUP_SEND_PRIVATE_MESSAGE_TOO_LONG,

    /**
     * The message pointer is NULL or length is zero.
     */
    TOX_ERR_GROUP_SEND_PRIVATE_MESSAGE_EMPTY,

    /**
     * The message type is invalid.
     */
    TOX_ERR_GROUP_SEND_PRIVATE_MESSAGE_BAD_TYPE,

    /**
     * The caller does not have the required permissions to send group messages.
     */
    TOX_ERR_GROUP_SEND_PRIVATE_MESSAGE_PERMISSIONS,

    /**
     * Packet failed to send.
     */
    TOX_ERR_GROUP_SEND_PRIVATE_MESSAGE_FAIL_SEND,

    /**
     * The group is disconnected.
     */
    TOX_ERR_GROUP_SEND_PRIVATE_MESSAGE_DISCONNECTED,

} Tox_Err_Group_Send_Private_Message;

const char *tox_err_group_send_private_message_to_string(Tox_Err_Group_Send_Private_Message value);

/**
 * Send a text chat message to the specified peer in the specified group.
 *
 * This function creates a group private message packet and pushes it into the
 * send queue.
 *
 * The message length may not exceed TOX_GROUP_MAX_MESSAGE_LENGTH. Larger
 * messages must be split by the client and sent as separate messages. Other
 * clients can then reassemble the fragments. Messages may not be empty.
 *
 * @param group_number The group number of the group the message is intended
 *   for.
 * @param peer_id The ID of the peer the message is intended for.
 * @param message_type The type of message (normal, action, ...).
 * @param message A non-NULL pointer to the first element of a byte array
 *   containing the message text.
 * @param length Length of the message to be sent.
 *
 * @return true on success.
 */
Tox_Group_Message_Id tox_group_send_private_message(
    const Tox *tox, Tox_Group_Number group_number, Tox_Group_Peer_Number peer_id, Tox_Message_Type message_type,
    const uint8_t message[], size_t length,
    Tox_Err_Group_Send_Private_Message *error);

typedef enum Tox_Err_Group_Send_Custom_Packet {

    /**
     * The function returned successfully.
     */
    TOX_ERR_GROUP_SEND_CUSTOM_PACKET_OK,

    /**
     * The group number passed did not designate a valid group.
     */
    TOX_ERR_GROUP_SEND_CUSTOM_PACKET_GROUP_NOT_FOUND,

    /**
     * Message length exceeded TOX_GROUP_MAX_CUSTOM_LOSSY_PACKET_LENGTH if the
     * packet was lossy, or TOX_GROUP_MAX_CUSTOM_LOSSLESS_PACKET_LENGTH if the
     * packet was lossless.
     */
    TOX_ERR_GROUP_SEND_CUSTOM_PACKET_TOO_LONG,

    /**
     * The message pointer is NULL or length is zero.
     */
    TOX_ERR_GROUP_SEND_CUSTOM_PACKET_EMPTY,

    /**
     * The group is disconnected.
     */
    TOX_ERR_GROUP_SEND_CUSTOM_PACKET_DISCONNECTED,

    /**
     * The packet did not successfully send to any peer. This often indicates
     * a connection issue on the sender's side.
     */
    TOX_ERR_GROUP_SEND_CUSTOM_PACKET_FAIL_SEND,

} Tox_Err_Group_Send_Custom_Packet;

const char *tox_err_group_send_custom_packet_to_string(Tox_Err_Group_Send_Custom_Packet value);

/**
 * Send a custom packet to the group.
 *
 * If lossless is true the packet will be lossless. Lossless packet behaviour is
 * comparable to TCP (reliability, arrive in order) but with packets instead of
 * a stream.
 *
 * If lossless is false, the packet will be lossy. Lossy packets behave like UDP
 * packets, meaning they might never reach the other side or might arrive more
 * than once (if someone is messing with the connection) or might arrive in the
 * wrong order.
 *
 * Unless latency is an issue or message reliability is not important, it is
 * recommended that you use lossless packets.
 *
 * The message length may not exceed TOX_MAX_CUSTOM_PACKET_SIZE. Larger packets
 * must be split by the client and sent as separate packets. Other clients can
 * then reassemble the fragments. Packets may not be empty.
 *
 * @param group_number The group number of the group the packet is intended for.
 * @param lossless True if the packet should be lossless.
 * @param data A byte array containing the packet data.
 * @param length The length of the packet data byte array.
 *
 * @return true on success.
 */
bool tox_group_send_custom_packet(
    const Tox *tox, Tox_Group_Number group_number, bool lossless,
    const uint8_t data[], size_t length,
    Tox_Err_Group_Send_Custom_Packet *error);

typedef enum Tox_Err_Group_Send_Custom_Private_Packet {

    /**
     * The function returned successfully.
     */
    TOX_ERR_GROUP_SEND_CUSTOM_PRIVATE_PACKET_OK,

    /**
     * The group number passed did not designate a valid group.
     */
    TOX_ERR_GROUP_SEND_CUSTOM_PRIVATE_PACKET_GROUP_NOT_FOUND,

    /**
     * Message length exceeded TOX_GROUP_MAX_CUSTOM_LOSSY_PACKET_LENGTH if the
     * packet was lossy, or TOX_GROUP_MAX_CUSTOM_LOSSLESS_PACKET_LENGTH if the
     * packet was lossless.
     */
    TOX_ERR_GROUP_SEND_CUSTOM_PRIVATE_PACKET_TOO_LONG,

    /**
     * The message pointer is NULL or length is zero.
     */
    TOX_ERR_GROUP_SEND_CUSTOM_PRIVATE_PACKET_EMPTY,

    /**
     * The peer ID passed did no designate a valid peer.
     */
    TOX_ERR_GROUP_SEND_CUSTOM_PRIVATE_PACKET_PEER_NOT_FOUND,

    /**
     * The packet failed to send.
     */
    TOX_ERR_GROUP_SEND_CUSTOM_PRIVATE_PACKET_FAIL_SEND,

    /**
     * The group is disconnected.
     */
    TOX_ERR_GROUP_SEND_CUSTOM_PRIVATE_PACKET_DISCONNECTED,

} Tox_Err_Group_Send_Custom_Private_Packet;

const char *tox_err_group_send_custom_private_packet_to_string(Tox_Err_Group_Send_Custom_Private_Packet value);

/**
 * Send a custom private packet to a designated peer in the group.
 *
 * If lossless is true the packet will be lossless. Lossless packet behaviour is
 * comparable to TCP (reliability, arrive in order) but with packets instead of
 * a stream.
 *
 * If lossless is false, the packet will be lossy. Lossy packets behave like UDP
 * packets, meaning they might never reach the other side or might arrive more
 * than once (if someone is messing with the connection) or might arrive in the
 * wrong order.
 *
 * Unless latency is an issue or message reliability is not important, it is
 * recommended that you use lossless packets.
 *
 * The packet length may not exceed TOX_MAX_CUSTOM_PACKET_SIZE. Larger packets
 * must be split by the client and sent as separate packets. Other clients can
 * then reassemble the fragments. Packets may not be empty.
 *
 * @param group_number The group number of the group the packet is intended for.
 * @param peer_id The ID of the peer the packet is intended for.
 * @param lossless True if the packet should be lossless.
 * @param data A byte array containing the packet data.
 * @param length The length of the packet data byte array.
 *
 * @return true on success.
 */
bool tox_group_send_custom_private_packet(const Tox *tox, Tox_Group_Number group_number, Tox_Group_Peer_Number peer_id, bool lossless,
        const uint8_t data[], size_t length,
        Tox_Err_Group_Send_Custom_Private_Packet *error);

/*******************************************************************************
 *
 * :: Group chat message receiving
 *
 ******************************************************************************/

/**
 * @param group_number The group number of the group the message is intended
 *   for.
 * @param peer_id The ID of the peer who sent the message.
 * @param message_type The type of message (normal, action, ...).
 * @param message The message data.
 * @param message_length The length of the message.
 * @param message_id A pseudo message id that clients can use to uniquely
 *   identify this group message.
 */
typedef void tox_group_message_cb(
    Tox *tox, Tox_Group_Number group_number, Tox_Group_Peer_Number peer_id, Tox_Message_Type message_type,
    const uint8_t message[], size_t message_length, Tox_Group_Message_Id message_id, void *user_data);

/**
 * Set the callback for the `group_message` event. Pass NULL to unset.
 *
 * This event is triggered when the client receives a group message.
 */
void tox_callback_group_message(Tox *tox, tox_group_message_cb *callback);

/**
 * @param group_number The group number of the group the private message is
 *   intended for.
 * @param peer_id The ID of the peer who sent the private message.
 * @param message_type The type of message (normal, action, ...).
 * @param message The message data.
 * @param message_length The length of the message.
 * @param message_id A pseudo message id that clients can use to uniquely
 *   identify this group message.
 */
typedef void tox_group_private_message_cb(
    Tox *tox, Tox_Group_Number group_number, Tox_Group_Peer_Number peer_id, Tox_Message_Type message_type,
    const uint8_t message[], size_t message_length, Tox_Group_Message_Id message_id, void *user_data);

/**
 * Set the callback for the `group_private_message` event. Pass NULL to unset.
 *
 * This event is triggered when the client receives a private message.
 */
void tox_callback_group_private_message(Tox *tox, tox_group_private_message_cb *callback);

/**
 * @param group_number The group number of the group the packet is intended for.
 * @param peer_id The ID of the peer who sent the packet.
 * @param data The packet data.
 * @param data_length The length of the data.
 */
typedef void tox_group_custom_packet_cb(
    Tox *tox, Tox_Group_Number group_number, Tox_Group_Peer_Number peer_id,
    const uint8_t data[], size_t data_length, void *user_data);

/**
 * Set the callback for the `group_custom_packet` event. Pass NULL to unset.
 *
 * This event is triggered when the client receives a custom packet.
 */
void tox_callback_group_custom_packet(Tox *tox, tox_group_custom_packet_cb *callback);

/**
 * @param group_number The group number of the group the packet is intended for.
 * @param peer_id The ID of the peer who sent the packet.
 * @param data The packet data.
 * @param data_length The length of the data.
 */
typedef void tox_group_custom_private_packet_cb(
    Tox *tox, Tox_Group_Number group_number, Tox_Group_Peer_Number peer_id,
    const uint8_t data[], size_t data_length, void *user_data);

/**
 * Set the callback for the `group_custom_private_packet` event. Pass NULL to
 * unset.
 *
 * This event is triggered when the client receives a custom private packet.
 */
void tox_callback_group_custom_private_packet(Tox *tox, tox_group_custom_private_packet_cb *callback);

/*******************************************************************************
 *
 * :: Group chat inviting and join/part events
 *
 ******************************************************************************/

typedef enum Tox_Err_Group_Invite_Friend {

    /**
     * The function returned successfully.
     */
    TOX_ERR_GROUP_INVITE_FRIEND_OK,

    /**
     * The group number passed did not designate a valid group.
     */
    TOX_ERR_GROUP_INVITE_FRIEND_GROUP_NOT_FOUND,

    /**
     * The friend number passed did not designate a valid friend.
     */
    TOX_ERR_GROUP_INVITE_FRIEND_FRIEND_NOT_FOUND,

    /**
     * Creation of the invite packet failed. This indicates a network related
     * error.
     */
    TOX_ERR_GROUP_INVITE_FRIEND_INVITE_FAIL,

    /**
     * Packet failed to send.
     */
    TOX_ERR_GROUP_INVITE_FRIEND_FAIL_SEND,

    /**
     * The group is disconnected.
     */
    TOX_ERR_GROUP_INVITE_FRIEND_DISCONNECTED,

} Tox_Err_Group_Invite_Friend;

const char *tox_err_group_invite_friend_to_string(Tox_Err_Group_Invite_Friend value);

/**
 * Invite a friend to a group.
 *
 * This function creates an invite request packet and pushes it to the send
 * queue.
 *
 * @param group_number The group number of the group the message is intended
 *   for.
 * @param friend_number The friend number of the friend the invite is intended
 *   for.
 *
 * @return true on success.
 */
bool tox_group_invite_friend(
    const Tox *tox, Tox_Group_Number group_number, Tox_Friend_Number friend_number,
    Tox_Err_Group_Invite_Friend *error);

typedef enum Tox_Err_Group_Invite_Accept {

    /**
     * The function returned successfully.
     */
    TOX_ERR_GROUP_INVITE_ACCEPT_OK,

    /**
     * The invite data is not in the expected format.
     */
    TOX_ERR_GROUP_INVITE_ACCEPT_BAD_INVITE,

    /**
     * The group instance failed to initialize.
     */
    TOX_ERR_GROUP_INVITE_ACCEPT_INIT_FAILED,

    /**
     * name exceeds TOX_MAX_NAME_LENGTH
     */
    TOX_ERR_GROUP_INVITE_ACCEPT_TOO_LONG,

    /**
     * name is NULL or name_length is zero.
     */
    TOX_ERR_GROUP_INVITE_ACCEPT_EMPTY,

    /**
     * Failed to set password. This usually occurs if the password exceeds
     * TOX_GROUP_MAX_PASSWORD_SIZE.
     */
    TOX_ERR_GROUP_INVITE_ACCEPT_PASSWORD,

    /**
     * The friend number passed did not designate a valid friend.
     */
    TOX_ERR_GROUP_INVITE_ACCEPT_FRIEND_NOT_FOUND,

    /**
     * Packet failed to send.
     */
    TOX_ERR_GROUP_INVITE_ACCEPT_FAIL_SEND,

    /**
     * Invite data or name is NULL.
     */
    TOX_ERR_GROUP_INVITE_ACCEPT_NULL,

} Tox_Err_Group_Invite_Accept;

const char *tox_err_group_invite_accept_to_string(Tox_Err_Group_Invite_Accept value);

/**
 * Accept an invite to a group chat that the client previously received from a
 * friend. The invite is only valid while the inviter is present in the group.
 *
 * @param invite_data The invite data received from the `group_invite` event.
 * @param length The length of the invite data.
 * @param name The name of the peer joining the group.
 * @param name_length The length of the peer's name. This must be greater than
 *   zero and no larger than TOX_MAX_NAME_LENGTH.
 * @param password The password required to join the group. Set to NULL if no
 *   password is required.
 * @param password_length The length of the password. If password_length is
 *   equal to zero, the password parameter will be ignored. password_length
 *   must be no larger than TOX_GROUP_MAX_PASSWORD_SIZE.
 *
 * @return the group_number on success, UINT32_MAX on failure.
 */
Tox_Group_Number tox_group_invite_accept(
    Tox *tox, Tox_Friend_Number friend_number,
    const uint8_t invite_data[], size_t length,
    const uint8_t name[], size_t name_length,
    const uint8_t password[], size_t password_length,
    Tox_Err_Group_Invite_Accept *error);

/**
 * @param friend_number The friend number of the contact who sent the invite.
 * @param invite_data The invite data.
 * @param invite_data_length The length of invite_data.
 * @param group_name The name of the group. In conferences, this is "title".
 * @param group_name_length The length of the group name.
 */
typedef void tox_group_invite_cb(
    Tox *tox, Tox_Friend_Number friend_number,
    const uint8_t invite_data[], size_t invite_data_length,
    const uint8_t group_name[], size_t group_name_length,
    void *user_data);

/**
 * Set the callback for the `group_invite` event. Pass NULL to unset.
 *
 * This event is triggered when the client receives a group invite from a
 * friend. The client must store invite_data which is used to join the group
 * via tox_group_invite_accept.
 */
void tox_callback_group_invite(Tox *tox, tox_group_invite_cb *callback);

/**
 * @param group_number The group number of the group in which a new peer has
 *   joined.
 * @param peer_id The permanent ID of the new peer. This id should not be relied
 *   on for client behaviour and should be treated as a random value.
 */
typedef void tox_group_peer_join_cb(Tox *tox, Tox_Group_Number group_number, Tox_Group_Peer_Number peer_id, void *user_data);

/**
 * Set the callback for the `group_peer_join` event. Pass NULL to unset.
 *
 * This event is triggered when a peer other than self joins the group.
 */
void tox_callback_group_peer_join(Tox *tox, tox_group_peer_join_cb *callback);

/**
 * Represents peer exit events. These should be used with the `group_peer_exit`
 * event.
 */
typedef enum Tox_Group_Exit_Type {

    /**
     * The peer has quit the group.
     */
    TOX_GROUP_EXIT_TYPE_QUIT,

    /**
     * Your connection with this peer has timed out.
     */
    TOX_GROUP_EXIT_TYPE_TIMEOUT,

    /**
     * Your connection with this peer has been severed.
     */
    TOX_GROUP_EXIT_TYPE_DISCONNECTED,

    /**
     * Your connection with all peers has been severed. This will occur when you
     * are kicked from a group, rejoin a group, or manually disconnect from a
     * group.
     */
    TOX_GROUP_EXIT_TYPE_SELF_DISCONNECTED,

    /**
     * The peer has been kicked.
     */
    TOX_GROUP_EXIT_TYPE_KICK,

    /**
     * The peer provided invalid group sync information.
     */
    TOX_GROUP_EXIT_TYPE_SYNC_ERROR,

} Tox_Group_Exit_Type;

const char *tox_group_exit_type_to_string(Tox_Group_Exit_Type value);

/**
 * @param group_number The group number of the group in which a peer has left.
 * @param peer_id The ID of the peer who left the group. This ID no longer
 *   designates a valid peer and cannot be used for API calls.
 * @param exit_type The type of exit event. One of Tox_Group_Exit_Type.
 * @param name The nickname of the peer who left the group.
 * @param name_length The length of the peer name.
 * @param part_message The parting message data.
 * @param part_message_length The length of the parting message.
 */
typedef void tox_group_peer_exit_cb(
    Tox *tox, Tox_Group_Number group_number, Tox_Group_Peer_Number peer_id, Tox_Group_Exit_Type exit_type,
    const uint8_t name[], size_t name_length,
    const uint8_t part_message[], size_t part_message_length, void *user_data);

/**
 * Set the callback for the `group_peer_exit` event. Pass NULL to unset.
 *
 * This event is triggered when a peer other than self exits the group.
 */
void tox_callback_group_peer_exit(Tox *tox, tox_group_peer_exit_cb *callback);

/**
 * @param group_number The group number of the group that the client has joined.
 */
typedef void tox_group_self_join_cb(Tox *tox, Tox_Group_Number group_number, void *user_data);

/**
 * Set the callback for the `group_self_join` event. Pass NULL to unset.
 *
 * This event is triggered when the client has successfully joined a group. Use
 * this to initialize any group information the client may need.
 */
void tox_callback_group_self_join(Tox *tox, tox_group_self_join_cb *callback);

/**
 * Represents types of failed group join attempts. These are used in the
 * tox_callback_group_rejected callback when a peer fails to join a group.
 */
typedef enum Tox_Group_Join_Fail {

    /**
     * The group peer limit has been reached.
     */
    TOX_GROUP_JOIN_FAIL_PEER_LIMIT,

    /**
     * You have supplied an invalid password.
     */
    TOX_GROUP_JOIN_FAIL_INVALID_PASSWORD,

    /**
     * The join attempt failed due to an unspecified error. This often occurs
     * when the group is not found in the DHT.
     */
    TOX_GROUP_JOIN_FAIL_UNKNOWN,

} Tox_Group_Join_Fail;

const char *tox_group_join_fail_to_string(Tox_Group_Join_Fail value);

/**
 * @param group_number The group number of the group for which the join has
 *   failed.
 * @param fail_type The type of group rejection.
 */
typedef void tox_group_join_fail_cb(Tox *tox, Tox_Group_Number group_number, Tox_Group_Join_Fail fail_type, void *user_data);

/**
 * Set the callback for the `group_join_fail` event. Pass NULL to unset.
 *
 * This event is triggered when the client fails to join a group.
 */
void tox_callback_group_join_fail(Tox *tox, tox_group_join_fail_cb *callback);

/*******************************************************************************
 *
 * :: Group chat Founder controls
 *
 ******************************************************************************/

typedef enum Tox_Err_Group_Set_Password {

    /**
     * The function returned successfully.
     */
    TOX_ERR_GROUP_SET_PASSWORD_OK,

    /**
     * The group number passed did not designate a valid group.
     */
    TOX_ERR_GROUP_SET_PASSWORD_GROUP_NOT_FOUND,

    /**
     * The caller does not have the required permissions to set the password.
     */
    TOX_ERR_GROUP_SET_PASSWORD_PERMISSIONS,

    /**
     * Password length exceeded TOX_GROUP_MAX_PASSWORD_SIZE.
     */
    TOX_ERR_GROUP_SET_PASSWORD_TOO_LONG,

    /**
     * The packet failed to send.
     */
    TOX_ERR_GROUP_SET_PASSWORD_FAIL_SEND,

    /**
     * The function failed to allocate enough memory for the operation.
     */
    TOX_ERR_GROUP_SET_PASSWORD_MALLOC,

    /**
     * The group is disconnected.
     */
    TOX_ERR_GROUP_SET_PASSWORD_DISCONNECTED,

} Tox_Err_Group_Set_Password;

const char *tox_err_group_set_password_to_string(Tox_Err_Group_Set_Password value);

/**
 * Set or unset the group password.
 *
 * This function allows Founders to set or unset a group password. It will
 * create a new group shared state including the change and distribute it to the
 * rest of the group.
 *
 * @param group_number The group number of the group for which we wish to set
 *   the password.
 * @param password The password we want to set. Set password to NULL to unset
 *   the password.
 * @param length The length of the password. length must be no longer than
 *   TOX_GROUP_MAX_PASSWORD_SIZE.
 *
 * @return true on success.
 */
bool tox_group_set_password(
    Tox *tox, Tox_Group_Number group_number,
    const uint8_t password[], size_t length,
    Tox_Err_Group_Set_Password *error);

typedef enum Tox_Err_Group_Set_Topic_Lock {

    /**
     * The function returned successfully.
     */
    TOX_ERR_GROUP_SET_TOPIC_LOCK_OK,

    /**
     * The group number passed did not designate a valid group.
     */
    TOX_ERR_GROUP_SET_TOPIC_LOCK_GROUP_NOT_FOUND,

    /**
     * Tox_Group_Topic_Lock is an invalid type.
     */
    TOX_ERR_GROUP_SET_TOPIC_LOCK_INVALID,

    /**
     * The caller does not have the required permissions to set the topic lock.
     */
    TOX_ERR_GROUP_SET_TOPIC_LOCK_PERMISSIONS,

    /**
     * The topic lock could not be set. This may occur due to an error related
     * to cryptographic signing of the new shared state.
     */
    TOX_ERR_GROUP_SET_TOPIC_LOCK_FAIL_SET,

    /**
     * The packet failed to send.
     */
    TOX_ERR_GROUP_SET_TOPIC_LOCK_FAIL_SEND,

    /**
     * The group is disconnected.
     */
    TOX_ERR_GROUP_SET_TOPIC_LOCK_DISCONNECTED,

} Tox_Err_Group_Set_Topic_Lock;

const char *tox_err_group_set_topic_lock_to_string(Tox_Err_Group_Set_Topic_Lock value);

/**
 * Set the group topic lock state.
 *
 * This function allows Founders to enable or disable the group's topic lock. It
 * will create a new shared state including the change and distribute it to the
 * rest of the group.
 *
 * When the topic lock is enabled, only the group founder and moderators may set
 * the topic.  When disabled, all peers except those with the observer role may
 * set the topic.
 *
 * @param group_number The group number of the group for which we wish to change
 *   the topic lock state.
 * @param topic_lock The state we wish to set the topic lock to.
 *
 * @return true on success.
 */
bool tox_group_set_topic_lock(Tox *tox, Tox_Group_Number group_number, Tox_Group_Topic_Lock topic_lock,
                              Tox_Err_Group_Set_Topic_Lock *error);

typedef enum Tox_Err_Group_Set_Voice_State {

    /**
     * The function returned successfully.
     */
    TOX_ERR_GROUP_SET_VOICE_STATE_OK,

    /**
     * The group number passed did not designate a valid group.
     */
    TOX_ERR_GROUP_SET_VOICE_STATE_GROUP_NOT_FOUND,

    /**
     * The caller does not have the required permissions to set the privacy
     * state.
     */
    TOX_ERR_GROUP_SET_VOICE_STATE_PERMISSIONS,

    /**
     * The voice state could not be set. This may occur due to an error related
     * to cryptographic signing of the new shared state.
     */
    TOX_ERR_GROUP_SET_VOICE_STATE_FAIL_SET,

    /**
     * The packet failed to send.
     */
    TOX_ERR_GROUP_SET_VOICE_STATE_FAIL_SEND,

    /**
     * The group is disconnected.
     */
    TOX_ERR_GROUP_SET_VOICE_STATE_DISCONNECTED,

} Tox_Err_Group_Set_Voice_State;

const char *tox_err_group_set_voice_state_to_string(Tox_Err_Group_Set_Voice_State value);

/**
 * Set the group voice state.
 *
 * This function allows Founders to set the group's voice state. It will create
 * a new group shared state including the change and distribute it to the rest
 * of the group.
 *
 * If an attempt is made to set the voice state to the same state that the group
 * is already in, the function call will be successful and no action will be
 * taken.
 *
 * @param group_number The group number of the group for which we wish to change
 *   the voice state.
 * @param voice_state The voice state we wish to set the group to.
 *
 * @return true on success.
 */
bool tox_group_set_voice_state(Tox *tox, Tox_Group_Number group_number, Tox_Group_Voice_State voice_state,
                               Tox_Err_Group_Set_Voice_State *error);

typedef enum Tox_Err_Group_Set_Privacy_State {

    /**
     * The function returned successfully.
     */
    TOX_ERR_GROUP_SET_PRIVACY_STATE_OK,

    /**
     * The group number passed did not designate a valid group.
     */
    TOX_ERR_GROUP_SET_PRIVACY_STATE_GROUP_NOT_FOUND,

    /**
     * The caller does not have the required permissions to set the privacy
     * state.
     */
    TOX_ERR_GROUP_SET_PRIVACY_STATE_PERMISSIONS,

    /**
     * The privacy state could not be set. This may occur due to an error
     * related to cryptographic signing of the new shared state.
     */
    TOX_ERR_GROUP_SET_PRIVACY_STATE_FAIL_SET,

    /**
     * The packet failed to send.
     */
    TOX_ERR_GROUP_SET_PRIVACY_STATE_FAIL_SEND,

    /**
     * The group is disconnected.
     */
    TOX_ERR_GROUP_SET_PRIVACY_STATE_DISCONNECTED,

} Tox_Err_Group_Set_Privacy_State;

const char *tox_err_group_set_privacy_state_to_string(Tox_Err_Group_Set_Privacy_State value);

/**
 * Set the group privacy state.
 *
 * This function allows Founders to set the group's privacy state. It will
 * create a new group shared state including the change and distribute it to the
 * rest of the group.
 *
 * If an attempt is made to set the privacy state to the same state that the
 * group is already in, the function call will be successful and no action will
 * be taken.
 *
 * @param group_number The group number of the group for which we wish to change
 *   the privacy state.
 * @param privacy_state The privacy state we wish to set the group to.
 *
 * @return true on success.
 */
bool tox_group_set_privacy_state(Tox *tox, Tox_Group_Number group_number, Tox_Group_Privacy_State privacy_state,
                                 Tox_Err_Group_Set_Privacy_State *error);

typedef enum Tox_Err_Group_Set_Peer_Limit {

    /**
     * The function returned successfully.
     */
    TOX_ERR_GROUP_SET_PEER_LIMIT_OK,

    /**
     * The group number passed did not designate a valid group.
     */
    TOX_ERR_GROUP_SET_PEER_LIMIT_GROUP_NOT_FOUND,

    /**
     * The caller does not have the required permissions to set the peer limit.
     */
    TOX_ERR_GROUP_SET_PEER_LIMIT_PERMISSIONS,

    /**
     * The peer limit could not be set. This may occur due to an error related
     * to cryptographic signing of the new shared state.
     */
    TOX_ERR_GROUP_SET_PEER_LIMIT_FAIL_SET,

    /**
     * The packet failed to send.
     */
    TOX_ERR_GROUP_SET_PEER_LIMIT_FAIL_SEND,

    /**
     * The group is disconnected.
     */
    TOX_ERR_GROUP_SET_PEER_LIMIT_DISCONNECTED,

} Tox_Err_Group_Set_Peer_Limit;

const char *tox_err_group_set_peer_limit_to_string(Tox_Err_Group_Set_Peer_Limit value);

/**
 * Set the group peer limit.
 *
 * This function allows Founders to set a limit for the number of peers who may
 * be in the group. It will create a new group shared state including the change
 * and distribute it to the rest of the group.
 *
 * @param group_number The group number of the group for which we wish to set
 *   the peer limit.
 * @param peer_limit The maximum number of peers to allow in the group.
 *
 * @return true on success.
 */
bool tox_group_set_peer_limit(Tox *tox, Tox_Group_Number group_number, uint16_t peer_limit,
                              Tox_Err_Group_Set_Peer_Limit *error);

/*******************************************************************************
 *
 * :: Group chat moderation controls
 *
 ******************************************************************************/

typedef enum Tox_Err_Group_Set_Ignore {

    /**
     * The function returned successfully.
     */
    TOX_ERR_GROUP_SET_IGNORE_OK,

    /**
     * The group number passed did not designate a valid group.
     */
    TOX_ERR_GROUP_SET_IGNORE_GROUP_NOT_FOUND,

    /**
     * The ID passed did not designate a valid peer.
     */
    TOX_ERR_GROUP_SET_IGNORE_PEER_NOT_FOUND,

    /**
     * The caller attempted to ignore himself.
     */
    TOX_ERR_GROUP_SET_IGNORE_SELF,

} Tox_Err_Group_Set_Ignore;

const char *tox_err_group_set_ignore_to_string(Tox_Err_Group_Set_Ignore value);

/**
 * Ignore or unignore a peer.
 *
 * @param group_number The group number of the group in which you wish to ignore
 *   a peer.
 * @param peer_id The ID of the peer who shall be ignored or unignored.
 * @param ignore True to ignore the peer, false to unignore the peer.
 *
 * @return true on success.
 */
bool tox_group_set_ignore(Tox *tox, Tox_Group_Number group_number, Tox_Group_Peer_Number peer_id, bool ignore,
                          Tox_Err_Group_Set_Ignore *error);

typedef enum Tox_Err_Group_Set_Role {

    /**
     * The function returned successfully.
     */
    TOX_ERR_GROUP_SET_ROLE_OK,

    /**
     * The group number passed did not designate a valid group.
     */
    TOX_ERR_GROUP_SET_ROLE_GROUP_NOT_FOUND,

    /**
     * The ID passed did not designate a valid peer. Note: you cannot set your
     * own role.
     */
    TOX_ERR_GROUP_SET_ROLE_PEER_NOT_FOUND,

    /**
     * The caller does not have the required permissions for this action.
     */
    TOX_ERR_GROUP_SET_ROLE_PERMISSIONS,

    /**
     * The role assignment is invalid. This will occur if you try to set a
     * peer's role to the role they already have.
     */
    TOX_ERR_GROUP_SET_ROLE_ASSIGNMENT,

    /**
     * The role was not successfully set. This may occur if the packet failed to
     * send, or if the role limit has been reached.
     */
    TOX_ERR_GROUP_SET_ROLE_FAIL_ACTION,

    /**
     * The caller attempted to set their own role.
     */
    TOX_ERR_GROUP_SET_ROLE_SELF,

} Tox_Err_Group_Set_Role;

const char *tox_err_group_set_role_to_string(Tox_Err_Group_Set_Role value);

/**
 * Set a peer's role.
 *
 * This function will first remove the peer's previous role and then assign them
 * a new role. It will also send a packet to the rest of the group, requesting
 * that they perform the role reassignment.
 *
 * Only Founders may promote peers to the Moderator role, and only Founders and
 * Moderators may set peers to the Observer or User role. Moderators may not set
 * the role of other Moderators or the Founder. Peers may not be promoted to the
 * Founder role.
 *
 * @param group_number The group number of the group the in which you wish set
 *   the peer's role.
 * @param peer_id The ID of the peer whose role you wish to set.
 * @param role The role you wish to set the peer to.
 *
 * @return true on success.
 */
bool tox_group_set_role(Tox *tox, Tox_Group_Number group_number, Tox_Group_Peer_Number peer_id, Tox_Group_Role role,
                        Tox_Err_Group_Set_Role *error);

typedef enum Tox_Err_Group_Kick_Peer {

    /**
     * The function returned successfully.
     */
    TOX_ERR_GROUP_KICK_PEER_OK,

    /**
     * The group number passed did not designate a valid group.
     */
    TOX_ERR_GROUP_KICK_PEER_GROUP_NOT_FOUND,

    /**
     * The ID passed did not designate a valid peer.
     */
    TOX_ERR_GROUP_KICK_PEER_PEER_NOT_FOUND,

    /**
     * The caller does not have the required permissions for this action.
     */
    TOX_ERR_GROUP_KICK_PEER_PERMISSIONS,

    /**
     * The peer could not be kicked from the group.
     */
    TOX_ERR_GROUP_KICK_PEER_FAIL_ACTION,

    /**
     * The packet failed to send.
     */
    TOX_ERR_GROUP_KICK_PEER_FAIL_SEND,

    /**
     * The caller attempted to set their own role.
     */
    TOX_ERR_GROUP_KICK_PEER_SELF,

} Tox_Err_Group_Kick_Peer;

const char *tox_err_group_kick_peer_to_string(Tox_Err_Group_Kick_Peer value);

/**
 * Kick a peer.
 *
 * This function allows peers with the Founder or Moderator role to silently
 * instruct all other peers in the group to remove a particular peer from their
 * peer list.
 *
 * Note: This function will not trigger the `group_peer_exit` event for the
 * caller.
 *
 * @param group_number The group number of the group the action is intended for.
 * @param peer_id The ID of the peer who will be kicked.
 *
 * @return true on success.
 */
bool tox_group_kick_peer(const Tox *tox, Tox_Group_Number group_number, Tox_Group_Peer_Number peer_id,
                         Tox_Err_Group_Kick_Peer *error);

/**
 * Represents moderation events. These should be used with the
 * `group_moderation` event.
 */
typedef enum Tox_Group_Mod_Event {

    /**
     * A peer has been kicked from the group.
     */
    TOX_GROUP_MOD_EVENT_KICK,

    /**
     * A peer as been given the observer role.
     */
    TOX_GROUP_MOD_EVENT_OBSERVER,

    /**
     * A peer has been given the user role.
     */
    TOX_GROUP_MOD_EVENT_USER,

    /**
     * A peer has been given the moderator role.
     */
    TOX_GROUP_MOD_EVENT_MODERATOR,

} Tox_Group_Mod_Event;

const char *tox_group_mod_event_to_string(Tox_Group_Mod_Event value);

/**
 * @param group_number The group number of the group the event is intended for.
 * @param source_peer_id The ID of the peer who initiated the event.
 * @param target_peer_id The ID of the peer who is the target of the event.
 * @param mod_type The type of event.
 */
typedef void tox_group_moderation_cb(
    Tox *tox, Tox_Group_Number group_number, Tox_Group_Peer_Number source_peer_id, Tox_Group_Peer_Number target_peer_id,
    Tox_Group_Mod_Event mod_type, void *user_data);

/**
 * Set the callback for the `group_moderation` event. Pass NULL to unset.
 *
 * This event is triggered when a moderator or founder executes a moderation
 * event, with the exception of the peer who initiates the event. It is also
 * triggered when the observer and moderator lists are silently modified (this
 * may occur during group syncing).
 *
 * If either peer id does not designate a valid peer in the group chat, the
 * client should manually update all peer roles.
 */
void tox_callback_group_moderation(Tox *tox, tox_group_moderation_cb *callback);

/** @} */

/** @} */

#ifdef __cplusplus
} /* extern "C" */
#endif

//!TOKSTYLE-
#ifndef DOXYGEN_IGNORE

#ifndef TOX_HIDE_DEPRECATED
typedef Tox_Err_Options_New TOX_ERR_OPTIONS_NEW;
typedef Tox_Err_New TOX_ERR_NEW;
typedef Tox_Err_Bootstrap TOX_ERR_BOOTSTRAP;
typedef Tox_Err_Set_Info TOX_ERR_SET_INFO;
typedef Tox_Err_Friend_Add TOX_ERR_FRIEND_ADD;
typedef Tox_Err_Friend_Delete TOX_ERR_FRIEND_DELETE;
typedef Tox_Err_Friend_By_Public_Key TOX_ERR_FRIEND_BY_PUBLIC_KEY;
typedef Tox_Err_Friend_Get_Public_Key TOX_ERR_FRIEND_GET_PUBLIC_KEY;
typedef Tox_Err_Friend_Get_Last_Online TOX_ERR_FRIEND_GET_LAST_ONLINE;
typedef Tox_Err_Friend_Query TOX_ERR_FRIEND_QUERY;
typedef Tox_Err_Set_Typing TOX_ERR_SET_TYPING;
typedef Tox_Err_Friend_Send_Message TOX_ERR_FRIEND_SEND_MESSAGE;
typedef Tox_Err_File_Control TOX_ERR_FILE_CONTROL;
typedef Tox_Err_File_Seek TOX_ERR_FILE_SEEK;
typedef Tox_Err_File_Get TOX_ERR_FILE_GET;
typedef Tox_Err_File_Send TOX_ERR_FILE_SEND;
typedef Tox_Err_File_Send_Chunk TOX_ERR_FILE_SEND_CHUNK;
typedef Tox_Err_Conference_New TOX_ERR_CONFERENCE_NEW;
typedef Tox_Err_Conference_Delete TOX_ERR_CONFERENCE_DELETE;
typedef Tox_Err_Conference_Peer_Query TOX_ERR_CONFERENCE_PEER_QUERY;
typedef Tox_Err_Conference_Set_Max_Offline TOX_ERR_CONFERENCE_SET_MAX_OFFLINE;
typedef Tox_Err_Conference_By_Id TOX_ERR_CONFERENCE_BY_ID;
typedef Tox_Err_Conference_By_Uid TOX_ERR_CONFERENCE_BY_UID;
typedef Tox_Err_Conference_Invite TOX_ERR_CONFERENCE_INVITE;
typedef Tox_Err_Conference_Join TOX_ERR_CONFERENCE_JOIN;
typedef Tox_Err_Conference_Send_Message TOX_ERR_CONFERENCE_SEND_MESSAGE;
typedef Tox_Err_Conference_Title TOX_ERR_CONFERENCE_TITLE;
typedef Tox_Err_Conference_Get_Type TOX_ERR_CONFERENCE_GET_TYPE;
typedef Tox_Err_Friend_Custom_Packet TOX_ERR_FRIEND_CUSTOM_PACKET;
typedef Tox_Err_Get_Port TOX_ERR_GET_PORT;
typedef Tox_User_Status TOX_USER_STATUS;
typedef Tox_Message_Type TOX_MESSAGE_TYPE;
typedef Tox_Proxy_Type TOX_PROXY_TYPE;
typedef Tox_Savedata_Type TOX_SAVEDATA_TYPE;
typedef Tox_Connection TOX_CONNECTION;
typedef Tox_File_Control TOX_FILE_CONTROL;
typedef Tox_Conference_Type TOX_CONFERENCE_TYPE;
typedef enum Tox_File_Kind TOX_FILE_KIND;
#endif /* TOX_HIDE_DEPRECATED */

#endif
//!TOKSTYLE+

#endif /* C_TOXCORE_TOXCORE_TOX_H */<|MERGE_RESOLUTION|>--- conflicted
+++ resolved
@@ -393,454 +393,6 @@
 /** @} */
 
 /** @{
-<<<<<<< HEAD
- * @name Startup options
- */
-
-/**
- * @brief Type of proxy used to connect to TCP relays.
- */
-typedef enum Tox_Proxy_Type {
-
-    /**
-     * Don't use a proxy.
-     */
-    TOX_PROXY_TYPE_NONE,
-
-    /**
-     * HTTP proxy using CONNECT.
-     */
-    TOX_PROXY_TYPE_HTTP,
-
-    /**
-     * SOCKS proxy for simple socket pipes.
-     */
-    TOX_PROXY_TYPE_SOCKS5,
-
-} Tox_Proxy_Type;
-
-const char *tox_proxy_type_to_string(Tox_Proxy_Type value);
-
-/**
- * @brief Type of savedata to create the Tox instance from.
- */
-typedef enum Tox_Savedata_Type {
-
-    /**
-     * No savedata.
-     */
-    TOX_SAVEDATA_TYPE_NONE,
-
-    /**
-     * Savedata is one that was obtained from tox_get_savedata.
-     */
-    TOX_SAVEDATA_TYPE_TOX_SAVE,
-
-    /**
-     * Savedata is a secret key of length TOX_SECRET_KEY_SIZE.
-     */
-    TOX_SAVEDATA_TYPE_SECRET_KEY,
-
-} Tox_Savedata_Type;
-
-const char *tox_savedata_type_to_string(Tox_Savedata_Type value);
-
-/**
- * @brief Severity level of log messages.
- */
-typedef enum Tox_Log_Level {
-
-    /**
-     * Very detailed traces including all network activity.
-     */
-    TOX_LOG_LEVEL_TRACE,
-
-    /**
-     * Debug messages such as which port we bind to.
-     */
-    TOX_LOG_LEVEL_DEBUG,
-
-    /**
-     * Informational log messages such as video call status changes.
-     */
-    TOX_LOG_LEVEL_INFO,
-
-    /**
-     * Warnings about internal inconsistency or logic errors.
-     */
-    TOX_LOG_LEVEL_WARNING,
-
-    /**
-     * Severe unexpected errors caused by external or internal inconsistency.
-     */
-    TOX_LOG_LEVEL_ERROR,
-
-} Tox_Log_Level;
-
-const char *tox_log_level_to_string(Tox_Log_Level value);
-
-/**
- * @brief This event is triggered when Tox logs an internal message.
- *
- * This is mostly useful for debugging. This callback can be called from any
- * function, not just tox_iterate. This means the user data lifetime must at
- * least extend between registering and unregistering it or tox_kill.
- *
- * Other toxcore modules such as toxav may concurrently call this callback at
- * any time. Thus, user code must make sure it is equipped to handle concurrent
- * execution, e.g. by employing appropriate mutex locking.
- *
- * When using the experimental_thread_safety option, no Tox API functions can
- * be called from within the log callback.
- *
- * @param level The severity of the log message.
- * @param file The source file from which the message originated.
- * @param line The source line from which the message originated.
- * @param func The function from which the message originated.
- * @param message The log message.
- * @param user_data The user data pointer passed to tox_new in options.
- */
-typedef void tox_log_cb(Tox *tox, Tox_Log_Level level, const char *file, uint32_t line, const char *func,
-                        const char *message, void *user_data);
-
-/**
- * @brief This struct contains all the startup options for Tox.
- *
- * You must tox_options_new to allocate an object of this type.
- *
- * WARNING: Although this struct happens to be visible in the API, it is
- * effectively private. Do not allocate this yourself or access members
- * directly, as it *will* break binary compatibility frequently.
- *
- * @deprecated The memory layout of this struct (size, alignment, and field
- *   order) is not part of the ABI. To remain compatible, prefer to use
- *   tox_options_new to allocate the object and accessor functions to set the
- *   members. The struct will become opaque (i.e. the definition will become
- *   private) in v0.3.0.
- */
-typedef struct Tox_Options Tox_Options;
-struct Tox_Options {
-
-    /**
-     * The type of socket to create.
-     *
-     * If this is set to false, an IPv4 socket is created, which subsequently
-     * only allows IPv4 communication.
-     * If it is set to true, an IPv6 socket is created, allowing both IPv4 and
-     * IPv6 communication.
-     */
-    bool ipv6_enabled;
-
-    /**
-     * Enable the use of UDP communication when available.
-     *
-     * Setting this to false will force Tox to use TCP only. Communications will
-     * need to be relayed through a TCP relay node, potentially slowing them
-     * down.
-     *
-     * If a proxy is enabled, UDP will be disabled if either the Tox library or
-     * the proxy don't support proxying UDP messages.
-     */
-    bool udp_enabled;
-
-    /**
-     * Enable local network peer discovery.
-     *
-     * Disabling this will cause Tox to not look for peers on the local network.
-     */
-    bool local_discovery_enabled;
-
-    /**
-     * Enable storing DHT announcements and forwarding corresponding requests.
-     *
-     * Disabling this will cause Tox to ignore the relevant packets.
-     */
-    bool dht_announcements_enabled;
-
-    /**
-     * Pass communications through a proxy.
-     */
-    Tox_Proxy_Type proxy_type;
-
-    /**
-     * The IP address or DNS name of the proxy to be used.
-     *
-     * If used, this must be non-NULL and be a valid DNS name. The name must not
-     * exceed TOX_MAX_HOSTNAME_LENGTH characters, and be in a NUL-terminated C
-     * string format (TOX_MAX_HOSTNAME_LENGTH includes the NUL byte).
-     *
-     * This member is ignored (it can be NULL) if proxy_type is
-     * TOX_PROXY_TYPE_NONE.
-     *
-     * The data pointed at by this member is owned by the user, so must
-     * outlive the options object.
-     */
-    const char *proxy_host;
-
-    /**
-     * The port to use to connect to the proxy server.
-     *
-     * Ports must be in the range (1, 65535). The value is ignored if
-     * proxy_type is TOX_PROXY_TYPE_NONE.
-     */
-    uint16_t proxy_port;
-
-    /**
-     * The start port of the inclusive port range to attempt to use.
-     *
-     * If both start_port and end_port are 0, the default port range will be
-     * used: `[33445, 33545]`.
-     *
-     * If either start_port or end_port is 0 while the other is non-zero, the
-     * non-zero port will be the only port in the range.
-     *
-     * Having start_port > end_port will yield the same behavior as if
-     * start_port and end_port were swapped.
-     */
-    uint16_t start_port;
-
-    /**
-     * The end port of the inclusive port range to attempt to use.
-     */
-    uint16_t end_port;
-
-    /**
-     * The port to use for the TCP server (relay). If 0, the TCP server is
-     * disabled.
-     *
-     * Enabling it is not required for Tox to function properly.
-     *
-     * When enabled, your Tox instance can act as a TCP relay for other Tox
-     * instance. This leads to increased traffic, thus when writing a client
-     * it is recommended to enable TCP server only if the user has an option
-     * to disable it.
-     */
-    uint16_t tcp_port;
-
-    /**
-     * Enables or disables UDP hole-punching. (Default: enabled).
-     */
-    bool hole_punching_enabled;
-
-    /**
-     * The type of savedata to load from.
-     */
-    Tox_Savedata_Type savedata_type;
-
-    /**
-     * The savedata.
-     *
-     * The data pointed at by this member is owned by the user, so must outlive
-     * the options object.
-     */
-    const uint8_t *savedata_data;
-
-    /**
-     * The length of the savedata.
-     */
-    size_t savedata_length;
-
-    /**
-     * Logging callback for the new Tox instance.
-     */
-    tox_log_cb *log_callback;
-
-    /**
-     * User data pointer passed to the logging callback.
-     */
-    void *log_user_data;
-
-    /**
-     * These options are experimental, so avoid writing code that depends on
-     * them. Options marked "experimental" may change their behaviour or go away
-     * entirely in the future, or may be renamed to something non-experimental
-     * if they become part of the supported API.
-     */
-    /**
-     * Make public API functions thread-safe using a per-instance lock.
-     *
-     * Default: false.
-     */
-    bool experimental_thread_safety;
-
-    /**
-     * Enable saving DHT-based group chats to Tox save data (via
-     * `tox_get_savedata`). This format will change in the future, so don't rely
-     * on it.
-     *
-     * As an alternative, clients can save the group chat ID in client-owned
-     * savedata. Then, when the client starts, it can use `tox_group_join`
-     * with the saved chat ID to recreate the group chat.
-     *
-     * Default: false.
-     */
-    bool experimental_groups_persistence;
-
-    /**
-     * @brief Compatibility for old non-Noise handshake.
-     *
-     * If this is set to false, non-Noise handshake
-     * will not work anymore.
-     *
-     * Default: true.
-     */
-    bool noise_compatibility_enabled;
-
-    /**
-     * @brief Disable DNS hostname resolution.
-     *
-     * Hostnames or IP addresses are passed to the bootstrap/add_tcp_relay
-     * function and proxy host options. If disabled (this flag is true), only
-     * IP addresses are allowed.
-     *
-     * If this is set to true, the library will not attempt to resolve
-     * hostnames. This is useful for clients that want to resolve hostnames
-     * themselves and pass the resolved IP addresses to the library (e.g. in
-     * case it wants to use Tor).
-     * Passing hostnames will result in a TOX_ERR_BOOTSTRAP_BAD_HOST error if
-     * this is set to true.
-     *
-     * Default: false. May become true in the future (0.3.0).
-     */
-    bool experimental_disable_dns;
-};
-
-bool tox_options_get_ipv6_enabled(const Tox_Options *options);
-
-void tox_options_set_ipv6_enabled(Tox_Options *options, bool ipv6_enabled);
-
-bool tox_options_get_udp_enabled(const Tox_Options *options);
-
-void tox_options_set_udp_enabled(Tox_Options *options, bool udp_enabled);
-
-bool tox_options_get_local_discovery_enabled(const Tox_Options *options);
-
-void tox_options_set_local_discovery_enabled(Tox_Options *options, bool local_discovery_enabled);
-
-bool tox_options_get_dht_announcements_enabled(const Tox_Options *options);
-
-void tox_options_set_dht_announcements_enabled(Tox_Options *options, bool dht_announcements_enabled);
-
-Tox_Proxy_Type tox_options_get_proxy_type(const Tox_Options *options);
-
-void tox_options_set_proxy_type(Tox_Options *options, Tox_Proxy_Type proxy_type);
-
-const char *tox_options_get_proxy_host(const Tox_Options *options);
-
-void tox_options_set_proxy_host(Tox_Options *options, const char *proxy_host);
-
-uint16_t tox_options_get_proxy_port(const Tox_Options *options);
-
-void tox_options_set_proxy_port(Tox_Options *options, uint16_t proxy_port);
-
-uint16_t tox_options_get_start_port(const Tox_Options *options);
-
-void tox_options_set_start_port(Tox_Options *options, uint16_t start_port);
-
-uint16_t tox_options_get_end_port(const Tox_Options *options);
-
-void tox_options_set_end_port(Tox_Options *options, uint16_t end_port);
-
-uint16_t tox_options_get_tcp_port(const Tox_Options *options);
-
-void tox_options_set_tcp_port(Tox_Options *options, uint16_t tcp_port);
-
-bool tox_options_get_hole_punching_enabled(const Tox_Options *options);
-
-void tox_options_set_hole_punching_enabled(Tox_Options *options, bool hole_punching_enabled);
-
-Tox_Savedata_Type tox_options_get_savedata_type(const Tox_Options *options);
-
-void tox_options_set_savedata_type(Tox_Options *options, Tox_Savedata_Type savedata_type);
-
-const uint8_t *tox_options_get_savedata_data(const Tox_Options *options);
-
-void tox_options_set_savedata_data(Tox_Options *options, const uint8_t savedata_data[], size_t length);
-
-size_t tox_options_get_savedata_length(const Tox_Options *options);
-
-void tox_options_set_savedata_length(Tox_Options *options, size_t savedata_length);
-
-tox_log_cb *tox_options_get_log_callback(const Tox_Options *options);
-
-void tox_options_set_log_callback(Tox_Options *options, tox_log_cb *log_callback);
-
-void *tox_options_get_log_user_data(const Tox_Options *options);
-
-void tox_options_set_log_user_data(Tox_Options *options, void *log_user_data);
-
-bool tox_options_get_experimental_thread_safety(const Tox_Options *options);
-
-void tox_options_set_experimental_thread_safety(Tox_Options *options, bool experimental_thread_safety);
-
-bool tox_options_get_experimental_groups_persistence(const Tox_Options *options);
-
-void tox_options_set_experimental_groups_persistence(Tox_Options *options, bool experimental_groups_persistence);
-
-bool tox_options_get_noise_compatibility_enabled(const struct Tox_Options *options);
-
-void tox_options_set_noise_compatibility_enabled(struct Tox_Options *options, bool noise_compatibility_enabled);
-
-bool tox_options_get_experimental_disable_dns(const Tox_Options *options);
-
-void tox_options_set_experimental_disable_dns(Tox_Options *options, bool experimental_disable_dns);
-
-/**
- * @brief Initialises a Tox_Options object with the default options.
- *
- * The result of this function is independent of the original options. All
- * values will be overwritten, no values will be read (so it is permissible
- * to pass an uninitialised object).
- *
- * If options is NULL, this function has no effect.
- *
- * @param options An options object to be filled with default options.
- */
-void tox_options_default(Tox_Options *options);
-
-typedef enum Tox_Err_Options_New {
-
-    /**
-     * The function returned successfully.
-     */
-    TOX_ERR_OPTIONS_NEW_OK,
-
-    /**
-     * The function failed to allocate enough memory for the options struct.
-     */
-    TOX_ERR_OPTIONS_NEW_MALLOC,
-
-} Tox_Err_Options_New;
-
-const char *tox_err_options_new_to_string(Tox_Err_Options_New value);
-
-/**
- * @brief Allocates a new Tox_Options object and initialises it with the default
- *   options.
- *
- * This function can be used to preserve long term ABI compatibility by
- * giving the responsibility of allocation and deallocation to the Tox library.
- *
- * Objects returned from this function must be freed using the tox_options_free
- * function.
- *
- * @return A new Tox_Options object with default options or NULL on failure.
- */
-Tox_Options *tox_options_new(Tox_Err_Options_New *error);
-
-/**
- * @brief Releases all resources associated with an options objects.
- *
- * Passing a pointer that was not returned by tox_options_new results in
- * undefined behaviour.
- */
-void tox_options_free(Tox_Options *options);
-
-/** @} */
-
-/** @{
-=======
->>>>>>> c8344726
  * @name Creation and destruction
  */
 
