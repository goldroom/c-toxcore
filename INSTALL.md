#Install Instructions

- [Installation](#installation)
<<<<<<< HEAD
    - [Unix like](#unix)
=======
    - [Unix like (Linux)](#unix)
>>>>>>> d5c005f0
    - [OS X](#osx)
      - [Homebrew](#homebrew)
      - [Non-Homebrew](#non-homebrew)
    - [Windows](#windows)

<a name="installation" />
##Installation

<a name="unix" />
<<<<<<< HEAD
###Most Unix like OSes:
=======
###Most Unix like OSes (Linux):
>>>>>>> d5c005f0

Build dependencies:

Note: package fetching commands may vary by OS.

On Ubuntu: 

```bash
sudo apt-get install build-essential libtool autotools-dev automake libconfig-dev ncurses-dev checkinstall check git libswscale-dev libsdl-dev libopenal-dev libopus-dev libvpx-dev yasm
```
If you get the "Unable to locate package libopus-dev" message, add the following ppa
```bash
sudo add-apt-repository ppa:ubuntu-sdk-team/ppa && sudo apt-get update && sudo apt-get dist-upgrade
```

On Fedora:

```bash
yum groupinstall "Development Tools"
yum install libtool autoconf automake libconfig-devel ncurses-devel check check-devel
```

On SunOS: 

```pfexcec 
pkg install autoconf automake gcc-47
```
On FreeBSD 10+:

```tcsh
pkg install automake autoconf
```

Note that `libconfig-dev` should be >= 1.4.

You should get and install [libsodium](https://github.com/jedisct1/libsodium):
```bash
git clone git://github.com/jedisct1/libsodium.git
cd libsodium
git checkout tags/0.4.2
./autogen.sh
./configure && make check
sudo checkinstall --install --pkgname libsodium --pkgversion 0.4.2 --nodoc
sudo ldconfig
cd ..
```


Or if checkinstall is not easily available for your distribution (e.g. Fedora), 
this will install the libs to /usr/local/lib and the headers to /usr/local/include:

```bash
git clone git://github.com/jedisct1/libsodium.git
cd libsodium
git checkout tags/0.4.2
./autogen.sh
./configure
make check
sudo make install
cd ..
```
If your default prefix is /usr/local and you happen to get an error that says "error while loading shared libraries: libtoxcore.so.0: cannot open shared object file: No such file or directory", then you can try running ```sudo ldconfig```. If that doesn't fix it, run:
```
echo '/usr/local/lib/' | sudo tee -a /etc/ld.so.conf.d/locallib.conf
sudo ldconfig
```

You also need recent [FFmpeg](https://git.videolan.org/?p=ffmpeg.git) libraries:
```bash
git clone git://source.ffmpeg.org/ffmpeg.git
cd ffmpeg
git checkout n2.0.2
./configure --prefix=`pwd`/install --disable-programs
make && make install
cd ..
```

Then clone this repo and generate makefile:
```bash
git clone git://github.com/irungentoo/ProjectTox-Core.git
cd ProjectTox-Core
autoreconf -i
./configure --with-dependency-search=`pwd`/../ffmpeg/install
make
sudo make install
```
Advance configure options:
  - --prefix=/where/to/install
  - --with-libsodium-headers=/path/to/libsodium/include/
  - --with-libsodium-libs=/path/to/sodiumtest/lib/
  - --enable-silent-rules less verbose build output (undo: "make V=1")
  - --disable-silent-rules verbose build output (undo: "make V=0")
  - --disable-tests build unit tests (default: auto)
  - --disable-ntox build nTox client (default: auto)
  - --disable-dht-bootstrap-daemon build DHT bootstrap daemon (default: auto)
  - --enable-shared[=PKGS]  build shared libraries [default=yes]
  - --enable-static[=PKGS]  build static libraries [default=yes]

<a name="osx" />
###OS X:

You need the latest XCode with the Developer Tools (Preferences -> Downloads -> Command Line Tools).
The following libraries are required along with libsodium and cmake for Mountain Lion and XCode 4.6.3 install libtool, automake and autoconf. You can download them with Homebrew, or install them manually.

There are no binaries/executables going to /bin/ or /usr/bin/ now. Everything is compiled and ran from the inside your local branch. See [Usage](#usage) below.
<a name="homebrew" />
####Homebrew:
To install from the formula:
```bash
brew tap Tox/tox
brew install --HEAD libtoxcore
```

To do it manually:
```
brew install libtool automake autoconf libconfig libsodium check
```
Then clone this repo and generate makefile:
```bash
git clone git://github.com/irungentoo/ProjectTox-Core.git
cd ProjectTox-Core
autoreconf -i
./configure
make
make install
```

If execution fails with errors like "dyld: Library not loaded: /opt/tox-im/lib/libtoxcore.0.dylib", you may need to specify libsodium path:

Determine paths:
```
brew list libsodium
```

Configure include and lib folder and build again:
```bash
./configure--with-libsodium-headers=/usr/local/Cellar/libsodium/0.4.5/include/ --with-libsodium-libs=/usr/local/Cellar/libsodium/0.4.5/lib/
make
make install
```

Advance configure options:
  - --prefix=/where/to/install
  - --with-libsodium-headers=/path/to/libsodium/include/
  - --with-libsodium-libs=/path/to/sodiumtest/lib/
  - --enable-silent-rules less verbose build output (undo: "make V=1")
  - --disable-silent-rules verbose build output (undo: "make V=0")
  - --disable-tests build unit tests (default: auto)
  - --disable-ntox build nTox client (default: auto)
  - --disable-dht-bootstrap-daemon build DHT bootstrap daemon (default: auto)
  - --enable-shared[=PKGS]  build shared libraries [default=yes]
  - --enable-static[=PKGS]  build static libraries [default=yes]

<a name="non-homebrew" />
####Non-homebrew:

Grab the following packages:
  * https://gnu.org/software/libtool/
  * https://gnu.org/software/autoconf/ 
  * https://gnu.org/software/automake/
  * https://github.com/jedisct1/libsodium
  * http://www.hyperrealm.com/libconfig/
  * http://check.sourceforge.net/

Uncompress and install them all. Make sure to follow the README as the instructions change, but they all follow the same pattern below:

```bash
./configure
make
sudo make install
```

In your local TOX repository:

Then generate the makefile:
```bash
cd ProjectTox-Core
autoreconf -i
./configure
make
make install
```
Advance configure options:
  - --prefix=/where/to/install
  - --with-libsodium-headers=/path/to/libsodium/include/
  - --with-libsodium-libs=/path/to/sodiumtest/lib/
  - --enable-silent-rules less verbose build output (undo: "make V=1")
  - --disable-silent-rules verbose build output (undo: "make V=0")
  - --disable-tests build unit tests (default: auto)
  - --disable-ntox build nTox client (default: auto)
  - --disable-dht-bootstrap-daemon build DHT bootstrap daemon (default: auto)
  - --enable-shared[=PKGS]  build shared libraries [default=yes]
  - --enable-static[=PKGS]  build static libraries [default=yes]

Do not install them from macports (or any dependencies for that matter) as they get shoved in the wrong directory
(or the wrong version gets installed) and make your life more annoying.

Another thing you may want to install is the latest gcc, this caused me a few problems as XCode from 4.3
no longer includes gcc and instead uses LLVM-GCC, a nice install guide can be found at
http://caiustheory.com/install-gcc-421-apple-build-56663-with-xcode-42

<a name="windows" />
###Windows:

You should install:
  - [MinGW](http://sourceforge.net/projects/mingw/)

When installing MinGW, make sure to select the MSYS option in the installer.
MinGW will install an "MinGW shell" (you should get a shortcut for it), make sure to perform all operations (i.e. generating/running configure script, compiling, etc.) from the MinGW shell.

First download the source tarball from https://download.libsodium.org/libsodium/releases/ and build it.
Assuming that you got the libsodium-0.4.2.tar.gz release:
```cmd
tar -zxvf libsodium-0.4.2.tar.gz
cd libsodium-0.4.2
./configure
make
make install
cd ..
```

You can also use a precompiled win32 binary of libsodium, however you will have to place the files in places where they can be found, i.e. dll's go to /bin headers to /include and libraries to /lib directories in your MinGW shell.

Next, install ProjectTox-Core library, should either clone this repo by using git, or just download a [zip of current Master branch](https://github.com/irungentoo/ProjectTox-Core/archive/master.zip) and extract it somewhere.

Assuming that you now have the sources in the ProjectTox-Core directory:

```cmd
cd ProjectTox-Core
autoreconf -i
./configure
make
make install
```
Advance configure options:
  - --prefix=/where/to/install
  - --with-libsodium-headers=/path/to/libsodium/include/
  - --with-libsodium-libs=/path/to/sodiumtest/lib/
  - --enable-silent-rules less verbose build output (undo: "make V=1")
  - --disable-silent-rules verbose build output (undo: "make V=0")
  - --disable-tests build unit tests (default: auto)
  - --disable-ntox build nTox client (default: auto)
  - --disable-dht-bootstrap-daemon build DHT bootstrap daemon (default: auto)
  - --enable-shared[=PKGS]  build shared libraries [default=yes]
  - --enable-static[=PKGS]  build static libraries [default=yes]

<a name="Clients" />
####Clients:
While [Toxic](https://github.com/tox/toxic) is no longer in core, a list of Tox clients are located in our [wiki](http://wiki.tox.im/client)<|MERGE_RESOLUTION|>--- conflicted
+++ resolved
@@ -1,11 +1,7 @@
 #Install Instructions
 
 - [Installation](#installation)
-<<<<<<< HEAD
     - [Unix like](#unix)
-=======
-    - [Unix like (Linux)](#unix)
->>>>>>> d5c005f0
     - [OS X](#osx)
       - [Homebrew](#homebrew)
       - [Non-Homebrew](#non-homebrew)
@@ -15,11 +11,7 @@
 ##Installation
 
 <a name="unix" />
-<<<<<<< HEAD
 ###Most Unix like OSes:
-=======
-###Most Unix like OSes (Linux):
->>>>>>> d5c005f0
 
 Build dependencies:
 
