--- conflicted
+++ resolved
@@ -153,16 +153,11 @@
             friendlist[i].crypt_connection_id = -1;
             friendlist[i].friend_request_id = -1;
             memcpy(friendlist[i].client_id, client_id, CLIENT_ID_SIZE);
-<<<<<<< HEAD
             friendlist[i].statusmessage = calloc(1, 1);
             friendlist[i].statusmessage_length = 1;
             friendlist[i].userstatus = USERSTATUS_NONE;
-=======
-            friendlist[i].userstatus = calloc(1, 1);
-            friendlist[i].userstatus_length = 1;
             friendlist[i].message_id = 0;
             friendlist[i].receives_read_receipts = 1; /* default: YES */
->>>>>>> 81fccf68
             numfriends++;
             return i;
         }
