/*
 * ping.c -- Buffered pinging using cyclic arrays.
 *
 * This file is donated to the Tox Project.
 * Copyright 2013  plutooo
 */

#include <stdbool.h>
#include <stdint.h>

#include "DHT.h"
#include "net_crypto.h"
#include "packets.h"
#include "network.h"
#include "util.h"

#define PING_NUM_MAX 256
#define PING_TIMEOUT 5 // 5s

typedef struct {
  IP_Port  ipp;
  uint64_t id;
  uint64_t timestamp;
} pinged_t;

static pinged_t    pings[PING_NUM_MAX];
static size_t      num_pings;
static size_t      pos_pings;
static clientid_t* self_id = (clientid_t*) &self_public_key;
<<<<<<< HEAD

extern uint8_t self_secret_key[crypto_box_SECRETKEYBYTES]; // DHT.c
=======
>>>>>>> e71413d8

extern uint8_t self_secret_key[crypto_box_SECRETKEYBYTES]; // DHT.c


void init_ping()
{
    num_pings = 0;
    pos_pings = 0;
}

static bool is_timeout(uint64_t time)
{
    return (time + PING_TIMEOUT) < now();
}

static void remove_timeouts() // O(n)
{
    size_t i, id;
    size_t new_pos = pos_pings;
    size_t new_num = num_pings;

    // Loop through buffer, oldest first
    for (i=0; i<num_pings; i++) {
        id = (pos_pings + i) % PING_NUM_MAX;

        if(is_timeout(pings[id].timestamp)) {
            new_pos++;
            new_num--;
        }
        // Break here because list is sorted.
        else {
            break;
        }
    }

  num_pings = new_num;
  pos_pings = new_pos % PING_NUM_MAX;
}

uint64_t add_ping(IP_Port ipp) // O(n)
{
    size_t p;

    remove_timeouts();

    // Remove oldest ping if full buffer
    if (num_pings == PING_NUM_MAX) {
        num_pings--;
        pos_pings = (pos_pings + 1) % PING_NUM_MAX;
    }

    // Insert new ping at end of list
    p = (pos_pings + num_pings) % PING_NUM_MAX;

    pings[p].ipp       = ipp;
    pings[p].timestamp = now();
    pings[p].id        = random_64b();

    num_pings++;
    return pings[p].id;
}

bool is_pinging(IP_Port ipp, uint64_t ping_id) // O(n)
{
    size_t i, id;

    if (ipp.ip.i == 0 && ping_id == 0)
        return false;

    remove_timeouts();

    for (i=0; i<num_pings; i++) {
        id = (pos_pings + i) % PING_NUM_MAX;

<<<<<<< HEAD
    // ping_id = 0 means match any id
    if(ipp_eq(pings[id].ipp, ipp) && (ping_id == 0 || pings[id].id == ping_id)) {
      return true;
=======
        // ping_id = 0 means match any id
        if(ipp_eq(pings[id].ipp, ipp) && (ping_id == 0 || pings[id].id == ping_id)) {
            return true;
        }
>>>>>>> e71413d8
    }

<<<<<<< HEAD
  return false;
}

int send_ping_request(IP_Port ipp, clientid_t* client_id) {
  pingreq_t pk;
  int       rc;
  uint64_t  ping_id;

  if(is_pinging(ipp, 0) || id_eq(client_id, self_id))
    return 1;

  // Generate random ping_id
  ping_id = add_ping(ipp);

  pk.magic = PACKET_PING_REQ;
  id_cpy(&pk.client_id, self_id);     // Our pubkey
  random_nonce((uint8_t*) &pk.nonce); // Generate random nonce

  // Encrypt ping_id using recipient privkey
  rc = encrypt_data((uint8_t*) client_id,
                    self_secret_key,
                    (uint8_t*) &pk.nonce,
                    (uint8_t*) &ping_id, sizeof(ping_id),
                    (uint8_t*) &pk.ping_id);

  if(rc != sizeof(ping_id) + ENCRYPTION_PADDING)
    return 1;

  return sendpacket(ipp, (uint8_t*) &pk, sizeof(pk));
}

int send_ping_response(IP_Port ipp, clientid_t* client_id, uint64_t ping_id) {
  pingres_t pk;
  int       rc;

  if(id_eq(client_id, self_id))
    return 1;

  pk.magic = PACKET_PING_RES;
  id_cpy(&pk.client_id, self_id);     // Our pubkey
  random_nonce((uint8_t*) &pk.nonce); // Generate random nonce

  // Encrypt ping_id using recipient privkey
  rc = encrypt_data((uint8_t*) client_id,
                    self_secret_key,
                    (uint8_t*) &pk.nonce,
                    (uint8_t*) &ping_id, sizeof(ping_id),
                    (uint8_t*) &pk.ping_id);

  if(rc != sizeof(ping_id) + ENCRYPTION_PADDING)
    return 1;

  return sendpacket(ipp, (uint8_t*) &pk, sizeof(pk));
=======
    return false;
}

int send_ping_request(IP_Port ipp, clientid_t* client_id)
{
    pingreq_t pk;
    int       rc;
    uint64_t  ping_id;

    if (is_pinging(ipp, 0) || id_eq(client_id, self_id))
        return 1;

    // Generate random ping_id
    ping_id = add_ping(ipp);

    pk.magic = PACKET_PING_REQ;
    id_cpy(&pk.client_id, self_id);     // Our pubkey
    random_nonce((uint8_t*) &pk.nonce); // Generate random nonce

    // Encrypt ping_id using recipient privkey
    rc = encrypt_data((uint8_t*) client_id,
                      self_secret_key,
                      (uint8_t*) &pk.nonce,
                      (uint8_t*) &ping_id, sizeof(ping_id),
                      (uint8_t*) &pk.ping_id);

    if (rc != sizeof(ping_id) + ENCRYPTION_PADDING)
        return 1;

    return sendpacket(ipp, (uint8_t*) &pk, sizeof(pk));
}

int send_ping_response(IP_Port ipp, clientid_t* client_id, uint64_t ping_id)
{
    pingres_t pk;
    int       rc;

    if (id_eq(client_id, self_id))
        return 1;

    pk.magic = PACKET_PING_RES;
    id_cpy(&pk.client_id, self_id);     // Our pubkey
    random_nonce((uint8_t*) &pk.nonce); // Generate random nonce

    // Encrypt ping_id using recipient privkey
    rc = encrypt_data((uint8_t*) client_id,
                      self_secret_key,
                      (uint8_t*) &pk.nonce,
                      (uint8_t*) &ping_id, sizeof(ping_id),
                      (uint8_t*) &pk.ping_id);

    if (rc != sizeof(ping_id) + ENCRYPTION_PADDING)
        return 1;

    return sendpacket(ipp, (uint8_t*) &pk, sizeof(pk));
>>>>>>> e71413d8
}<|MERGE_RESOLUTION|>--- conflicted
+++ resolved
@@ -27,11 +27,6 @@
 static size_t      num_pings;
 static size_t      pos_pings;
 static clientid_t* self_id = (clientid_t*) &self_public_key;
-<<<<<<< HEAD
-
-extern uint8_t self_secret_key[crypto_box_SECRETKEYBYTES]; // DHT.c
-=======
->>>>>>> e71413d8
 
 extern uint8_t self_secret_key[crypto_box_SECRETKEYBYTES]; // DHT.c
 
@@ -106,73 +101,12 @@
     for (i=0; i<num_pings; i++) {
         id = (pos_pings + i) % PING_NUM_MAX;
 
-<<<<<<< HEAD
-    // ping_id = 0 means match any id
-    if(ipp_eq(pings[id].ipp, ipp) && (ping_id == 0 || pings[id].id == ping_id)) {
-      return true;
-=======
         // ping_id = 0 means match any id
         if(ipp_eq(pings[id].ipp, ipp) && (ping_id == 0 || pings[id].id == ping_id)) {
             return true;
         }
->>>>>>> e71413d8
     }
 
-<<<<<<< HEAD
-  return false;
-}
-
-int send_ping_request(IP_Port ipp, clientid_t* client_id) {
-  pingreq_t pk;
-  int       rc;
-  uint64_t  ping_id;
-
-  if(is_pinging(ipp, 0) || id_eq(client_id, self_id))
-    return 1;
-
-  // Generate random ping_id
-  ping_id = add_ping(ipp);
-
-  pk.magic = PACKET_PING_REQ;
-  id_cpy(&pk.client_id, self_id);     // Our pubkey
-  random_nonce((uint8_t*) &pk.nonce); // Generate random nonce
-
-  // Encrypt ping_id using recipient privkey
-  rc = encrypt_data((uint8_t*) client_id,
-                    self_secret_key,
-                    (uint8_t*) &pk.nonce,
-                    (uint8_t*) &ping_id, sizeof(ping_id),
-                    (uint8_t*) &pk.ping_id);
-
-  if(rc != sizeof(ping_id) + ENCRYPTION_PADDING)
-    return 1;
-
-  return sendpacket(ipp, (uint8_t*) &pk, sizeof(pk));
-}
-
-int send_ping_response(IP_Port ipp, clientid_t* client_id, uint64_t ping_id) {
-  pingres_t pk;
-  int       rc;
-
-  if(id_eq(client_id, self_id))
-    return 1;
-
-  pk.magic = PACKET_PING_RES;
-  id_cpy(&pk.client_id, self_id);     // Our pubkey
-  random_nonce((uint8_t*) &pk.nonce); // Generate random nonce
-
-  // Encrypt ping_id using recipient privkey
-  rc = encrypt_data((uint8_t*) client_id,
-                    self_secret_key,
-                    (uint8_t*) &pk.nonce,
-                    (uint8_t*) &ping_id, sizeof(ping_id),
-                    (uint8_t*) &pk.ping_id);
-
-  if(rc != sizeof(ping_id) + ENCRYPTION_PADDING)
-    return 1;
-
-  return sendpacket(ipp, (uint8_t*) &pk, sizeof(pk));
-=======
     return false;
 }
 
@@ -228,5 +162,4 @@
         return 1;
 
     return sendpacket(ipp, (uint8_t*) &pk, sizeof(pk));
->>>>>>> e71413d8
 }